--- conflicted
+++ resolved
@@ -314,10 +314,7 @@
   batchPostgresReads: boolean = true,
   error: number = margin,
 ): Promise<CoinDict> {
-<<<<<<< HEAD
   if (!auth) await generateAuth();
-=======
->>>>>>> e840e96d
   const [currentQueries, historicalQueries] = sortQueriesByTimestamp(values);
 
   const redisData: CoinDict = await queryRedis(currentQueries, error);
@@ -333,12 +330,8 @@
     : redisData;
 }
 export async function readFirstTimestamp(pk: string) {
-<<<<<<< HEAD
   if (!auth) await generateAuth();
-  const sql = postgres(auth[0]);
-=======
   const sql = await getCoins2Connection()
->>>>>>> e840e96d
   const chain = pk.split(":")[0];
   const key = pk.substring(pk.split(":")[0].length + 1);
   const read = await sql`
@@ -389,12 +382,8 @@
 }) {
   try {
     if (Object.keys(changedAdapters).length == 0) return;
-<<<<<<< HEAD
     if (!auth) await generateAuth();
-    const sql = postgres(auth[0]);
-=======
     let sql = await getCoins2Connection();
->>>>>>> e840e96d
 
     const inserts: ChangedAdapter[] = Object.entries(changedAdapters).map(
       ([key, c]) => ({
@@ -563,12 +552,8 @@
   start: number,
   end: number,
 ): Promise<any[]> {
-<<<<<<< HEAD
   if (!auth) await generateAuth();
   let sql = postgres(auth[0]);
-=======
-  let sql = await getCoins2Connection();
->>>>>>> e840e96d
   const chain = key.split(":")[0];
   const address = key.substring(key.split(":")[0].length + 1);
   let data = await queryPostgresWithRetry(
