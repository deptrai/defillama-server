import { DbEntry } from "./src/adapters/utils/dbInterfaces";
import getTVLOfRecordClosestToTimestamp from "./src/utils/shared/getRecordClosestToTimestamp";
import { getCurrentUnixTimestamp } from "./src/utils/date";
import { Redis } from "ioredis";
import postgres from "postgres";

const read: boolean = false;
const pgColumns: string[] = ["key", "timestamp", "price", "confidence"];
const latency: number = 1 * 60 * 60; // 1hr
const margin: number = 12 * 60 * 60; // 12hr
const confidenceThreshold: number = 0.3;

type Coin = {
  price: number;
  timestamp: number;
  key: string;
  adapter: string;
  confidence: number;
  decimals?: number;
  symbol: string;
};
type CoinDict = {
  [key: string]: Coin;
};

<<<<<<< HEAD
export let redis: Redis;
export let sql: postgres.Sql<{}>;
export function startup(): void {
  const auth: string[] | undefined = process.env.COINS2_AUTH?.split(",");
  if (!auth || auth.length != 3) throw new Error("there arent 3 auth params");

  if (!redis)
    redis = new Redis({
      port: 6379,
      host: auth[1],
      password: auth[2],
    });
=======
let auth: string[];
>>>>>>> c4934156

async function generateAuth() {
  auth = process.env.COINS2_AUTH?.split(",") ?? [];
  if (!auth || auth.length != 3) throw new Error("there arent 3 auth params");
}
export async function translateItems(
  items: AWS.DynamoDB.DocumentClient.PutItemInputAttributeMap[],
): Promise<Coin[]> {
  const remapped: Coin[] = [];
  const errors: string[] = [];
  const redirects: { [redirect: string]: any } = {};
  items
    .filter((i) => i != null)
    .map((i) => {
      if (i.SK != 0) return;

      const {
        price,
        timestamp,
        PK: key,
        adapter,
        confidence,
        decimals,
        symbol,
        redirect,
      } = i;

      if (redirect) {
        redirects[redirect] = i;
      } else if (price == null) {
        errors.push(key);
      } else {
        remapped.push({
          price,
          timestamp,
          key,
          adapter,
          confidence,
          decimals,
          symbol,
        });
      }
    });

  const redirectData = await Promise.all(
    Object.values(redirects).map((r: DbEntry) => {
      return getTVLOfRecordClosestToTimestamp(r.redirect, r.SK, 12 * 60 * 60);
    }),
  );

  redirectData.map((r: any, i: number) => {
    if (r.SK != 0 || r.price == null) {
      errors.push(Object.keys(redirects)[i]);
      return;
    }

    const timestamp = redirects[r.PK].timestamp ?? getCurrentUnixTimestamp();
    const adapter = redirects[r.PK].adapter ?? null;
    const decimals = redirects[r.PK].decimals ?? null;
    const { PK: key, confidence, symbol } = redirects[r.PK];

    remapped.push({
      price: r.price,
      timestamp,
      key,
      adapter,
      confidence,
      decimals,
      symbol,
    });
  });

  // console.error(`${errors.length} errors in translating to coins2`);

  return remapped;
}
async function queryRedis(values: Coin[]): Promise<CoinDict> {
  if (values.length == 0) return {};
  const keys: string[] = values.map((v: Coin) => v.key);

  // console.log(`${values.length} queried`);

  const redis = new Redis({
    port: 6379,
    host: auth[1],
    password: auth[2],
  });
  let res = await redis.mget(keys);
  // console.log("mget finished");
  redis.quit();
  const jsonValues: { [key: string]: Coin } = {};
  res.map((v: string | null) => {
    if (!v) return;
    try {
      const json: Coin = JSON.parse(v);
      jsonValues[json.key] = json;
    } catch {
      console.error(`error parsing: ${v}`);
    }
  });
  console.log(`${Object.keys(jsonValues).length} found in RD`);

  return jsonValues;
}
async function queryPostgres(
  values: Coin[],
  target: number,
  batchPostgresReads: boolean,
): Promise<CoinDict> {
  if (values.length == 0) return {};
  const upper: number = target + margin;
  const lower: number = target - margin;

  let data: Coin[] = [];

  let sql;
  if (batchPostgresReads) {
    sql = postgres(auth[0]);
    data = await sql`
        select ${sql(pgColumns)} from main where 
        key in ${sql(values.map((v: Coin) => v.key))}
        and timestamp < ${upper}
        and timestamp > ${lower}
      `;
  } else {
    sql = postgres(auth[0]);
    for (let i = 0; i < values.length; i++) {
      const read = await sql`
          select ${sql(pgColumns)} from main where 
          key = ${values[i].key}
          and timestamp < ${upper}
          and timestamp > ${lower}
        `;
      if (read.count) {
        data.push(read as any);
      }
    }
  }
  sql.end();
  console.log(`${data.length} found in PG`);

  let dict: CoinDict = {};
  data.map((d: Coin) => {
    if (!(d.key in dict)) {
      dict[d.key] = d;
      return;
    }
    const savedTimestamp = dict[d.key].timestamp;
    if (Math.abs(savedTimestamp - target) < Math.abs(d.timestamp - target))
      return;
    dict[d.key] = d;
  });

  return dict;
}
function sortQueriesByTimestamp(values: Coin[]): Coin[][] {
  const now = getCurrentUnixTimestamp();
  const historicalQueries: Coin[] = [];

  values.map((v: Coin) => {
    if (v.timestamp < now - latency) historicalQueries.push(v);
  });

  return [values, historicalQueries];
}
async function combineRedisAndPostgresData(
  redisData: CoinDict,
  historicalQueries: Coin[],
  target: number,
  batchPostgresReads: boolean,
): Promise<CoinDict> {
  const postgresData: CoinDict = await queryPostgres(
    historicalQueries,
    target,
    batchPostgresReads,
  );
  const combinedData: CoinDict = {};

  Object.values(redisData).map((r: Coin) => {
    const p = postgresData[r.key];
    if (p) {
      combinedData[r.key] = {
        ...r,
        price: Number(p.price),
        timestamp: Number(p.timestamp),
        confidence: Number(p.confidence),
      };
      return;
    }
    const withinMargin = Math.abs(r.timestamp - target) < margin;
    if (withinMargin) {
      combinedData[r.key] = r;
      return;
    }
    // console.log(`${r.key} is stale`);
  });

  return combinedData;
}
async function readCoins2(
  values: Coin[],
  batchPostgresReads: boolean = true,
): Promise<CoinDict> {
  await generateAuth();
  const [currentQueries, historicalQueries] = sortQueriesByTimestamp(values);

  const redisData: CoinDict = await queryRedis(currentQueries);

  return historicalQueries.length > 0
    ? await combineRedisAndPostgresData(
        redisData,
        historicalQueries,
        values[0].timestamp,
        batchPostgresReads,
      )
    : redisData;
}
function cleanTimestamps(values: Coin[], margin: number = 15 * 60): Coin[] {
  const timestamps = values.map((c: Coin) => c.timestamp);
  const maxTimestamp = Math.max(...timestamps);
  const minTimestamp = Math.min(...timestamps);

  if (maxTimestamp - minTimestamp > margin)
    throw new Error("mixed timestamps are unsupported");

  return values.map((c: Coin) => ({ ...c, timestamp: maxTimestamp }));
}
function findRedisWrites(values: Coin[], storedRecords: CoinDict): Coin[] {
  const writesToRedis: Coin[] = [];
  values.map((c: Coin) => {
    const record = storedRecords[c.key];
    if (!record || record.timestamp < c.timestamp) {
      writesToRedis.push(c);
    } else {
      console.log(`${c.key} already fresher in redis`);
    }
  });

  return writesToRedis;
}
function cleanConfidences(values: Coin[], storedRecords: CoinDict): Coin[] {
  const confidentValues: Coin[] = [];

  values.map((c: Coin) => {
    if (c.confidence < confidenceThreshold) return;
    const storedRecord = storedRecords[c.key];
    if (!storedRecord) {
      confidentValues.push(c);
      return;
    }
    if (c.confidence < storedRecord.confidence) return;
    confidentValues.push(c);
  });

  return confidentValues;
}
async function writeToRedis(strings: { [key: string]: string }): Promise<void> {
  if (Object.keys(strings).length == 0) return;
  // console.log("starting mset");

  const redis = new Redis({
    port: 6379,
    host: auth[1],
    password: auth[2],
  });
  await redis.mset(strings);
  redis.quit();
  // console.log("mset finished");
}
async function writeToPostgres(values: Coin[]): Promise<void> {
  if (values.length == 0) return;

  // console.log("creating a new pg instance");
  const sql = postgres(auth[0]);
  // console.log("created a new pg instance");
  await sql`
      insert into main
      ${sql(values, "key", "timestamp", "price", "confidence")}
      on conflict (key, timestamp) do nothing
      `;
  sql.end();
}
export async function writeCoins2(
  values: Coin[],
  batchPostgresReads: boolean = true,
  margin?: number,
) {
  console.log(`${values.length} values entering`);
  const cleanValues = batchPostgresReads
    ? cleanTimestamps(values, margin)
    : values;
  const storedRecords = await readCoins2(cleanValues, batchPostgresReads);
  values = cleanConfidences(values, storedRecords);
  const writesToRedis = findRedisWrites(values, storedRecords);
  const strings: { [key: string]: string } = {};
  writesToRedis.map((v: Coin) => {
    strings[v.key] = JSON.stringify(v);
  });

  await writeToPostgres(values);
  await writeToRedis(strings);
}
export async function batchWrite2(
  values: Coin[],
  batchPostgresReads: boolean = true,
  margin: number = 15 * 60,
) {
  read
    ? await readCoins2(values, batchPostgresReads)
    : await writeCoins2(values, batchPostgresReads, margin);
}<|MERGE_RESOLUTION|>--- conflicted
+++ resolved
@@ -23,22 +23,7 @@
   [key: string]: Coin;
 };
 
-<<<<<<< HEAD
-export let redis: Redis;
-export let sql: postgres.Sql<{}>;
-export function startup(): void {
-  const auth: string[] | undefined = process.env.COINS2_AUTH?.split(",");
-  if (!auth || auth.length != 3) throw new Error("there arent 3 auth params");
-
-  if (!redis)
-    redis = new Redis({
-      port: 6379,
-      host: auth[1],
-      password: auth[2],
-    });
-=======
 let auth: string[];
->>>>>>> c4934156
 
 async function generateAuth() {
   auth = process.env.COINS2_AUTH?.split(",") ?? [];
