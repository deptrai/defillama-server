import { Write } from "../utils/dbInterfaces";
import getWrites from "../utils/getWrites";
import { getApi } from "../utils/sdk";

const _getTokensAbi = "function getDShares() external view returns (address[] memory, address[] memory)"
const _latestPriceAbi = "function latestFillPrice(address assetToken, address paymentToken) view returns (tuple(uint256 price, uint64 blocktime))"
const config: any = {
  arbitrum: {
    factory: "0xB4Ca72eA4d072C779254269FD56093D3ADf603b8",
    processor: "0xFA922457873F750244D93679df0d810881E4131D",
    quoteToken: "0xfc90518D5136585ba45e34ED5E1D108BD3950CFa",
    usdplus: "0xfc90518D5136585ba45e34ED5E1D108BD3950CFa",
  },
  ethereum: {
    factory: "0x60B5E7eEcb2AEE0382db86491b8cFfA39347c747",
    processor: "0xA8a48C202AF4E73ad19513D37158A872A4ac79Cb",
    quoteToken: "0x98C6616F1CC0D3E938A16200830DD55663dd7DD3",
    usdplus: "0x98C6616F1CC0D3E938A16200830DD55663dd7DD3",
  },
  blast: {
    factory: "0x6Aa1BDa7e764BC62589E64F371A4022B80B3c72a",
    processor: "0xA8a48C202AF4E73ad19513D37158A872A4ac79Cb",
    quoteToken: "0x4300000000000000000000000000000000000003",
  },
  kinto: {
    factory: "0xE4Daa69e99F48AD0C4D4843deF4447253248A906",
    processor: "0xa089dC07A4baFd941a4323a9078D2c24be8A747C",
    quoteToken: "0x6F086dB0f6A621a915bC90295175065c9e5d9b8c",
    usdplus: "0x6F086dB0f6A621a915bC90295175065c9e5d9b8c",
  },
  base: {
    factory: "0xBCE6410A175a1C9B1a25D38d7e1A900F8393BC4D",
    processor: "0x9A17bb2171469d0DFfE0C1a01Ff3Bdfc6A851e09",
    quoteToken: "0x98C6616F1CC0D3E938A16200830DD55663dd7DD3",
    usdplus: "0x98C6616F1CC0D3E938A16200830DD55663dd7DD3",
  },
};

async function getTokenPrices(chain: string, timestamp: number, writes: Write[] = []): Promise<Write[]> {
  const api = await getApi(chain, timestamp);
  const { getTokensAbi = _getTokensAbi, latestPriceAbi = _latestPriceAbi, factory, processor, quoteToken, usdplus } = config[chain];
  // dShares prices
<<<<<<< HEAD
  const tokens = (
    await api.call({
      chain: chain,
      target: config[chain].factory,
      abi: config[chain].getTokensAbi,
    })
  )[0];
  const prices = (
    await api.multiCall({
      abi: config[chain].latestPriceAbi,
      calls: tokens.map((token: any) => ({
        target: config[chain].processor,
        params: [token, config[chain].quoteToken],
      })),
    })
  ).map((p: any) => p.price / 1e18);
=======
  let [tokens] = await api.call({ target: factory, abi: getTokensAbi, })
  const supplies = await api.multiCall({  abi: 'erc20:totalSupply', calls: tokens})
  tokens = tokens.filter((_: any, idx: number) => +supplies[idx] > 0)
  const prices = (await api.multiCall({
    abi: latestPriceAbi,
    target: processor,
    calls: tokens.map((token: any) => ({ params: [token, quoteToken], })),
  })).map((p: any) => p.price);
>>>>>>> 3eb975c0

  // USD+
  if (usdplus) {
    tokens.push(usdplus);
    prices.push(1);
  }

  // convert to writes
  const pricesObject: any = {};
  tokens.forEach((contract: any, idx: number) => {
    pricesObject[contract] = { price: prices[idx] };
  });
  return getWrites({ chain, timestamp, pricesObject, projectName: "dinari", writes,})

}

export async function dinari(timestamp: number = 0): Promise<Write[]> {
  const writes: Write[] = [];
  for (const chain of Object.keys(config)) {
    await getTokenPrices(chain, timestamp, writes)
  }
  return writes;
}<|MERGE_RESOLUTION|>--- conflicted
+++ resolved
@@ -40,24 +40,6 @@
   const api = await getApi(chain, timestamp);
   const { getTokensAbi = _getTokensAbi, latestPriceAbi = _latestPriceAbi, factory, processor, quoteToken, usdplus } = config[chain];
   // dShares prices
-<<<<<<< HEAD
-  const tokens = (
-    await api.call({
-      chain: chain,
-      target: config[chain].factory,
-      abi: config[chain].getTokensAbi,
-    })
-  )[0];
-  const prices = (
-    await api.multiCall({
-      abi: config[chain].latestPriceAbi,
-      calls: tokens.map((token: any) => ({
-        target: config[chain].processor,
-        params: [token, config[chain].quoteToken],
-      })),
-    })
-  ).map((p: any) => p.price / 1e18);
-=======
   let [tokens] = await api.call({ target: factory, abi: getTokensAbi, })
   const supplies = await api.multiCall({  abi: 'erc20:totalSupply', calls: tokens})
   tokens = tokens.filter((_: any, idx: number) => +supplies[idx] > 0)
@@ -65,8 +47,7 @@
     abi: latestPriceAbi,
     target: processor,
     calls: tokens.map((token: any) => ({ params: [token, quoteToken], })),
-  })).map((p: any) => p.price);
->>>>>>> 3eb975c0
+  })).map((p: any) => p.price / 1e18);
 
   // USD+
   if (usdplus) {
