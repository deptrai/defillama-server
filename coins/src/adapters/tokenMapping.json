--- conflicted
+++ resolved
@@ -3543,19 +3543,18 @@
       "symbol": "WBTC"
     }
   },
-<<<<<<< HEAD
   "coredao": {
     "0x346c574C56e1A4aAa8dc88Cda8F7EB12b39947aB": {
       "decimals": "18",
       "symbol": "SolvBTC.m",
       "to": "coingecko#solv-btc"
-=======
+    }
+  },
   "ethereumclassic": {
     "0x6c3b413c461c42a88160ed1b1b31d6f7b02a1c83": {
       "to": "coingecko#etcpow",
       "decimals": 18,
       "symbol": "ETCPOW"
->>>>>>> 207d220e
     }
   }
 }