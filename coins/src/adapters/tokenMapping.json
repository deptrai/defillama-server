--- conflicted
+++ resolved
@@ -524,12 +524,10 @@
       "symbol": "lfbtc-bedrock-eth",
       "to": "coingecko#ignition-fbtc"
     },
-<<<<<<< HEAD
     "0x9356086146be5158E98aD827E21b5cF944699894":{
       "decimals": "18",
       "symbol": "USDa",
       "to": "coingecko#usda"
-=======
     "0x6B2a01A5f79dEb4c2f3c0eDa7b01DF456FbD726a": {
       "to": "coingecko#universal-btc",
       "decimals": 8,
@@ -539,7 +537,6 @@
       "to": "coingecko#tether",
       "decimals": 18,
       "symbol": "USDF"
->>>>>>> 3bc4d4b3
     }
   },
   "stacks": {
@@ -872,12 +869,11 @@
       "symbol": "pumpBTC",
       "to": "coingecko#pumpbtc"
     },
-<<<<<<< HEAD
     "0x2840F9d9f96321435Ab0f977E7FDBf32EA8b304f": {
       "decimals": "18",
       "symbol": "USDa",
       "to": "coingecko#usda"
-=======
+    },
     "0x0a27e060c0406f8ab7b64e3bee036a37e5a62853": {
       "to": "coingecko#zai-stablecoin",
       "decimals": 18,
@@ -887,7 +883,6 @@
       "to": "coingecko#solv-protocol-solvbtc-bbn",
       "decimals": 18,
       "symbol": "SolvBTC.BBN"
->>>>>>> 3bc4d4b3
     }
   },
   "jbc": {
@@ -1578,12 +1573,11 @@
       "symbol": "lfbtc-bedrock-mnt",
       "to": "coingecko#ignition-fbtc"
     },
-<<<<<<< HEAD
     "0x075df695b8E7f4361FA7F8c1426C63f11B06e326": {
       "decimals": "18",
       "symbol": "USDa",
       "to": "coingecko#usda"
-=======
+    },
     "0x93919784C523f39CACaa98Ee0a9d96c3F32b593e": {
       "to": "coingecko#universal-btc",
       "decimals": 18,
@@ -1593,7 +1587,6 @@
       "to": "coingecko#pumpbtc",
       "decimals": 18,
       "symbol": "pumpBTC"
->>>>>>> 3bc4d4b3
     }
   },
   "manta": {
