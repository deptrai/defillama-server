--- conflicted
+++ resolved
@@ -533,15 +533,9 @@
       "to": "coingecko#usd-coin"
     },
     "0x5d3a1Ff2b6BAb83b63cd9AD0787074081a52ef34": {
-<<<<<<< HEAD
       "decimals": "18",
       "symbol": "USDe",
       "to": "ethereum:0x4c9edd5852cd905f086c759e8383e09bff1e68b3"
-=======
-      "to": "coingecko#ethena-usde",
-      "decimals": 0,
-      "symbol": "USDe"
->>>>>>> 0c0a2946
     }
   },
   "tezos": {
