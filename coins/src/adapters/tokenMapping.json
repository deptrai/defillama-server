{
  "sui": {
    "0xb848cce11ef3a8f62eccea6eb5b35a12c4c2b1ee1af7755d02d7bd6218e8226f::coin::COIN": {
      "decimals": "8",
      "symbol": "BNB",
      "to": "coingecko#binancecoin"
    },
    "0x9a5502414b5d51d01c8b5641db7436d789fa15a245694b24aa37c25c2a6ce001::scb::SCB": {
      "decimals": "5",
      "symbol": "SCB",
      "to": "coingecko#sacabam"
    },
    "0xbde4ba4c2e274a60ce15c1cfff9e5c42e41654ac8b6d906a57efa4bd3c29f47d::hasui::HASUI": {
      "decimals": "9",
      "symbol": "HASUI",
      "to": "coingecko#haedal-staked-sui"
    },
<<<<<<< HEAD
    "0x6db9a7bb22829898fd281879778a175120ebfc77eafc1f8ee341654cfc3f8dc2::burry::BURRY": {
      "decimals": "9",
      "symbol": "BURRY",
      "to": "coingecko#burrial"
    },
    "0xf325ce1300e8dac124071d3152c5c5ee6174914f8bc2161e88329cf579246efc::afsui::AFSUI": {
      "decimals": "9",
      "symbol": "AFSUI",
      "to": "coingecko#aftermath-staked-sui"
    },
    "0x549e8b69270defbfafd4f94e17ec44cdbdd99820b33bda2278dea3b9a32d3f55::cert::CERT": {
      "decimals": "9",
      "symbol": "VSUI",
      "to": "coingecko#volo-staked-sui"
    },
    "0x76cb819b01abed502bee8a702b4c2d547532c12f25001c9dea795a5e631c26f1::fud::FUD": {
      "decimals": "5",
      "symbol": "FUD",
      "to": "coingecko#fud-the-pug"
    },
    "0x5d1f47ea69bb0de31c313d7acf89b890dbb8991ea8e03c6c355171f84bb1ba4a::turbos::TURBOS": {
      "decimals": "9",
      "symbol": "TURBOS",
      "to": "coingecko#turbos-finance"
=======
    "0x549e8b69270defbfafd4f94e17ec44cdbdd99820b33bda2278dea3b9a32d3f55::cert::CERT": {
      "decimals": "9",
      "symbol": "vSUI",
      "to": "coingecko#volo-staked-sui"
    },
    "0xf325ce1300e8dac124071d3152c5c5ee6174914f8bc2161e88329cf579246efc::afsui::AFSUI": {
      "decimals": "9",
      "symbol": "afSUI",
      "to": "coingecko#aftermath-staked-sui"
>>>>>>> 8fa0b106
    }
  },
  "neutron": {
    "untrn": {
      "decimals": "6",
      "symbol": "NTRN",
      "to": "coingecko#neutron-3"
    }
  },
  "polygon": {
    "0x2297aebd383787a160dd0d9f71508148769342e3": {
      "decimals": "8",
      "symbol": "BTC.b",
      "to": "coingecko#bitcoin-avalanche-bridged-btc-b"
    },
    "0x2791Bca1f2de4661ED88A30C99A7a9449Aa84174": {
      "decimals": "6",
      "symbol": "USDC.e",
      "to": "coingecko#usd-coin"
    },
    "0x3c499c542cef5e3811e1192ce70d8cc03d5c3359": {
      "decimals": "6",
      "symbol": "USDC",
      "to": "coingecko#usd-coin"
    },
    "0x40379a439d4f6795b6fc9aa5687db461677a2dba": {
      "decimals": "9",
      "symbol": "USDR",
      "to": "coingecko#real-usd"
    },
    "0x553d3d295e0f695b9228246232edf400ed3560b5": {
      "decimals": "18",
      "symbol": "PAXG",
      "to": "coingecko#pax-gold"
    },
    "0x07cc1cc3628cc1615120df781ef9fc8ec2feae09": {
      "decimals": "18",
      "symbol": "BEPRO",
      "to": "coingecko#bepro-network"
    }
  },
  "evmos": {
    "0xb8f812b5943ab3bf941d5d4f1de90a4b326c5d8f": {
      "decimals": "6",
      "symbol": "USDT",
      "to": "coingecko#tether"
    },
    "0xc732284e5dedb565ba403216d718a485038e55a6": {
      "decimals": "8",
      "symbol": "WBTC",
      "to": "coingecko#wrapped-bitcoin"
    },
    "0x4d036a97e9ad9e805f0e7b163ea681b3de83b7bf": {
      "decimals": "8",
      "symbol": "WETH",
      "to": "coingecko#ethereum"
    },
    "0xf1fae9ec886c5f6e4ea13da2456087bd72f02cd1": {
      "decimals": "6",
      "symbol": "USDC",
      "to": "coingecko#usd-coin"
    }
  },
  "ethereum": {
    "0xcBc1065255cBc3aB41a6868c22d1f1C573AB89fd": {
      "decimals": "18",
      "symbol": "CRETH2",
      "to": "coingecko#cream-eth2"
    },
    "0x8762db106b2c2a0bccb3a80d1ed41273552616e8": {
      "decimals": "18",
      "symbol": "RSR",
      "to": "coingecko#reserve-rights-token"
    },
    "0x04abEdA201850aC0124161F037Efd70c74ddC74C": {
      "decimals": "18",
      "symbol": "NEST",
      "to": "coingecko#nest"
    },
    "0x40eb746dee876ac1e78697b7ca85142d178a1fc8": {
      "decimals": "18",
      "symbol": "IAG",
      "to": "coingecko#iagon"
    },
    "0xf4eA6B892853413bD9d9f1a5D3a620A0ba39c5b2": {
      "decimals": "18",
      "symbol": "ethPNT",
      "to": "coingecko#pnetwork"
    },
    "0x137ddb47ee24eaa998a535ab00378d6bfa84f893": {
      "decimals": "18",
      "symbol": "RDNT",
      "to": "coingecko#radiant"
    },
    "0x474999877e40db4a7e3211b0889b76131e35ea04": {
      "decimals": "6",
      "symbol": "ADA",
      "to": "coingecko#cardano"
    },
    "0x058a55925627980dbb6d6d39f8dad5de5be16764": {
      "decimals": "8",
      "symbol": "wanBTC",
      "to": "coingecko#bitcoin"
    },
    "0x63b4f3e3fa4e438698ce330e365e831f7ccd1ef4": {
      "decimals": "18",
      "symbol": "CFi",
      "to": "coingecko#cyberfi"
    },
    "0xd533a949740bb3306d119cc777fa900ba034cd52": {
      "decimals": "18",
      "symbol": "CRV",
      "to": "coingecko#curve-dao-token"
    },
    "0x9c9ec2790a654528762d14a44c09f3083f7d7d79": {
      "decimals": "10",
      "symbol": "wanDOT",
      "to": "coingecko#polkadot"
    },
    "0xdb25f211ab05b1c97d595516f45794528a807ad8": {
      "decimals": "2",
      "symbol": "EURS",
      "to": "coingecko#stasis-eurs"
    },
    "0x977f7001815cf13ed1f0548ec68bec4ea561e3d6": {
      "decimals": "18",
      "symbol": "GEROV2",
      "to": "coingecko#gerowallet"
    },
    "0x603be493e0b0e5181c5f0799afb003bd8ed076a5": {
      "decimals": "18",
      "symbol": "wanMOVR",
      "to": "coingecko#moonriver"
    },
    "0x135b810e48e4307ab2a59ea294a6f1724781bd3c": {
      "decimals": "18",
      "symbol": "WAN",
      "to": "coingecko#wanchain"
    },
    "0x4917a9a03bdf9be520e0b342da8c3c8787237302": {
      "decimals": "6",
      "symbol": "wanXRP",
      "to": "coingecko#ripple"
    },
    "0xe07F9D810a48ab5c3c914BA3cA53AF14E4491e8A": {
      "decimals": "18",
      "symbol": "GYD",
      "to": "coingecko#gyroscope-gyd"
    }
  },
  "fantom": {
    "0x10b620b2dbac4faa7d7ffd71da486f5d44cd86f9": {
      "decimals": "18",
      "symbol": "LQRD",
      "to": "coingecko#liquiddriver"
    }
  },
  "meter": {
    "0x983147fb73a45fc7f8b4dfa1cd61bdc7b111e5b6": {
      "decimals": "18",
      "symbol": "ETH",
      "to": "coingecko#ethereum"
    }
  },
  "bsc": {
    "0xe552fb52a4f19e44ef5a967632dbc320b0820639": {
      "decimals": "18",
      "symbol": "METIS",
      "to": "coingecko#metis-token"
    },
    "0x9029fdfae9a03135846381c7ce16595c3554e10a": {
      "decimals": "18",
      "symbol": "OOE",
      "to": "coingecko#openocean"
    },
    "0x2859e4544c4bb03966803b044a93563bd2d0dd4d": {
      "decimals": "18",
      "symbol": "SHIB",
      "to": "coingecko#shiba-inu"
    },
    "0xa63f56985f9c7f3bc9ffc5685535649e0c1a55f3": {
      "name": "Staked FRAX",
      "decimals": "18",
      "symbol": "sFRAX",
      "to": "ethereum:0xa663b02cf0a4b149d2ad41910cb81e23e1c41c32"
    }
  },
  "arbitrum": {
    "0x2b28e826b55e399f4d4699b85f68666ac51e6f70": {
      "decimals": "18",
      "symbol": "CADC",
      "to": "coingecko#cad-coin"
    },
    "0xba5ddd1f9d7f570dc94a51479a000e3bce967196": {
      "decimals": "18",
      "symbol": "AAVE",
      "to": "coingecko#aave"
    },
    "0x0c4681e6c0235179ec3d4f4fc4df3d14fdd96017": {
      "decimals": "18",
      "symbol": "RDNT",
      "to": "coingecko#radiant"
    },
    "0x4e7e5023656863E26f50E2E6E59489A852C212c1": {
      "decimals": "18",
      "symbol": "CNG",
      "to": "coingecko#changer"
    },
    "0x0000000000000000000000000000000000000001": {
      "decimals": "18",
      "symbol": "WETH",
      "to": "coingecko#ethereum"
    }
  },
  "tezos": {
    "tezos": {
      "decimals": "0",
      "symbol": "XTZ",
      "to": "coingecko#tezos"
    }
  },
  "optimism": {
    "0x3f56e0c36d275367b8c502090edf38289b3dea0d": {
      "decimals": "18",
      "symbol": "QI",
      "to": "coingecko#qi-dao"
    }
  },
  "zyx": {
    "0xc9e1aea009b0bae9141f3dc7523fb42fd48c8656": {
      "decimals": "18",
      "symbol": "WZYX",
      "to": "coingecko#zyx"
    }
  },
  "avax": {
    "0xa38bfa13beef9beb75f3698b4647f027fbe8f61d": {
      "decimals": "18",
      "symbol": "rsAVAX",
      "to": "coingecko#avalanche-2"
    }
  },
  "base": {
    "0x9483ab65847a447e36d21af1cab8c87e9712ff93": {
      "decimals": "9",
      "symbol": "wUSDR",
      "to": "coingecko#wrapped-usdr"
    },
    "0xbf1aea8670d2528e08334083616dd9c5f3b087ae": {
      "decimals": "18",
      "symbol": "MAI",
      "to": "coingecko#mimatic"
    },
    "0x692ef3afd21f172680b82285759bc13cf8e70710": {
      "decimals": "18",
      "symbol": "rcbETH",
      "to": "coingecko#ethereum"
    },
    "0xcc7ff230365bd730ee4b352cc2492cedac49383e": {
      "decimals": "18",
      "symbol": "hyUSD",
      "to": "coingecko#high-yield-usd-base"
    }
  },
  "aptos": {
    "0xf22bede237a07e121b56d91a491eb7bcdfd1f5907926a9e58338f964a01b17fa::asset::WBTC": {
      "decimals": "6",
      "symbol": "WBTC",
      "to": "coingecko#wrapped-bitcoin"
    },
    "0xfaf4e633ae9eb31366c9ca24214231760926576c7b625313b3688b5e900731f6::staking::StakedThalaAPT": {
      "decimals": "8",
      "symbol": "sthAPT",
      "to": "coingecko#staked-thala-apt"
    },
    "0xfaf4e633ae9eb31366c9ca24214231760926576c7b625313b3688b5e900731f6::staking::ThalaAPT": {
      "decimals": "8",
      "symbol": "thAPT",
      "to": "coingecko#thala-apt"
    },
    "0x5e156f1207d0ebfa19a9eeff00d62a282278fb8719f4fab3a586a0a2c0fffbea::coin::T": {
      "decimals": "6",
      "symbol": "USDCET",
      "to": "coingecko#usd-coin-wormhole-from-ethereum"
    },
    "0x111ae3e5bc816a5e63c2da97d0aa3886519e0cd5e4b046659fa35796bd11542a::amapt_token::AmnisApt": {
      "decimals": "8",
      "symbol": "amAPT",
      "to": "coingecko#aptos"
    },
    "0x111ae3e5bc816a5e63c2da97d0aa3886519e0cd5e4b046659fa35796bd11542a::stapt_token::StakedApt": {
      "decimals": "8",
      "symbol": "stAPT",
      "to": "coingecko#aptos"
    },
    "0x159df6b7689437016108a019fd5bef736bac692b6d4a1f10c941f6fbb9a74ca6::oft::CakeOFT": {
      "decimals": "8",
      "symbol": "CAKE",
      "to": "coingecko#pancakeswap-token"
    }
  },
  "cardano": {
    "lovelace": {
      "decimals": "6",
      "symbol": "ADA",
      "to": "coingecko#cardano"
    }
  },
  "rpg": {
    "0x9f30528dafa80778473ca664cd95a6f5d2b9d538": {
      "decimals": "18",
      "symbol": "USDT",
      "to": "coingecko#tether"
    },
    "0x71d9cfd1b7adb1e8eb4c193ce6ffbe19b4aee0db": {
      "decimals": "18",
      "symbol": "WRPG",
      "to": "coingecko#rangers-protocol-gas"
    }
  },
  "scroll": {
    "0xca77eb3fefe3725dc33bccb54edefc3d9f764f97": {
      "decimals": "18",
      "symbol": "DAI",
      "to": "coingecko#dai"
    },
    "0xf55bec9cafdbe8730f096aa55dad6d22d44099df": {
      "decimals": "6",
      "symbol": "USDT",
      "to": "coingecko#tether"
    },
    "0x53878B874283351D26d206FA512aEcE1Bef6C0dD": {
      "decimals": "18",
      "symbol": "rETH",
      "to": "coingecko#rocket-pool-eth"
    },
    "0xeb466342c4d449bc9f53a865d5cb90586f405215": {
      "decimals": "6",
      "symbol": "axlUSDC",
      "to": "coingecko#axlusdc"
    },
    "0x3c1bca5a656e69edcd0d4e36bebb3fcdaca60cf1": {
      "decimals": "8",
      "symbol": "WBTC",
      "to": "coingecko#wrapped-bitcoin"
    },
    "0xf610a9dfb7c89644979b4a0f27063e9e7d7cda32": {
      "decimals": "18",
      "symbol": "wstETH",
      "to": "coingecko#wrapped-steth"
    },
    "0x5300000000000000000000000000000000000004": {
      "to": "coingecko#ethereum",
      "decimals": "18",
      "symbol": "ETH"
    },
    "0x76b7D9c44B81717C9ACe369951c5a8978EeD3dC2": {
      "to": "coingecko#ethereum",
      "decimals": "18",
      "symbol": "ETH"
    },
    "0x06eFdBFf2a14a7c8E15944D1F4A48F9F95F663A4": {
      "to": "coingecko#usd-coin",
      "decimals": "6",
      "symbol": "USDC"
    }
  },
  "radixdlt": {
    "resource_rdx1tknxxxxxxxxxradxrdxxxxxxxxx009923554798xxxxxxxxxradxrd": {
      "decimals": "0",
      "symbol": "XRD",
      "to": "coingecko#radix"
    },
    "resource_rdx1th88qcj5syl9ghka2g9l7tw497vy5x6zaatyvgfkwcfe8n9jt2npww": {
      "decimals": "0",
      "symbol": "ETH",
      "to": "coingecko#ethereum"
    }
  },
  "darwinia": {
    "0xe7578598aac020abfb918f33a20fad5b71d670b4": {
      "to": "coingecko#darwinia-network-native-token",
      "decimals": "18",
      "symbol": "RING"
    }
  },
  "pg": {
    "0x0cf4071940782b640d0b595cb17bdf3e90869d70": {
      "to": "coingecko#pego-network-2",
      "decimals": "18",
      "symbol": "WPG"
    }
  },
  "mvc": {
    "0x0000000000000000000000000000000000000000": {
      "to": "coingecko#microvisionchain",
      "decimals": "8",
      "symbol": "MVC"
    }
  },
  "nos": {
    "0x111808AbE352c8003e0eFfcc04998EaB26Cebe3c": {
      "to": "coingecko#wrapped-bitcoin",
      "decimals": "18",
      "symbol": "WBTC"
    },
    "0x43bDa480DE297A14cec95bFb1C6A313615f809Ef": {
      "decimals": "18",
      "symbol": "ETH",
      "to": "coingecko#ethereum"
    },
    "0xf1612388D43A6b00316CA05ca358BC1a2e7b8E97": {
      "decimals": "18",
      "symbol": "USDT",
      "to": "coingecko#tether"
    }
  },
  "renec": {
    "So11111111111111111111111111111111111111112": {
      "to": "coingecko#renec",
      "decimals": "9",
      "symbol": "RENEC"
    },
    "4Q89182juiadeFgGw3fupnrwnnDmBhf7e7fHWxnUP3S3": {
      "to": "coingecko#tether",
      "decimals": "9",
      "symbol": "USDT"
    }
  },
  "op_bnb": {
    "0x9e5aac1ba1a2e6aed6b32689dfcf62a509ca96f3": {
      "to": "coingecko#tether",
      "decimals": "18",
      "symbol": "USDT"
    },
    "0x7c6b91d9be155a6db01f749217d76ff02a7227f2": {
      "to": "coingecko#bitcoin-bep2",
      "decimals": "18",
      "symbol": "BTCB"
    }
  },
  "solana": {
    "i7u4r16TcsJTgq1kAG8opmVZyVnAKBwLKu6ZPMwzxNc": {
      "decimals": "6",
      "symbol": "OUSG",
      "to": "coingecko#ousg"
    },
    "A1KLoBrKBde8Ty9qtNQUtq3C2ortoC3u7twggz7sEto6": {
      "decimals": "6",
      "symbol": "USDY",
      "to": "coingecko#ondo-us-dollar-yield"
    }
  },
  "ton": {
    "EQBq4d4GPyBoh-Pjnf3wxUyQSS28WY2Yt-7cPAG8FHpWpNRX": {
      "to": "coingecko#matic-network",
      "decimals": "18",
      "symbol": "MATIC"
    },
    "EQDCIEo0HUUYsAV-lTMviOd-GkSXfVPsNZMGjRaNOA_6--FD": {
      "to": "coingecko#orbit-chain",
      "decimals": "18",
      "symbol": "ORC"
    },
    "EQBf6-YoR9xylol_NwjHrLkrTFAZJCX-bsd-Xx_902OaPaBf": {
      "to": "coingecko#megaton-finance",
      "decimals": "9",
      "symbol": "MEGA"
    },
    "EQCajaUU1XXSAjTD-xOV7pE49fGtg4q8kF3ELCOJtGvQFQ2C": {
      "to": "coingecko#the-open-network",
      "decimals": "9",
      "symbol": "TON"
    },
    "EQCf7Nb341dxOE3N0jimngRxGEV8T3zo-eU2EZVs_nchNhhZ": {
      "to": "coingecko#wemix-token",
      "decimals": "18",
      "symbol": "WEMIX"
    }
  },
  "mantle": {
    "0xb3a5eeBf23530165c3A6785400ff5d1700D5c0b3": {
      "to": "mantle:0x92351C9Aed156Bc8Ec76D52cB1441b93f153e550",
      "decimals": "18",
      "symbol": "fsKLP"
    },
    "0xFe4169DFAfEC278C47F10b3409cF6E09406E73f9": {
      "to": "mantle:0x92351C9Aed156Bc8Ec76D52cB1441b93f153e550",
      "decimals": "18",
      "symbol": "fKLP"
    }
  },
  "manta": {
    "0x0Dc808adcE2099A9F62AA87D9670745AbA741746": {
      "to": "coingecko#ethereum",
      "decimals": "18",
      "symbol": "ETH"
    },
    "0xEc901DA9c68E90798BbBb74c11406A32A70652C3": {
      "to": "coingecko#stakestone-ether",
      "decimals": "18",
      "symbol": "STONE"
    },
    "0xb73603c5d87fa094b7314c74ace2e64d165016fb": {
      "to": "coingecko#usd-coin",
      "decimals": "6",
      "symbol": "USDC"
    },
    "0xf417f5a458ec102b90352f697d6e2ac3a3d2851f": {
      "to": "coingecko#tether",
      "decimals": "6",
      "symbol": "USDT"
    },
    "0x6Fae4D9935E2fcb11fC79a64e917fb2BF14DaFaa": {
      "to": "coingecko#celestia",
      "decimals": "6",
      "symbol": "TIA"
    },
    "0xcd91716ef98798a85e79048b78287b13ae6b99b2": {
      "to": "coingecko#goku-money-gai",
      "decimals": "18",
      "symbol": "GAI"
    }
  },
  "beam": {
    "0xD51BFa777609213A653a2CD067c9A0132a2D316A": {
      "to": "coingecko#merit-circle",
      "decimals": "18",
      "symbol": "WMC"
    },
    "0x76BF5E7d2Bcb06b1444C0a2742780051D8D0E304": {
      "to": "coingecko#usd-coin",
      "decimals": "6",
      "symbol": "USDC"
    },
    "0x999f90f25a2922ae1b21A06066F7EDEbedad42a9": {
      "to": "coingecko#tether",
      "decimals": "18",
      "symbol": "USDT"
    }
  },
  "shimmer_evm": {
    "0x1074010000000000000000000000000000000000": {
      "to": "coingecko#shimmer",
      "decimals": "6",
      "symbol": "WSMR"
    },
    "0xBEb654A116aeEf764988DF0C6B4bf67CC869D01b": {
      "to": "coingecko#shimmer",
      "decimals": "18",
      "symbol": "WSMR"
    },
    "0x6c890075406c5df08b427609e3a2ead1851ad68d": {
      "to": "coingecko#shimmer",
      "decimals": "18",
      "symbol": "WSMR"
    },
    "0x3C844FB5AD27A078d945dDDA8076A4084A76E513": {
      "to": "coingecko#soonaverse",
      "decimals": "6",
      "symbol": "SOONA"
    },
    "0xc0E49f8C615d3d4c245970F6Dc528E4A47d69a44": {
      "to": "coingecko#tether",
      "decimals": "18",
      "symbol": "USDT"
    },
    "0xa158a39d00c79019a01a6e86c56e96c461334eb0": {
      "to": "coingecko#ethereum",
      "decimals": "18",
      "symbol": "ETH"
    },
    "0x1cdf3f46dbf8cf099d218cf96a769cea82f75316": {
      "to": "coingecko#wrapped-bitcoin",
      "decimals": "8",
      "symbol": "WBTC"
    }
  },
  "bfc": {
    "0x1c1b06405058AbE02e4748753aeD1458BEFEE3B9": {
      "decimals": "18",
      "symbol": "WBFC",
      "to": "coingecko#bifrost"
    },
    "0x047938C3aD13c1eB821C8e310B2B6F889b6d0003": {
      "decimals": "18",
      "symbol": "BIFI",
      "to": "coingecko#bifi"
    },
    "0xB1f3A83597Bce2AD842c29bD750AE17afc474137": {
      "decimals": "18",
      "symbol": "WITCH",
      "to": "coingecko#witch-token"
    },
    "0x17102AC78a02a98fC78B0c29B7b0506f035A99E5": {
      "decimals": "18",
      "symbol": "SAT",
      "to": "coingecko#super-athletes-token"
    },
    "0x6c9944674C1D2cF6c4c4999FC7290Ba105dcd70e": {
      "decimals": "18",
      "symbol": "ETH",
      "to": "coingecko#ethereum"
    },
    "0xB800EaF843F962DFe5e145A8c9D07A3e70b11d7F": {
      "decimals": "18",
      "symbol": "BNB",
      "to": "coingecko#binancecoin"
    },
    "0x640952E7984f2ECedeAd8Fd97aA618Ab1210A21C": {
      "decimals": "6",
      "symbol": "USDC",
      "to": "coingecko#usd-coin"
    },
    "0x21ad243b81eff53482F6F6E7C76539f2CfC0B734": {
      "decimals": "18",
      "symbol": "MATIC",
      "to": "coingecko#matic-network"
    },
    "0x3eA8654d5755e673599473ab37d92788B5bA12aE": {
      "decimals": "6",
      "symbol": "USDT",
      "to": "coingecko#tether"
    },
    "0xcDB9579Db96EB5C8298dF889D915D0FF668AfF2a": {
      "decimals": "18",
      "symbol": "DAI",
      "to": "coingecko#dai"
    }
  },
  "elysium": {
    "0xa801b1A7846156d4C81bD188F96bfcb621517611": {
      "decimals": "18",
      "symbol": "PYR",
      "to": "coingecko#vulcan-forged"
    },
    "0xc8B8bfA1986309867DD36E2f6741B54253786CE8": {
      "decimals": "6",
      "symbol": "USDT",
      "to": "coingecko#tether"
    },
    "0x5aa61d96bdCb5f5631fD6F20684705146c2645a1": {
      "decimals": "18",
      "symbol": "WETH",
      "to": "coingecko#weth"
    },
    "0xA92fEeE6fE45e2BF2b37e64f3cb732323C5747C5": {
      "decimals": "18",
      "symbol": "WMATIC",
      "to": "coingecko#wmatic"
    },
    "0xA3c322Ad15218fBFAEd26bA7f616249f7705D945": {
      "decimals": "18",
      "symbol": "MV",
      "to": "coingecko#gensokishis-metaverse"
    }
  },
  "near": {
    "17208628f84f5d6ad33f0da3bbbeb27ffcb398eac501a31bd6ad2011e36133a1": {
      "decimals": "6",
      "symbol": "USDC",
      "to": "coingecko#usd-coin"
    }
  },
  "ibc": {
    "71B441E27F1BBB44DD0891BCD370C2794D404D60A4FFE5AECCD9B1E28BC89805": {
      "decimals": "6",
      "symbol": "USDT",
      "to": "coingecko#tether"
    }
  },
  "eon": {
    "0x2c2E0B0c643aB9ad03adBe9140627A645E99E054": {
      "decimals": "18",
      "symbol": "WETH",
      "to": "coingecko#weth"
    },
    "0xF5cB8652a84329A2016A386206761f455bCEDab6": {
      "decimals": "18",
      "symbol": "ZEN",
      "to": "coingecko#zencash"
    },
    "0x6318374DFb468113E06d3463ec5Ed0B6Ae0F0982": {
      "decimals": "18",
      "symbol": "WAVAX",
      "to": "coingecko#wrapped-avax"
    },
    "0xCc44eB064CD32AAfEEb2ebb2a47bE0B882383b53": {
      "decimals": "6",
      "symbol": "USDC",
      "to": "coingecko#usd-coin"
    },
    "0xA167bcAb6791304EDa9B636C8beEC75b3D2829E6": {
      "decimals": "6",
      "symbol": "USDT",
      "to": "coingecko#tether"
    },
    "0x38C2a6953F86a7453622B1E7103b738239728754": {
      "decimals": "6",
      "symbol": "DAI",
      "to": "coingecko#dai"
    },
    "0xDF8DBA35962Aa0fAD7ade0Df07501c54Ec7c4A89": {
      "decimals": "18",
      "symbol": "LINK",
      "to": "coingecko#chainlink"
    },
    "0x1d7fb99AED3C365B4DEf061B7978CE5055Dfc1e7": {
      "decimals": "8",
      "symbol": "WBTC",
      "to": "coingecko#wrapped-bitcoin"
    }
  },
  "zilliqa": {
    "0x0000000000000000000000000000000000000000": {
      "decimals": "18",
      "symbol": "ZIL",
      "to": "coingecko#zilliqa"
    },
    "0x94e18ae7dd5ee57b55f30c4b63e2760c09efb192": {
      "decimals": "18",
      "symbol": "WZIL",
      "to": "coingecko#zilliqa"
    },
    "0x2274005778063684fbb1bfa96a2b725dc37d75f9": {
      "decimals": "6",
      "symbol": "zUSDT",
      "to": "coingecko#tether"
    }
  },
  "ethf": {
    "0x0000000000000000000000000000000000000000": {
      "decimals": "18",
      "symbol": "ETHF",
      "to": "coingecko#ethereumfair"
    },
    "0xc02aaa39b223fe8d0a0e5c4f27ead9083c756cc2": {
      "decimals": "18",
      "symbol": "WETHF",
      "to": "coingecko#ethereumfair"
    }
  },
  "chz": {
    "0x0000000000000000000000000000000000000000": {
      "decimals": "18",
      "symbol": "CHZ",
      "to": "coingecko#chiliz"
    }
  },
  "edg": {
    "0x0000000000000000000000000000000000000000": {
      "decimals": "18",
      "symbol": "EDG",
      "to": "coingecko#edgeware"
    },
    "0x457dE4e275A6b3C0D3750519221dD1dF19d54f01": {
      "decimals": "18",
      "symbol": "WEDG",
      "to": "coingecko#edgeware"
    }
  },
  "elsm": {
    "0x0000000000000000000000000000000000000000": {
      "decimals": "18",
      "symbol": "LAVA",
      "to": "coingecko#lava"
    },
    "0xd80Ef77B0289732e13D1769850B5A70eCC196777": {
      "decimals": "18",
      "symbol": "WLAVA",
      "to": "coingecko#lava"
    },
    "0xa801b1a7846156d4c81bd188f96bfcb621517611": {
      "decimals": "18",
      "symbol": "PYR",
      "to": "coingecko#vulcan-forged"
    }
  },
  "meer": {
    "0x0000000000000000000000000000000000000000": {
      "decimals": "18",
      "symbol": "MEER",
      "to": "coingecko#qitmeer-network"
    },
    "0x470cBFB236860eb5257bBF78715FB5bd77119C2F": {
      "decimals": "18",
      "symbol": "MEER",
      "to": "coingecko#qitmeer-network"
    },
    "0x457dE4e275A6b3C0D3750519221dD1dF19d54f01": {
      "decimals": "18",
      "symbol": "MEER",
      "to": "coingecko#qitmeer-network"
    }
  },
  "neon_evm": {
    "0x0000000000000000000000000000000000000000": {
      "decimals": "18",
      "symbol": "NEON",
      "to": "coingecko#neon"
    }
  },
  "xdai": {
    "0xD4fdec44DB9D44B8f2b6d529620f9C0C7066A2c1": {
      "decimals": "18",
      "symbol": "wxHOPR",
      "to": "xdai:0xD057604A14982FE8D88c5fC25Aac3267eA142a08"
    }
  },
  "mode": {
    "0x4200000000000000000000000000000000000006": {
      "decimals": "18",
      "symbol": "WETH",
      "to": "coingecko#ethereum"
    }
  },
  "fsc": {
    "0x0000000000000000000000000000000000000000": {
      "decimals": "18",
      "symbol": "FSC",
      "to": "coingecko#fonsmartchain"
    },
    "0xb582fD9d0D5C3515EEB6b02fF2d6eE0b6E45E7A7": {
      "decimals": "18",
      "symbol": "WFSC",
      "to": "coingecko#fonsmartchain"
    }
  },
  "lightlink_phoenix": {
    "0x18fb38404dadee1727be4b805c5b242b5413fa40": {
      "decimals": "6",
      "symbol": "USDC",
      "to": "coingecko#usd-coin"
    },
    "0x6308fa9545126237158778e74ae1b6b89022c5c0": {
      "decimals": "6",
      "symbol": "USDT",
      "to": "coingecko#tether"
    },
    "0x46a5e3fa4a02b9ae43d9df9408c86ed643144a67": {
      "decimals": "8",
      "symbol": "WBTC",
      "to": "coingecko#wrapped-bitcoin"
    },
    "0x7ebef2a4b1b09381ec5b9df8c5c6f2dbeca59c73": {
      "decimals": "18",
      "symbol": "WETH",
      "to": "coingecko#ethereum"
    }
  },
  "linea": {
    "0x0000000000000000000000000000000000000001": {
      "decimals": "18",
      "symbol": "WETH",
      "to": "coingecko#ethereum"
    }
  },
  "wan": {
    "0x0000000000000000000000000000000000000000": {
      "decimals": "18",
      "symbol": "WAN",
      "to": "coingecko#wanchain"
    },
    "0xdabD997aE5E4799BE47d6E69D9431615CBa28f48": {
      "decimals": "18",
      "symbol": "WWAN",
      "to": "coingecko#wanchain"
    },
    "0x79d745178bc271a1f29f8fbe9251dfc512db842c": {
      "decimals": "6",
      "symbol": "ADA",
      "to": "coingecko#cardano"
    },
    "0xb333721251961337f67bbbcaed514f9f284ce8e8": {
      "decimals": "18",
      "symbol": "wanAVAX",
      "to": "coingecko#avalanche-2"
    },
    "0x9de0405064bedd88399098b4fbb2f7fa462992e0": {
      "decimals": "18",
      "symbol": "wanBNB",
      "to": "coingecko#binancecoin"
    },
    "0x50c439b6d602297252505a6799d84ea5928bcfb6": {
      "decimals": "8",
      "symbol": "wanBTC",
      "to": "coingecko#bitcoin"
    },
    "0x716f88d32b52342af040b2e775871dff56ebd035": {
      "decimals": "18",
      "symbol": "wanCFi",
      "to": "coingecko#cyberfi"
    },
    "0x18a39cdd1bfd592f40e4862728df8879e84bbc91": {
      "decimals": "18",
      "symbol": "DAI",
      "to": "coingecko#dai"
    },
    "0xd3a33c6fea7f785ddc0915f6a76919c11abded45": {
      "decimals": "8",
      "symbol": "wanDOGE",
      "to": "coingecko#dogecoin"
    },
    "0x52f44783bdf480e88c0ed4cf341a933cacfdbcaa": {
      "decimals": "10",
      "symbol": "wanDOT",
      "to": "coingecko#polkadot"
    },
    "0xe3ae74d1518a76715ab4c7bedf1af73893cd435a": {
      "decimals": "18",
      "symbol": "wanETH",
      "to": "coingecko#ethereum"
    },
    "0x774e8ee296d7d9f5033a7483ecbf71234bdec5cf": {
      "decimals": "2",
      "symbol": "EURS",
      "to": "coingecko#stasis-eurs"
    },
    "0xf8b0d176257f9dc1ee49f038bb4f6cfd51af5762": {
      "decimals": "18",
      "symbol": "wanFTM",
      "to": "coingecko#fantom"
    },
    "0xe91aa638947b3df089deb00770ab2d88b2721a46": {
      "decimals": "18",
      "symbol": "FX",
      "to": "coingecko#fx-coin"
    },
    "0x6b747de9e98b333c489bfabcc08f5b47b1a6d1ad": {
      "decimals": "18",
      "symbol": "GERO",
      "to": "coingecko#gerowallet"
    },
    "0x3251495c721ebff6ca4376c97215d7013a50c3ae": {
      "decimals": "18",
      "symbol": "GLMR",
      "to": "coingecko#moonbeam"
    },
    "0x06da85475f9d2ae79af300de474968cd5a4fde61": {
      "decimals": "18",
      "symbol": "wanLINK",
      "to": "coingecko#chainlink"
    },
    "0xd8e7bd03920ba407d764789b11dd2b5eaee0961e": {
      "decimals": "8",
      "symbol": "wanLTC",
      "to": "coingecko#litecoin"
    },
    "0x114fa1201f82b83c5a2ff0465b4024f01f966b91": {
      "decimals": "18",
      "symbol": "wanMOVR",
      "to": "coingecko#moonriver"
    },
    "0x52a9cea01c4cbdd669883e41758b8eb8e8e2b34b": {
      "decimals": "6",
      "symbol": "wanUSDC",
      "to": "coingecko#usd-coin"
    },
    "0x11e77e27af5539872efed10abaa0b408cfd9fbbd": {
      "decimals": "6",
      "symbol": "wanUSDT",
      "to": "coingecko#tether"
    },
    "0xc7dca84a81324075e90a39250b0e07b7daf4f45d": {
      "decimals": "18",
      "symbol": "XDC",
      "to": "coingecko#xdce-crowd-sale"
    },
    "0xf665e0e3e75d16466345e1129530ec28839efaea": {
      "decimals": "6",
      "symbol": "wanXRP",
      "to": "coingecko#ripple"
    }
  },
  "okexchain": {
    "0xa39ee04e8208c3309026f34007f036cbb03fa01d": {
      "decimals": "18",
      "symbol": "AAVEw",
      "to": "coingecko#aave"
    },
    "0x74b438b2783b2e14eb912911433054897c253c56": {
      "decimals": "18",
      "symbol": "AVAXw",
      "to": "coingecko#avalanche-2"
    },
    "0x6dc2fc72584bffa35cc6d521a22081dd0217f3b6": {
      "decimals": "18",
      "symbol": "BALw",
      "to": "coingecko#balancer"
    },
    "0x539ebf940cbb6ac729fb762f8a0f29259076c518": {
      "decimals": "18",
      "symbol": "BNBw",
      "to": "coingecko#binancecoin"
    },
    "0x79faa40a8ae1214a091db9d68791dc2a8450ab1f": {
      "decimals": "18",
      "symbol": "CRVw",
      "to": "coingecko#curve-dao-token"
    },
    "0x56705a3fb6f3d1236d1858112b5ec7aacba6634b": {
      "decimals": "18",
      "symbol": "DAIw",
      "to": "coingecko#dai"
    },
    "0x4d14963528a62c6e90644bfc8a419cc41dc15588": {
      "decimals": "18",
      "symbol": "ETH",
      "to": "coingecko#ethereum"
    },
    "0xe0af59e9e1cc652bceffe538b406ff33b319558d": {
      "decimals": "18",
      "symbol": "MATICw",
      "to": "coingecko#matic-network"
    },
    "0xecafc7c6119d9e5c896517bbdcb178c762d27022": {
      "decimals": "6",
      "symbol": "USDCw",
      "to": "coingecko#usd-coin"
    },
    "0x382bb369d343125bfb2117af9c149795c6c65c50": {
      "decimals": "6",
      "symbol": "USDT",
      "to": "coingecko#tether"
    },
    "0x6a60b5099b68ac80b28f44eb30894c7d165a72f6": {
      "decimals": "18",
      "symbol": "WAN",
      "to": "coingecko#wanchain"
    },
    "0xc791eb1d0a3db484aea29d424246c717be3c05c9": {
      "decimals": "18",
      "symbol": "XDCw",
      "to": "coingecko#xdce-crowd-sale"
    },
    "0xe5d2525d247cfb9a9aeb1fa223eacda6eee1d09a": {
      "decimals": "6",
      "symbol": "XRPw",
      "to": "coingecko#ripple"
    }
  },
  "xdc": {
    "0x71f7f49ff81e9be77c9175611212ecb199ba0824": {
      "decimals": "8",
      "symbol": "xBTC",
      "to": "coingecko#bitcoin"
    },
    "0x1289f70b8a16797cccbfcca8a845f36324ac9f8b": {
      "decimals": "18",
      "symbol": "ETH",
      "to": "coingecko#ethereum"
    },
    "0xc6ae1db6c66d909f7bfeeeb24f9adb8620bf9dbf": {
      "decimals": "6",
      "symbol": "xUSDC",
      "to": "coingecko#usd-coin"
    },
    "0xd4b5f10d61916bd6e0860144a91ac658de8a1437": {
      "decimals": "6",
      "symbol": "xUSDT",
      "to": "coingecko#tether"
    },
    "0xbe5187c2a7eb776c1caeed2c37e7599fb05000d3": {
      "decimals": "18",
      "symbol": "WAN",
      "to": "coingecko#wanchain"
    },
    "0x4e35a02b12d7bd010e235da055b6d03e89601264": {
      "decimals": "6",
      "symbol": "xXRP",
      "to": "coingecko#ripple"
    },
    "0x49d3f7543335cf38fa10889ccff10207e22110b5": {
      "decimals": "18",
      "symbol": "FXD",
      "to": "coingecko#fathom-dollar"
    }
  },
  "telos": {
    "0x9e8aafd785f8cc9aebb4b6fbf817ee988e85fede": {
      "decimals": "8",
      "symbol": "BTC",
      "to": "coingecko#bitcoin"
    },
    "0xf04a2950dcb82ab1fa5feac43a0e192c749638cf": {
      "decimals": "10",
      "symbol": "DOT",
      "to": "coingecko#polkadot"
    },
    "0x9d81bf338cd16af0946c17405ddbf2063e54b3ea": {
      "decimals": "18",
      "symbol": "ETH",
      "to": "coingecko#ethereum"
    },
    "0x19fbf2afe29526b5b7591cc281e527398d2338dc": {
      "decimals": "6",
      "symbol": "USDT",
      "to": "coingecko#tether"
    }
  },
  "moonriver": {
    "0xb668cd490a4421f993f93be2819a922dbbb32804": {
      "decimals": "8",
      "symbol": "DOGE",
      "to": "coingecko#dogecoin"
    },
    "0x28e375290fff26848eb2df310ad9fde500be581a": {
      "decimals": "18",
      "symbol": "GLMR",
      "to": "coingecko#moonbeam"
    }
  },
  "moonbeam": {
    "0x0000000000000000000000000000000000000000": {
      "decimals": "18",
      "symbol": "GLMR",
      "to": "coingecko#moonbeam"
    },
    "0xFFFfffFf15e1b7E3dF971DD813Bc394deB899aBf": {
      "decimals": "10",
      "symbol": "xcvDOT",
      "to": "coingecko#voucher-dot"
    },
    "0x5331141912a84875beb757e175d991a2c6c89ef4": {
      "decimals": "10",
      "symbol": "DOT",
      "to": "coingecko#polkadot"
    },
    "0x5f0061d84ee2f507c29aa87471e58f9d75d52776": {
      "decimals": "18",
      "symbol": "MOVR",
      "to": "coingecko#"
    },
    "0x99Fec54a5Ad36D50A4Bba3a41CAB983a5BB86A7d": {
      "decimals": "9",
      "symbol": "SOL",
      "to": "coingecko#solana"
    },
    "0xFFffffFf7cC06abdF7201b350A1265c62C8601d2": {
      "decimals": "12",
      "symbol": "xcBNC",
      "to": "coingecko#bifrost-native-coin"
    },
    "0xFFfFfFffA9cfFfa9834235Fe53f4733F1b8B28d4": {
      "decimals": "10",
      "symbol": "xcLDOT",
      "to": "coingecko#liquid-staking-dot"
    },
    "0xFFFFfffF71815ab6142E0E20c7259126C6B40612": {
      "decimals": "10",
      "symbol": "xcZTG",
      "to": "coingecko#zeitgeist"
    },
    "0xFFfFfFff44bD9D2FFEE20B25D1Cf9E78Edb6Eae3": {
      "decimals": "18",
      "symbol": "xcCFG",
      "to": "coingecko#centrifuge"
    }
  },
  "metis": {
    "0x420000000000000000000000000000000000000a": {
      "decimals": "18",
      "symbol": "WETH",
      "to": "coingecko#ethereum"
    },
    "0xea32a96608495e54156ae48931a7c20f0dcc1a21": {
      "decimals": "6",
      "symbol": "m.USDC",
      "to": "coingecko#usd-coin"
    },
    "0xbb06dca3ae6887fabf931640f67cab3e3a16f4dc": {
      "decimals": "6",
      "symbol": "m.USDT",
      "to": "coingecko#tether"
    }
  },
  "starknet": {
    "0x049210ffc442172463f3177147c1aeaa36c51d152c1b0630f2364c300d4f48ee": {
      "decimals": "18",
      "symbol": "UNI",
      "to": "coingecko#uniswap"
    },
    "0x070a76fd48ca0ef910631754d77dd822147fe98a569b826ec85e3c33fde586ac": {
      "decimals": "18",
      "symbol": "LUSD",
      "to": "coingecko#liquity-usd"
    },
    "0x0319111a5037cbec2b3e638cc34a3474e2d2608299f3e62866e9cc683208c610": {
      "decimals": "18",
      "symbol": "RETH",
      "to": "coingecko#rocket-pool-eth"
    },
    "0x009c6b4fb13dfaa025c1383ed6190af8ed8cbb09d9588a3bb020feb152442406": {
      "decimals": "18",
      "symbol": "FRAX",
      "to": "coingecko#frax"
    },
    "0x0058efd0e73c33a848ffaa88738d128ebf0af98ea78cf3c14dc757bb02d39ffb": {
      "decimals": "18",
      "symbol": "FXS",
      "to": "coingecko#frax-share"
    },
    "0x0124aeb495b947201f5fac96fd1138e326ad86195b98df6dec9009158a533b49": {
      "decimals": "18",
      "symbol": "LORDS",
      "to": "coingecko#lords"
    }
  },
  "milkomeda": {
    "0x6085c822b7a4c688d114468b1380a0ed1873a0b3": {
      "decimals": "18",
      "symbol": "VOID",
      "to": "shimmer_evm:0xe5f3dcc241dd008e3c308e57cf4f7880ea9210f8"
    }
  },
  "kroma": {
    "0x0257e4d92c00c9efcca1d641b224d7d09cfa4522": {
      "decimals": "6",
      "symbol": "USDC",
      "to": "coingecko#usd-coin"
    }
  }
}<|MERGE_RESOLUTION|>--- conflicted
+++ resolved
@@ -15,17 +15,11 @@
       "symbol": "HASUI",
       "to": "coingecko#haedal-staked-sui"
     },
-<<<<<<< HEAD
     "0x6db9a7bb22829898fd281879778a175120ebfc77eafc1f8ee341654cfc3f8dc2::burry::BURRY": {
       "decimals": "9",
       "symbol": "BURRY",
       "to": "coingecko#burrial"
     },
-    "0xf325ce1300e8dac124071d3152c5c5ee6174914f8bc2161e88329cf579246efc::afsui::AFSUI": {
-      "decimals": "9",
-      "symbol": "AFSUI",
-      "to": "coingecko#aftermath-staked-sui"
-    },
     "0x549e8b69270defbfafd4f94e17ec44cdbdd99820b33bda2278dea3b9a32d3f55::cert::CERT": {
       "decimals": "9",
       "symbol": "VSUI",
@@ -40,17 +34,10 @@
       "decimals": "9",
       "symbol": "TURBOS",
       "to": "coingecko#turbos-finance"
-=======
-    "0x549e8b69270defbfafd4f94e17ec44cdbdd99820b33bda2278dea3b9a32d3f55::cert::CERT": {
-      "decimals": "9",
-      "symbol": "vSUI",
-      "to": "coingecko#volo-staked-sui"
-    },
     "0xf325ce1300e8dac124071d3152c5c5ee6174914f8bc2161e88329cf579246efc::afsui::AFSUI": {
       "decimals": "9",
       "symbol": "afSUI",
       "to": "coingecko#aftermath-staked-sui"
->>>>>>> 8fa0b106
     }
   },
   "neutron": {
