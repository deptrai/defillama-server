--- conflicted
+++ resolved
@@ -13,13 +13,11 @@
       "to": "coingecko#ageur"
     }
   },
-<<<<<<< HEAD
   "arbitrum": {
     "0x894134a25a5faC1c2C26F1d8fBf05111a3CB9487": {
       "decimals": "18",
       "symbol": "GRAI",
       "to": "coingecko#grai"
-=======
   "base": {
     "0xB79DD08EA68A908A97220C76d19A6aA9cBDE4376": {
       "decimals": "6",
@@ -30,7 +28,6 @@
       "decimals": "18",
       "symbol": "DAI+",
       "to": "coingecko#overnight-dai"
->>>>>>> 1975e268
     }
   }
 }