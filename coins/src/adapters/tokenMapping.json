{
  "sui": {
    "0xb848cce11ef3a8f62eccea6eb5b35a12c4c2b1ee1af7755d02d7bd6218e8226f::coin::COIN": {
      "decimals": "8",
      "symbol": "BNB",
      "to": "coingecko#binancecoin"
    }
  },
  "neutron": {
    "untrn": {
      "decimals": "6",
      "symbol": "NTRN",
      "to": "coingecko#neutron-3"
    }
  },
  "polygon": {
    "0x3c499c542cef5e3811e1192ce70d8cc03d5c3359": {
      "decimals": "6",
      "symbol": "USDC",
      "to": "coingecko#usd-coin"
    },
    "0x40379a439d4f6795b6fc9aa5687db461677a2dba": {
      "decimals": "9",
      "symbol": "USDR",
      "to": "coingecko#real-usd"
    },
    "0x553d3d295e0f695b9228246232edf400ed3560b5": {
      "decimals": "18",
      "symbol": "PAXG",
      "to": "coingecko#pax-gold"
    },
    "0x07cc1cc3628cc1615120df781ef9fc8ec2feae09": {
      "decimals": "18",
      "symbol": "BEPRO",
      "to": "coingecko#bepro-network"
    },
    "0x8f3cf7ad23cd3cadbd9735aff958023239c6a063": {
      "decimals": "18",
      "symbol":"DAI",
      "to": "coingecko#dai"
    },
    "0x7ceb23fd6bc0add59e62ac25578270cff1b9f619": {
      "decimals": "18",
      "symbol":"WETH",
      "to": "coingecko#ethereum"
    },
    "0x9a27a8950c256921b0afbe26823be717d612b447": {
      "decimals": "18",
      "symbol":"XDC",
      "to": "coingecko#xdce-crowd-sale"
    }
  },
  "evmos": {
    "0xb8f812b5943ab3bf941d5d4f1de90a4b326c5d8f": {
      "decimals": "6",
      "symbol": "USDT",
      "to": "coingecko#tether"
    }
  },
  "ethereum": {
    "0xcBc1065255cBc3aB41a6868c22d1f1C573AB89fd": {
      "decimals": "18",
      "symbol": "CRETH2",
      "to": "coingecko#cream-eth2"
    },
    "0x8762db106b2c2a0bccb3a80d1ed41273552616e8": {
      "decimals": "18",
      "symbol": "RSR",
      "to": "coingecko#reserve-rights-token"
    },
    "0x04abEdA201850aC0124161F037Efd70c74ddC74C": {
      "decimals": "18",
      "symbol": "NEST",
      "to": "coingecko#nest"
    },
    "0x40eb746dee876ac1e78697b7ca85142d178a1fc8": {
      "decimals": "18",
      "symbol": "IAG",
      "to": "coingecko#iagon"
    },
    "0xf4eA6B892853413bD9d9f1a5D3a620A0ba39c5b2": {
      "decimals": "18",
      "symbol": "ethPNT",
      "to": "coingecko#pnetwork"
    },
    "0x137ddb47ee24eaa998a535ab00378d6bfa84f893": {
      "decimals": "18",
      "symbol": "RDNT",
      "to": "coingecko#radiant"
    },
    "0x474999877e40db4a7e3211b0889b76131e35ea04": {
      "decimals": "6",
      "symbol": "ADA",
      "to": "coingecko#cardano"
    },
    "0x058a55925627980dbb6d6d39f8dad5de5be16764": {
      "decimals": "8",
      "symbol":"wanBTC",
      "to": "coingecko#bitcoin"
    },
    "0x63b4f3e3fa4e438698ce330e365e831f7ccd1ef4": {
      "decimals": "18",
      "symbol":"CFi",
      "to": "coingecko#cyberfi"
    },
    "0xd533a949740bb3306d119cc777fa900ba034cd52": {
      "decimals": "18",
      "symbol":"CRV",
      "to": "coingecko#curve-dao-token"
    },
    "0x9c9ec2790a654528762d14a44c09f3083f7d7d79": {
      "decimals": "10",
      "symbol":"wanDOT",
      "to": "coingecko#polkadot"
    },
    "0xdb25f211ab05b1c97d595516f45794528a807ad8": {
      "decimals": "18",
      "symbol":"EURS",
      "to": "coingecko#stasis-eurs"
    },
    "0x977f7001815cf13ed1f0548ec68bec4ea561e3d6": {
      "decimals": "18",
      "symbol":"GEROV2",
      "to": "coingecko#gerowallet"
    },
    "0x603be493e0b0e5181c5f0799afb003bd8ed076a5": {
      "decimals": "18",
      "symbol":"wanMOVR",
      "to": "coingecko#moonriver"
    },
    "0x135b810e48e4307ab2a59ea294a6f1724781bd3c": {
      "decimals": "18",
      "symbol":"WAN",
      "to": "coingecko#wanchain"
    },
    "0x4917a9a03bdf9be520e0b342da8c3c8787237302": {
      "decimals": "6",
      "symbol":"wanXRP",
      "to": "coingecko#ripple"
    }
  },
  "fantom": {
    "0x10b620b2dbac4faa7d7ffd71da486f5d44cd86f9": {
      "decimals": "18",
      "symbol": "LQRD",
      "to": "coingecko#liquiddriver"
    }
  },
  "meter": {
    "0x983147fb73a45fc7f8b4dfa1cd61bdc7b111e5b6": {
      "decimals": "18",
      "symbol": "MTRG",
      "to": "coingecko#ethereum"
    }
  },
  "bsc": {
    "0xe552fb52a4f19e44ef5a967632dbc320b0820639": {
      "decimals": "18",
      "symbol": "METIS",
      "to": "coingecko#metis-token"
    },
    "0x9029fdfae9a03135846381c7ce16595c3554e10a": {
      "decimals": "18",
      "symbol": "OOE",
      "to": "coingecko#openocean"
    },
    "0x2859e4544c4bb03966803b044a93563bd2d0dd4d": {
      "decimals": "18",
      "symbol": "SHIB",
      "to": "coingecko#shiba-inu"
    },
    "0x7130d2a12b9bcbfae4f2634d864a1ee1ce3ead9c": {
      "decimals": "18",
      "symbol":"BTCB",
      "to": "coingecko#bitcoin"
    },
    "0xea257af689abe1107578247ea558bf20d88a994f": {
      "decimals": "18",
      "symbol":"bCFi",
      "to": "coingecko#cyberfi"
    },
    "0x1af3f329e8be154074d8769d1ffa4ee058b1dbc3": {
      "decimals": "18",
      "symbol":"DAI",
      "to": "coingecko#dai"
    },
    "0xdd4b9b3ce03faaba4a3839c8b5023b7792be6e2c": {
      "decimals": "8",
      "symbol":"wanLTC",
      "to": "coingecko#litecoin"
    },
    "0x9c9ec2790a654528762d14a44c09f3083f7d7d79": {
      "decimals": "18",
      "symbol":"wanMOVR",
      "to": "coingecko#moonriver"
    },
    "0x8ac76a51cc950d9822d68b83fe1ad97b32cd580d": {
      "decimals": "18",
      "symbol":"USDC",
      "to": "coingecko#usd-coin"
    },
    "0x3e7430a1decffa4756d8c651634de332940792d8": {
      "decimals": "18",
      "symbol":"XDC",
      "to": "coingecko#xdce-crowd-sale"
    }
  },
  "arbitrum": {
    "0x2b28e826b55e399f4d4699b85f68666ac51e6f70": {
      "decimals": "18",
      "symbol": "CADC",
      "to": "coingecko#cad-coin"
    },
    "0xba5ddd1f9d7f570dc94a51479a000e3bce967196": {
      "decimals": "18",
      "symbol": "AAVE",
      "to": "coingecko#aave"
    },
    "0x0c4681e6c0235179ec3d4f4fc4df3d14fdd96017": {
      "decimals": "18",
      "symbol": "RDNT",
      "to": "coingecko#radiant"
    },
<<<<<<< HEAD
    "0x4e7e5023656863E26f50E2E6E59489A852C212c1": {
      "decimals": "18",
      "symbol": "CNG",
      "to": "coingecko#changer"
    },
    "0x0000000000000000000000000000000000000001": {
      "decimals": "18",
      "symbol": "WETH",
      "to": "coingecko#ethereum"
=======
    "0xaf88d065e77c8cc2239327c5edb3a432268e5831": {
      "decimals": "6",
      "symbol":"USDC",
      "to": "coingecko#usd-coin"
>>>>>>> 959917c1
    }
  },
  "tezos": {
    "tezos": {
      "decimals": "0",
      "symbol": "XTZ",
      "to": "coingecko#tezos"
    }
  },
  "optimism": {
    "0x3f56e0c36d275367b8c502090edf38289b3dea0d": {
      "decimals": "18",
      "symbol": "QI",
      "to": "coingecko#qi-dao"
    },
    "0xda10009cbd5d07dd0cecc66161fc93d7c9000da1": {
      "name": "Dai Stablecoin",
      "decimals": "18",
      "symbol": "DAI",
      "to": "coingecko#dai"
    },
    "0x0b2c639c533813f4aa9d7837caf62653d097ff85": {
      "decimals": "6",
      "symbol":"USDC",
      "to": "coingecko#usd-coin"
    }
  },
  "zyx": {
    "0xc9e1aea009b0bae9141f3dc7523fb42fd48c8656": {
      "decimals": "18",
      "symbol": "WZYX",
      "to": "coingecko#zyx"
    }
  },
  "avax": {
    "0xa38bfa13beef9beb75f3698b4647f027fbe8f61d": {
      "decimals": "18",
      "symbol": "rsAVAX",
      "to": "coingecko#avalanche-2"
    },
    "0x398d9647ae6c5e64b0d1afbedfa2fd42bb43939e": {
      "decimals": "18",
      "symbol": "BAL",
      "to": "coingecko#avalanche-2"
    },
    "0x152b9d0fdc40c096757f570a51e494bd4b943e50": {
      "decimals": "8",
      "symbol":"BTC.b",
      "to": "coingecko#bitcoin"
    },
    "0x8d9dcc422407f40bf105d8c777ccb365aceb70b6": {
      "decimals": "8",
      "symbol":"DOGE",
      "to": "coingecko#dogecoin"
    },
    "0xd38bfdbfe7002ca56a1e05606e75aef5c521fff9": {
      "decimals": "10",
      "symbol":"DOT",
      "to": "coingecko#polkadot"
    },
    "0x49d5c2bdffac6ce2bfdb6640f4f80f226bc10bab": {
      "decimals": "18",
      "symbol":"WETH.e",
      "to": "coingecko#ethereum"
    },
    "0xccf619a8a7a1557fbe3b61f551971309f4818e24": {
      "decimals": "18",
      "symbol":"WAN",
      "to": "coingecko#wanchain"
    },
    "0x3a471089dc0a91676b1dbd62da7e49dab6b94d00": {
      "decimals": "18",
      "symbol":"XDC",
      "to": "coingecko#xdce-crowd-sale"
    },
    "0x822c433922f80f905e4f6d052bda468389c8c379": {
      "decimals": "6",
      "symbol":"XRP",
      "to": "coingecko#ripple"
    }
  },
  "base": {
    "0x692ef3afd21f172680b82285759bc13cf8e70710": {
      "decimals": "18",
      "symbol": "rcbETH",
      "to": "coingecko#ethereum"
    },
    "0x833589fcd6edb6e08f4c7c32d4f71b54bda02913": {
      "decimals": "6",
      "symbol":"USDC",
      "to": "coingecko#usd-coin"
    }
  },
  "aptos": {
    "0x159df6b7689437016108a019fd5bef736bac692b6d4a1f10c941f6fbb9a74ca6::oft::CakeOFT": {
      "decimals": "6",
      "symbol": "USDCET",
      "to": "coingecko#usd-coin-wormhole-from-ethereum"
    }
  },
  "cardano": {
    "lovelace": {
      "decimals": "6",
      "symbol": "ADA",
      "to": "coingecko#cardano"
    }
  },
  "rpg": {
    "0x9f30528dafa80778473ca664cd95a6f5d2b9d538": {
      "decimals": "18",
      "symbol": "USDT",
      "to": "coingecko#tether"
    },
    "0x71d9cfd1b7adb1e8eb4c193ce6ffbe19b4aee0db": {
      "decimals": "18",
      "symbol": "WRPG",
      "to": "coingecko#rangers-protocol-gas"
    }
  },
  "scroll": {
    "0xca77eb3fefe3725dc33bccb54edefc3d9f764f97": {
      "decimals": "18",
      "symbol": "DAI",
      "to": "coingecko#dai"
    },
    "0xf55bec9cafdbe8730f096aa55dad6d22d44099df": {
      "decimals": "6",
      "symbol": "USDT",
      "to": "coingecko#tether"
    },
    "0x53878B874283351D26d206FA512aEcE1Bef6C0dD": {
      "decimals": "18",
      "symbol": "rETH",
      "to": "coingecko#rocket-pool-eth"
    },
    "0xeb466342c4d449bc9f53a865d5cb90586f405215": {
      "decimals": "6",
      "symbol": "axlUSDC",
      "to": "coingecko#axlusdc"
    },
    "0x3c1bca5a656e69edcd0d4e36bebb3fcdaca60cf1": {
      "decimals": "8",
      "symbol": "WBTC",
      "to": "coingecko#wrapped-bitcoin"
    },
    "0xf610a9dfb7c89644979b4a0f27063e9e7d7cda32": {
      "decimals": "18",
      "symbol": "wstETH",
      "to": "coingecko#wrapped-steth"
    },
    "0x5300000000000000000000000000000000000004": {
      "to": "coingecko#ethereum", "decimals": "18",
      "symbol": "ETH"
    },
    "0x06eFdBFf2a14a7c8E15944D1F4A48F9F95F663A4": {
      "to": "coingecko#usd-coin", "decimals": "6",
      "symbol": "USDC"
    }
  },
  "radixdlt": {
    "resource_rdx1tknxxxxxxxxxradxrdxxxxxxxxx009923554798xxxxxxxxxradxrd": {
      "decimals": "0",
      "symbol": "XRD",
      "to": "coingecko#radix"
    },
    "resource_rdx1th88qcj5syl9ghka2g9l7tw497vy5x6zaatyvgfkwcfe8n9jt2npww": {
      "decimals": "0",
      "symbol": "ETH",
      "to": "coingecko#ethereum"
    }
  },
  "darwinia": {
    "0xe7578598aac020abfb918f33a20fad5b71d670b4": {
      "to": "coingecko#darwinia-network-native-token", "decimals": "18",
      "symbol": "RING"
    }
  },
  "pg": {
    "0x0cf4071940782b640d0b595cb17bdf3e90869d70": {
      "to": "coingecko#pego-network-2", "decimals": "18",
      "symbol": "WPG"
    }
  },
  "mvc": {
    "0x0000000000000000000000000000000000000000": {
      "to": "coingecko#microvisionchain", "decimals": "8",
      "symbol": "MVC"
    }
  },
  "nos": {
    "0x111808AbE352c8003e0eFfcc04998EaB26Cebe3c": {
      "to": "coingecko#wrapped-bitcoin", "decimals": "18",
      "symbol": "WBTC"
    },
    "0x43bDa480DE297A14cec95bFb1C6A313615f809Ef": {
      "decimals": "18",
      "symbol": "ETH",
      "to": "coingecko#ethereum"
    },
    "0xf1612388D43A6b00316CA05ca358BC1a2e7b8E97": {
      "decimals": "18",
      "symbol": "USDT",
      "to": "coingecko#tether"
    }
  },
  "renec": {
    "So11111111111111111111111111111111111111112": {
      "to": "coingecko#renec", "decimals": "9",
      "symbol": "RENEC"
    },
    "4Q89182juiadeFgGw3fupnrwnnDmBhf7e7fHWxnUP3S3": {
      "to": "coingecko#tether", "decimals": "9",
      "symbol": "USDT"
    }
  },
  "op_bnb": {
    "0x9e5aac1ba1a2e6aed6b32689dfcf62a509ca96f3": {
      "to": "coingecko#tether", "decimals": "18",
      "symbol": "USDT"
    }
  },
  "ton": {
    "EQBq4d4GPyBoh-Pjnf3wxUyQSS28WY2Yt-7cPAG8FHpWpNRX": {
      "to": "coingecko#matic-network", "decimals": "18",
      "symbol": "MATIC"
    },
    "EQDCIEo0HUUYsAV-lTMviOd-GkSXfVPsNZMGjRaNOA_6--FD": {
      "to": "coingecko#orbit-chain", "decimals": "18",
      "symbol": "ORC"
    },
    "EQBf6-YoR9xylol_NwjHrLkrTFAZJCX-bsd-Xx_902OaPaBf": {
      "to": "coingecko#megaton-finance", "decimals": "9",
      "symbol": "MEGA"
    },
    "EQCajaUU1XXSAjTD-xOV7pE49fGtg4q8kF3ELCOJtGvQFQ2C": {
      "to": "coingecko#the-open-network", "decimals": "9",
      "symbol": "TON"
    },
    "EQCf7Nb341dxOE3N0jimngRxGEV8T3zo-eU2EZVs_nchNhhZ": {
      "to": "coingecko#wemix-token", "decimals": "18",
      "symbol": "WEMIX"
    }
  },
  "mantle": {
    "0xb3a5eeBf23530165c3A6785400ff5d1700D5c0b3": {
      "to": "mantle:0x92351C9Aed156Bc8Ec76D52cB1441b93f153e550", "decimals": "18",
      "symbol": "fsKLP"
    },
    "0xFe4169DFAfEC278C47F10b3409cF6E09406E73f9": {
      "to": "mantle:0x92351C9Aed156Bc8Ec76D52cB1441b93f153e550", "decimals": "18",
      "symbol": "fKLP"
    }
  },
  "manta": {
    "0x0Dc808adcE2099A9F62AA87D9670745AbA741746": {
      "to": "coingecko#ethereum", "decimals": "18",
      "symbol": "ETH"
    },
    "0xb73603c5d87fa094b7314c74ace2e64d165016fb": {
      "to": "coingecko#usd-coin", "decimals": "6",
      "symbol": "USDC"
    },
    "0xf417f5a458ec102b90352f697d6e2ac3a3d2851f": {
      "to": "coingecko#tether", "decimals": "6",
      "symbol": "USDT"
    },
    "0x6Fae4D9935E2fcb11fC79a64e917fb2BF14DaFaa": {
      "to": "coingecko#celestia", "decimals": "6",
      "symbol": "TIA"
    }
  },
  "beam": {
    "0xD51BFa777609213A653a2CD067c9A0132a2D316A": {
      "to": "coingecko#merit-circle", "decimals": "18",
      "symbol": "WMC"
    },
    "0x76BF5E7d2Bcb06b1444C0a2742780051D8D0E304": {
      "to": "coingecko#usd-coin", "decimals": "6",
      "symbol": "USDC"
    },
    "0x999f90f25a2922ae1b21A06066F7EDEbedad42a9": {
      "to": "coingecko#tether", "decimals": "18",
      "symbol": "USDT"
    }
  },
  "shimmer_evm": {
    "0x1074010000000000000000000000000000000000": {
      "to": "coingecko#shimmer", "decimals": "6",
      "symbol": "WSMR"
    },
    "0xBEb654A116aeEf764988DF0C6B4bf67CC869D01b": {
      "to": "coingecko#shimmer", "decimals": "18",
      "symbol": "WSMR"
    },
    "0x6c890075406c5df08b427609e3a2ead1851ad68d": {
      "to": "coingecko#shimmer", "decimals": "18",
      "symbol": "WSMR"
    },
    "0x3C844FB5AD27A078d945dDDA8076A4084A76E513": {
      "to": "coingecko#soonaverse", "decimals": "6",
      "symbol": "SOONA"
    },
    "0xc0E49f8C615d3d4c245970F6Dc528E4A47d69a44": {
      "to": "coingecko#tether", "decimals": "18",
      "symbol": "USDT"
    },
    "0xa158a39d00c79019a01a6e86c56e96c461334eb0": {
      "to": "coingecko#ethereum", "decimals": "18",
      "symbol": "ETH"
    },
    "0x1cdf3f46dbf8cf099d218cf96a769cea82f75316": {
      "to": "coingecko#wrapped-bitcoin", "decimals": "8",
      "symbol": "WBTC"
    }
  },
  "bfc": {
    "0x1c1b06405058AbE02e4748753aeD1458BEFEE3B9": {
      "decimals": "18",
      "symbol": "WBFC",
      "to": "coingecko#bifrost"
    },
    "0x047938C3aD13c1eB821C8e310B2B6F889b6d0003": {
      "decimals": "18",
      "symbol": "BIFI",
      "to": "coingecko#bifi"
    },
    "0xB1f3A83597Bce2AD842c29bD750AE17afc474137": {
      "decimals": "18",
      "symbol": "WITCH",
      "to": "coingecko#witch-token"
    },
    "0x17102AC78a02a98fC78B0c29B7b0506f035A99E5": {
      "decimals": "18",
      "symbol": "SAT",
      "to": "coingecko#super-athletes-token"
    },
    "0x6c9944674C1D2cF6c4c4999FC7290Ba105dcd70e": {
      "decimals": "18",
      "symbol": "ETH",
      "to": "coingecko#ethereum"
    },
    "0xB800EaF843F962DFe5e145A8c9D07A3e70b11d7F": {
      "decimals": "18",
      "symbol": "BNB",
      "to": "coingecko#binancecoin"
    },
    "0x640952E7984f2ECedeAd8Fd97aA618Ab1210A21C": {
      "decimals": "6",
      "symbol": "USDC",
      "to": "coingecko#usd-coin"
    },
    "0x21ad243b81eff53482F6F6E7C76539f2CfC0B734": {
      "decimals": "18",
      "symbol": "MATIC",
      "to": "coingecko#matic-network"
    },
    "0x3eA8654d5755e673599473ab37d92788B5bA12aE": {
      "decimals": "6",
      "symbol": "USDT",
      "to": "coingecko#tether"
    },
    "0xcDB9579Db96EB5C8298dF889D915D0FF668AfF2a": {
      "decimals": "18",
      "symbol": "DAI",
      "to": "coingecko#dai"
    }
  },
 "elysium": {
    "0xa801b1A7846156d4C81bD188F96bfcb621517611": {
      "decimals": "18",
      "symbol": "PYR",
      "to": "coingecko#vulcan-forged"
    },
  "0xc8B8bfA1986309867DD36E2f6741B54253786CE8": {
      "decimals": "6",
      "symbol": "USDT",
      "to": "coingecko#tether"
    },
  "0x5aa61d96bdCb5f5631fD6F20684705146c2645a1": {
      "decimals": "18",
      "symbol": "WETH",
      "to": "coingecko#weth"
    },
  "0xA92fEeE6fE45e2BF2b37e64f3cb732323C5747C5": {
      "decimals": "18",
      "symbol": "WMATIC",
      "to": "coingecko#wmatic"
    },
 "0xA3c322Ad15218fBFAEd26bA7f616249f7705D945": {
      "decimals": "18",
      "symbol": "MV",
      "to": "coingecko#gensokishis-metaverse"
    }
  },
  "near": {
    "17208628f84f5d6ad33f0da3bbbeb27ffcb398eac501a31bd6ad2011e36133a1": {
      "decimals": "6",
      "symbol": "USDC",
      "to": "coingecko#usd-coin"
    }
  },
  "ibc": {
    "71B441E27F1BBB44DD0891BCD370C2794D404D60A4FFE5AECCD9B1E28BC89805": {
      "decimals": "6",
      "symbol": "USDT",
      "to": "coingecko#tether"
    }
  },
  "eon": {
    "0x2c2E0B0c643aB9ad03adBe9140627A645E99E054": {
      "decimals": "18",
      "symbol": "WETH",
      "to": "coingecko#weth"
    },
    "0xF5cB8652a84329A2016A386206761f455bCEDab6": {
      "decimals": "18",
      "symbol": "ZEN",
      "to": "coingecko#zencash"
    },
    "0x6318374DFb468113E06d3463ec5Ed0B6Ae0F0982": {
      "decimals": "18",
      "symbol": "WAVAX",
      "to": "coingecko#wrapped-avax"
    },
    "0xCc44eB064CD32AAfEEb2ebb2a47bE0B882383b53": {
      "decimals": "6",
      "symbol": "USDC",
      "to": "coingecko#usd-coin"
    },
    "0xA167bcAb6791304EDa9B636C8beEC75b3D2829E6": {
      "decimals": "6",
      "symbol": "USDT",
      "to": "coingecko#tether"
    },
    "0x38C2a6953F86a7453622B1E7103b738239728754": {
      "decimals": "6",
      "symbol": "DAI",
      "to": "coingecko#dai"
    },
    "0xDF8DBA35962Aa0fAD7ade0Df07501c54Ec7c4A89": {
      "decimals": "18",
      "symbol": "LINK",
      "to": "coingecko#chainlink"
    },
    "0x1d7fb99AED3C365B4DEf061B7978CE5055Dfc1e7": {
      "decimals": "8",
      "symbol": "WBTC",
      "to": "coingecko#wrapped-bitcoin"
    },
    "0x592de30bebff484b5a43a6e8e3ec1a814902e0b6": {
      "decimals": "8",
      "symbol":"BTC",
      "to": "coingecko#bitcoin"
    },
    "0x69120197b77b51d32ffa5eafe16b3d78115640c6": {
      "decimals": "18",
      "symbol":"DAI",
      "to": "coingecko#dai"
    },
    "0x73be9e99faa2df5f504252bbfcd86ab7bd362457": {
      "decimals": "18",
      "symbol":"ETH",
      "to": "coingecko#ethereum"
    },
    "0x372d0695e75563d9180f8ce31c9924d7e8aaac47": {
      "decimals": "8",
      "symbol":"LTC",
      "to": "coingecko#litecoin"
    },
    "0x45463b2d973bd3304a2cad1f9765b098ece4afce": {
      "decimals": "6",
      "symbol":"USDC",
      "to": "coingecko#usd-coin"
    },
    "0x329f162550e3d5d9898a0aae05e21bfcd5f1cf83": {
      "decimals": "18",
      "symbol":"WAN",
      "to": "coingecko#wanchain"
    },
    "0xb2c6979890fbad83a6a5266d41b7d50dbe24a87a": {
      "decimals": "6",
      "symbol":"XRP",
      "to": "coingecko#ripple"
    }
  },
  "zilliqa": {
    "0x0000000000000000000000000000000000000000": {
      "decimals": "18",
      "symbol": "ZIL",
      "to": "coingecko#zilliqa"
    },
    "0x94e18ae7dd5ee57b55f30c4b63e2760c09efb192": {
      "decimals": "18",
      "symbol": "WZIL",
      "to": "coingecko#zilliqa"
    },
    "0x2274005778063684fbb1bfa96a2b725dc37d75f9": {
      "decimals": "6",
      "symbol": "zUSDT",
      "to": "coingecko#tether"
    }
  },
<<<<<<< HEAD
  "ethf": {
    "0x0000000000000000000000000000000000000000": {
      "decimals": "18",
      "symbol": "ETHF",
      "to": "coingecko#ethereumfair"
    },
    "0xc02aaa39b223fe8d0a0e5c4f27ead9083c756cc2": {
      "decimals": "18",
      "symbol": "WETHF",
      "to": "coingecko#ethereumfair"
    }
  },
  "chz": {
    "0x0000000000000000000000000000000000000000": {
      "decimals": "18",
      "symbol": "CHZ",
      "to": "coingecko#chiliz"
    }
  },
  "edg": {
    "0x0000000000000000000000000000000000000000": {
      "decimals": "18",
      "symbol": "EDG",
      "to": "coingecko#edgeware"
    },
    "0x457dE4e275A6b3C0D3750519221dD1dF19d54f01": {
      "decimals": "18",
      "symbol": "WEDG",
      "to": "coingecko#edgeware"
    }
  },
  "elsm": {
    "0x0000000000000000000000000000000000000000": {
      "decimals": "18",
      "symbol": "LAVA",
      "to": "coingecko#lava"
    },
    "0xd80Ef77B0289732e13D1769850B5A70eCC196777": {
      "decimals": "18",
      "symbol": "WLAVA",
      "to": "coingecko#lava"
    },
    "0xa801b1a7846156d4c81bd188f96bfcb621517611": {
      "decimals": "18",
      "symbol": "PYR",
      "to": "coingecko#vulcan-forged"
    }
  },
  "meer": {
    "0x0000000000000000000000000000000000000000": {
      "decimals": "18",
      "symbol": "MEER",
      "to": "coingecko#qitmeer-network"
    },
    "0x470cBFB236860eb5257bBF78715FB5bd77119C2F": {
      "decimals": "18",
      "symbol": "MEER",
      "to": "coingecko#qitmeer-network"
    },
    "0x457dE4e275A6b3C0D3750519221dD1dF19d54f01": {
      "decimals": "18",
      "symbol": "MEER",
      "to": "coingecko#qitmeer-network"
    }
  },
  "neon_evm": {
    "0x0000000000000000000000000000000000000000": {
      "decimals": "18",
      "symbol": "NEON",
      "to": "coingecko#neon"
    }
  },
  "xdai": {
    "0xD4fdec44DB9D44B8f2b6d529620f9C0C7066A2c1": {
      "decimals": "18",
      "symbol": "wxHOPR",
      "to": "xdai:0xD057604A14982FE8D88c5fC25Aac3267eA142a08"
    }
  },
  "mode": {
    "0x4200000000000000000000000000000000000006": {
      "decimals": "18",
      "symbol": "WETH",
      "to": "coingecko#ethereum"
    }
  },
  "fsc": {
    "0x0000000000000000000000000000000000000000": {
      "decimals": "18",
      "symbol": "FSC",
      "to": "coingecko#fonsmartchain"
    },
    "0xb582fD9d0D5C3515EEB6b02fF2d6eE0b6E45E7A7": {
      "decimals": "18",
      "symbol": "WFSC",
      "to": "coingecko#fonsmartchain"
    }
  },
  "lightlink_phoenix": {
    "0x18fb38404dadee1727be4b805c5b242b5413fa40": {
      "decimals": "6",
      "symbol": "USDC",
      "to": "coingecko#usd-coin"
    },
    "0x6308fa9545126237158778e74ae1b6b89022c5c0": {
      "decimals": "6",
      "symbol": "USDT",
      "to": "coingecko#tether"
    },
    "0x46a5e3fa4a02b9ae43d9df9408c86ed643144a67": {
      "decimals": "8",
      "symbol": "WBTC",
      "to": "coingecko#wrapped-bitcoin"
    },
    "0x7ebef2a4b1b09381ec5b9df8c5c6f2dbeca59c73": {
      "decimals": "18",
      "symbol": "WETH",
      "to": "coingecko#ethereum"
    }
  },
  "linea": {
    "0x0000000000000000000000000000000000000001": {
      "decimals": "18",
      "symbol": "WETH",
      "to": "coingecko#ethereum"
=======
  "wan": {
    "0x0000000000000000000000000000000000000000": {
      "decimals": "18",
      "symbol": "WAN",
      "to": "coingecko#wanchain"
    },
    "0xdabD997aE5E4799BE47d6E69D9431615CBa28f48": {
      "decimals": "18",
      "symbol": "WWAN",
      "to": "coingecko#wanchain"
    },
    "0x79d745178bc271a1f29f8fbe9251dfc512db842c": {
      "decimals": "6",
      "symbol": "ADA",
      "to": "coingecko#cardano"
    },
    "0xb333721251961337f67bbbcaed514f9f284ce8e8": {
      "decimals": "18",
      "symbol": "wanAVAX",
      "to": "coingecko#avalanche-2"
    },
    "0x9de0405064bedd88399098b4fbb2f7fa462992e0": {
      "decimals": "18",
      "symbol":"wanBNB",
      "to": "coingecko#binancecoin"
    },
    "0x50c439b6d602297252505a6799d84ea5928bcfb6": {
      "decimals": "8",
      "symbol":"wanBTC",
      "to": "coingecko#bitcoin"
    },
    "0x716f88d32b52342af040b2e775871dff56ebd035": {
      "decimals": "18",
      "symbol":"wanCFi",
      "to": "coingecko#cyberfi"
    },
    "0x18a39cdd1bfd592f40e4862728df8879e84bbc91": {
      "decimals": "18",
      "symbol":"DAI",
      "to": "coingecko#dai"
    },
    "0xd3a33c6fea7f785ddc0915f6a76919c11abded45": {
      "decimals": "8",
      "symbol":"wanDOGE",
      "to": "coingecko#dogecoin"
    },
    "0x52f44783bdf480e88c0ed4cf341a933cacfdbcaa": {
      "decimals": "10",
      "symbol":"wanDOT",
      "to": "coingecko#polkadot"
    },
    "0xe3ae74d1518a76715ab4c7bedf1af73893cd435a": {
      "decimals": "18",
      "symbol":"wanETH",
      "to": "coingecko#ethereum"
    },
    "0x774e8ee296d7d9f5033a7483ecbf71234bdec5cf": {
      "decimals": "18",
      "symbol":"EURS",
      "to": "coingecko#stasis-eurs"
    },
    "0xf8b0d176257f9dc1ee49f038bb4f6cfd51af5762": {
      "decimals": "18",
      "symbol":"wanFTM",
      "to": "coingecko#fantom"
    },
    "0xe91aa638947b3df089deb00770ab2d88b2721a46": {
      "decimals": "18",
      "symbol":"FX",
      "to": "coingecko#fx-coin"
    },
    "0x6b747de9e98b333c489bfabcc08f5b47b1a6d1ad": {
      "decimals": "18",
      "symbol":"GERO",
      "to": "coingecko#gerowallet"
    },
    "0x3251495c721ebff6ca4376c97215d7013a50c3ae": {
      "decimals": "18",
      "symbol":"GLMR",
      "to": "coingecko#moonbeam"
    },
    "0x06da85475f9d2ae79af300de474968cd5a4fde61": {
      "decimals": "18",
      "symbol":"wanLINK",
      "to": "coingecko#chainlink"
    },
    "0xd8e7bd03920ba407d764789b11dd2b5eaee0961e": {
      "decimals": "8",
      "symbol":"wanLTC",
      "to": "coingecko#litecoin"
    },
    "0x114fa1201f82b83c5a2ff0465b4024f01f966b91": {
      "decimals": "18",
      "symbol":"wanMOVR",
      "to": "coingecko#moonriver"
    },
    "0x52a9cea01c4cbdd669883e41758b8eb8e8e2b34b": {
      "decimals": "6",
      "symbol":"wanUSDC",
      "to": "coingecko#usd-coin"
    },
    "0x11e77e27af5539872efed10abaa0b408cfd9fbbd": {
      "decimals": "6",
      "symbol":"wanUSDT",
      "to": "coingecko#tether"
    },
    "0xc7dca84a81324075e90a39250b0e07b7daf4f45d": {
      "decimals": "18",
      "symbol":"XDC",
      "to": "coingecko#xdce-crowd-sale"
    },
    "0xf665e0e3e75d16466345e1129530ec28839efaea": {
      "decimals": "6",
      "symbol":"wanXRP",
      "to": "coingecko#ripple"
    }
  },
  "okexchain": {
    "0xa39ee04e8208c3309026f34007f036cbb03fa01d": {
      "decimals": "18",
      "symbol": "AAVEw",
      "to": "coingecko#aave"
    },
    "0x74b438b2783b2e14eb912911433054897c253c56": {
      "decimals": "18",
      "symbol": "AVAXw",
      "to": "coingecko#avalanche-2"
    },
    "0x6dc2fc72584bffa35cc6d521a22081dd0217f3b6": {
      "decimals": "18",
      "symbol":"BALw",
      "to": "coingecko#balancer"
    },
    "0x539ebf940cbb6ac729fb762f8a0f29259076c518": {
      "decimals": "18",
      "symbol":"BNBw",
      "to": "coingecko#binancecoin"
    },
    "0x79faa40a8ae1214a091db9d68791dc2a8450ab1f": {
      "decimals": "18",
      "symbol":"CRVw",
      "to": "coingecko#curve-dao-token"
    },
    "0x56705a3fb6f3d1236d1858112b5ec7aacba6634b": {
      "decimals": "18",
      "symbol":"DAIw",
      "to": "coingecko#dai"
    },
    "0x4d14963528a62c6e90644bfc8a419cc41dc15588": {
      "decimals": "18",
      "symbol":"ETH",
      "to": "coingecko#ethereum"
    },
    "0xe0af59e9e1cc652bceffe538b406ff33b319558d": {
      "decimals": "18",
      "symbol":"MATICw",
      "to": "coingecko#matic-network"
    },
    "0xecafc7c6119d9e5c896517bbdcb178c762d27022": {
      "decimals": "6",
      "symbol":"USDCw",
      "to": "coingecko#usd-coin"
    },
    "0x382bb369d343125bfb2117af9c149795c6c65c50": {
      "decimals": "6",
      "symbol":"USDT",
      "to": "coingecko#tether"
    },
    "0x6a60b5099b68ac80b28f44eb30894c7d165a72f6": {
      "decimals": "18",
      "symbol":"WAN",
      "to": "coingecko#wanchain"
    },
    "0xc791eb1d0a3db484aea29d424246c717be3c05c9": {
      "decimals": "18",
      "symbol":"XDCw",
      "to": "coingecko#xdce-crowd-sale"
    },
    "0xe5d2525d247cfb9a9aeb1fa223eacda6eee1d09a": {
      "decimals": "6",
      "symbol":"XRPw",
      "to": "coingecko#ripple"
    }
  },
  "xdc": {
    "0x71f7f49ff81e9be77c9175611212ecb199ba0824": {
      "decimals": "8",
      "symbol":"xBTC",
      "to": "coingecko#bitcoin"
    },
    "0x1289f70b8a16797cccbfcca8a845f36324ac9f8b": {
      "decimals": "18",
      "symbol":"ETH",
      "to": "coingecko#ethereum"
    },
    "0xc6ae1db6c66d909f7bfeeeb24f9adb8620bf9dbf": {
      "decimals": "6",
      "symbol":"xUSDC",
      "to": "coingecko#usd-coin"
    },
    "0xd4b5f10d61916bd6e0860144a91ac658de8a1437": {
      "decimals": "6",
      "symbol":"xUSDT",
      "to": "coingecko#tether"
    },
    "0xbe5187c2a7eb776c1caeed2c37e7599fb05000d3": {
      "decimals": "18",
      "symbol":"WAN",
      "to": "coingecko#wanchain"
    },
    "0x4e35a02b12d7bd010e235da055b6d03e89601264": {
      "decimals": "6",
      "symbol":"xXRP",
      "to": "coingecko#ripple"
    }
  },
  "telos": {
    "0x9e8aafd785f8cc9aebb4b6fbf817ee988e85fede": {
      "decimals": "8",
      "symbol":"BTC",
      "to": "coingecko#bitcoin"
    },
    "0xf04a2950dcb82ab1fa5feac43a0e192c749638cf": {
      "decimals": "10",
      "symbol":"DOT",
      "to": "coingecko#polkadot"
    },
    "0x9d81bf338cd16af0946c17405ddbf2063e54b3ea": {
      "decimals": "18",
      "symbol":"ETH",
      "to": "coingecko#ethereum"
    },
    "0x19fbf2afe29526b5b7591cc281e527398d2338dc": {
      "decimals": "6",
      "symbol":"USDT",
      "to": "coingecko#tether"
    }
  },
  "moonriver": {
    "0xb668cd490a4421f993f93be2819a922dbbb32804": {
      "decimals": "8",
      "symbol":"DOGE",
      "to": "coingecko#dogecoin"
    },
    "0x28e375290fff26848eb2df310ad9fde500be581a": {
      "decimals": "18",
      "symbol": "GLMR",
      "to": "coingecko#moonbeam"
    }
  },
  "moonbeam": {
    "0x0000000000000000000000000000000000000000": {
      "decimals": "18",
      "symbol": "GLMR",
      "to": "coingecko#moonbeam"
    },
    "0x5331141912a84875beb757e175d991a2c6c89ef4": {
      "decimals": "10",
      "symbol":"DOT",
      "to": "coingecko#polkadot"
    },
    "0x5f0061d84ee2f507c29aa87471e58f9d75d52776": {
      "decimals": "18",
      "symbol":"MOVR",
      "to": "coingecko#"
    }
  },
  "metis": {
    "0x420000000000000000000000000000000000000a": {
      "decimals": "18",
      "symbol":"WETH",
      "to": "coingecko#ethereum"
    },
    "0xea32a96608495e54156ae48931a7c20f0dcc1a21": {
      "decimals": "6",
      "symbol":"m.USDC",
      "to": "coingecko#usd-coin"
    },
    "0xbb06dca3ae6887fabf931640f67cab3e3a16f4dc": {
      "decimals": "6",
      "symbol":"m.USDT",
      "to": "coingecko#tether"
>>>>>>> 959917c1
    }
  }
}<|MERGE_RESOLUTION|>--- conflicted
+++ resolved
@@ -221,7 +221,6 @@
       "symbol": "RDNT",
       "to": "coingecko#radiant"
     },
-<<<<<<< HEAD
     "0x4e7e5023656863E26f50E2E6E59489A852C212c1": {
       "decimals": "18",
       "symbol": "CNG",
@@ -231,12 +230,11 @@
       "decimals": "18",
       "symbol": "WETH",
       "to": "coingecko#ethereum"
-=======
+    },
     "0xaf88d065e77c8cc2239327c5edb3a432268e5831": {
       "decimals": "6",
       "symbol":"USDC",
       "to": "coingecko#usd-coin"
->>>>>>> 959917c1
     }
   },
   "tezos": {
@@ -739,7 +737,6 @@
       "to": "coingecko#tether"
     }
   },
-<<<<<<< HEAD
   "ethf": {
     "0x0000000000000000000000000000000000000000": {
       "decimals": "18",
@@ -865,7 +862,8 @@
       "decimals": "18",
       "symbol": "WETH",
       "to": "coingecko#ethereum"
-=======
+    }
+  },
   "wan": {
     "0x0000000000000000000000000000000000000000": {
       "decimals": "18",
@@ -1148,7 +1146,6 @@
       "decimals": "6",
       "symbol":"m.USDT",
       "to": "coingecko#tether"
->>>>>>> 959917c1
     }
   }
 }