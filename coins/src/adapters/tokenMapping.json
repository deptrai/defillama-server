{
  "supra": {
    "0x1::supra_coin::SupraCoin": {
      "decimals": "8",
      "symbol": "SUPRA",
      "to": "coingecko#supra"
    },
    "0x8f7d16ade319b0fce368ca6cdb98589c4527ce7f5b51e544a9e68e719934458b::hyper_coin::DexlynUSDC": {
      "decimals": "6",
      "symbol": "dexUSDC",
      "to": "coingecko#usd-coin"
    }
  },
  "berachain": {
    "0x0555E30da8f98308EdB960aa94C0Db47230d2B9c": {
      "decimals": "8",
      "symbol": "WBTC",
      "to": "coingecko#wrapped-bitcoin"
    },
    "0x657e8C867D8B37dCC18fA4Caead9C45EB088C642": {
      "decimals": "8",
      "symbol": "eBTC",
      "to": "coingecko#ether-fi-staked-btc"
    },
    "0x09D4214C03D01F49544C0448DBE3A27f768F2b34": {
      "decimals": "18",
      "symbol": "rUSD",
      "to": "coingecko#reservoir-rusd"
    },
    "0x93F4d0ab6a8B4271f4a28Db399b5E30612D21116": {
      "decimals": "18",
      "symbol": "SBTC",
      "to": "coingecko#wrapped-bitcoin"
    },
    "0xdCB3D91555385DaE23e6B966b5626aa7A75Be940": {
      "decimals": "8",
      "symbol": "ylpumpBTC",
      "to": "coingecko#pumpbtc"
    },
    "0xE946Dd7d03F6F5C440F68c84808Ca88d26475FC5": {
      "decimals": "8",
      "symbol": "ylfBTC",
      "to": "coingecko#ignition-fbtc"
    },
    "0x09DEF5aBc67e967d54E8233A4b5EBBc1B3fbE34b": {
      "decimals": "18",
      "symbol": "waBTC",
      "to": "coingecko#wrapped-bitcoin"
    },
    "0x9B2316cfe980515de7430F1c4E831B89a5921137": {
      "decimals": "18",
      "symbol": "ylrsETH",
      "to": "coingecko#kelp-dao-restaked-eth"
    },
    "0xa958090601E21A82e9873042652e35891D945a8C": {
      "decimals": "18",
      "symbol": "ylstETH",
      "to": "coingecko#staked-ether"
    },
    "0x18878Df23e2a36f81e820e4b47b4A40576D3159C": {
      "decimals": "9",
      "symbol": "OHM",
      "to": "coingecko#olympus"
    },
    "0x5d3a1Ff2b6BAb83b63cd9AD0787074081a52ef34": {
      "decimals": "18",
      "symbol": "USDe",
      "to": "coingecko#ethena-usde"
    },
    "0xff12470a969Dd362EB6595FFB44C82c959Fe9ACc": {
      "decimals": "18",
      "symbol": "USDa",
      "to": "coingecko#usda-2"
    },
    "0x5B82028cfc477C4E7ddA7FF33d59A23FA7Be002a": {
      "decimals": "18",
      "symbol": "MIM",
      "to": "coingecko#magic-internet-money"
    },
    "0x4186BFC76E2E237523CBC30FD220FE055156b41F": {
      "decimals": "18",
      "symbol": "rsETH",
      "to": "coingecko#kelp-dao-restaked-eth"
    },
    "0x541FD749419CA806a8bc7da8ac23D346f2dF8B77": {
      "decimals": "18",
      "symbol": "SolvBTC",
      "to": "coingecko#solv-btc"
    },
    "0xEc901DA9c68E90798BbBb74c11406A32A70652C3": {
      "decimals": "18",
      "symbol": "STONE",
      "to": "coingecko#stakestone-ether"
    },
    "0xCC0966D8418d412c599A6421b760a847eB169A8c": {
      "decimals": "18",
      "symbol": "SolvBTC.BBN",
      "to": "coingecko#solv-protocol-solvbtc-bbn"
    },
    "0xC3827A4BC8224ee2D116637023b124CED6db6e90": {
      "decimals": "8",
      "symbol": "uniBTC",
      "to": "coingecko#universal-btc"
    },
    "0x850CDF416668210ED0c36bfFF5d21921C7adA3b8": {
      "decimals": "18",
      "symbol": "rswETH",
      "to": "coingecko#restaked-swell-eth"
    },
    "0xbAC93A69c62a1518136FF840B788Ba715cbDfE2B": {
      "decimals": "8",
      "symbol": "FBTC",
      "to": "coingecko#ignition-fbtc"
    },
    "0x211Cc4DD073734dA055fbF44a2b4667d5E5fE5d2": {
      "decimals": "18",
      "symbol": "sUSDe",
      "to": "coingecko#ethena-staked-usde"
    },
    "0x2840F9d9f96321435Ab0f977E7FDBf32EA8b304f": {
      "decimals": "18",
      "symbol": "sUSDa",
      "to": "asset#ethereum:0x2b66aade1e9c062ff411bd47c44e0ad696d43bd9"
    },
    "0x1fCca65fb6Ae3b2758b9b2B394CB227eAE404e1E": {
      "decimals": "8",
      "symbol": "pumpBTC.bera",
      "to": "coingecko#pumpbtc"
    },
    "0x0000000000000000000000000000000000000000": {
      "to": "coingecko#wrapped-bera",
      "decimals": 18,
      "symbol": "BERA"
    },
    "0x6969696969696969696969696969696969696969": {
      "to": "coingecko#wrapped-bera",
      "decimals": 18,
      "symbol": "WBERA"
    },
    "0x93f4d0ab6a8b4271f4a28db399b5e30612d21116": {
      "to": "coingecko#ethereum:0x094c0e36210634c3CfA25DC11B96b562E0b07624",
      "decimals": 18,
      "symbol": "SBTC"
    },
    "0xecac9c5f704e954931349da37f60e39f515c11c1": {
      "to": "coingecko#ethereum:0x8236a87084f8B84306f72007F36F2618A5634494",
      "decimals": 18,
      "symbol": "LBTC"
    },
    "0xA18717e22dfAbB36f0242259df4e9E563b6Ec70a": {
      "decimals": "8",
      "symbol": "WFBTC",
      "to": "coingecko#ignition-fbtc"
    }
  },
  "alephium": {
    "19246e8c2899bc258a1156e08466e3cdd3323da756d8a543c7fc911847b96f00": {
      "decimals": "18",
      "symbol": "WETH",
      "to": "coingecko#ethereum"
    }
  },
  "kava": {
    "0x0000000000000000000000000000000000000000": {
      "decimals": "18",
      "symbol": "KAVA",
      "to": "coingecko#kava"
    }
  },
  "celo": {
    "0xd71ffd0940c920786ec4dbb5a12306669b5b81ef": {
      "decimals": "8",
      "symbol": "WBTC",
      "to": "coingecko#wrapped-bitcoin"
    },
    "0x9d767eccf4920ecb74952eaf88bd9343301fc8bb": {
      "decimals": "18",
      "symbol": "cSOL",
      "to": "coingecko#solana"
    },
    "0xae30409409942b21aa884bb51f09ef414ccaafa9": {
      "decimals": "18",
      "symbol": "cBNB",
      "to": "coingecko#binancecoin"
    },
    "0xb4d8a602fff7790eec3f2c0c1a51a475ee399b2d": {
      "to": "coingecko#polkamarkets",
      "decimals": 18,
      "symbol": "POLK"
    }
  },
  "sui": {
    "0xb848cce11ef3a8f62eccea6eb5b35a12c4c2b1ee1af7755d02d7bd6218e8226f::coin::COIN": {
      "decimals": "8",
      "symbol": "BNB",
      "to": "coingecko#binancecoin"
    },
    "0x9a5502414b5d51d01c8b5641db7436d789fa15a245694b24aa37c25c2a6ce001::scb::SCB": {
      "decimals": "5",
      "symbol": "SCB",
      "to": "coingecko#sacabam"
    },
    "0xbde4ba4c2e274a60ce15c1cfff9e5c42e41654ac8b6d906a57efa4bd3c29f47d::hasui::HASUI": {
      "decimals": "9",
      "symbol": "HASUI",
      "to": "coingecko#haedal-staked-sui"
    },
    "0x6db9a7bb22829898fd281879778a175120ebfc77eafc1f8ee341654cfc3f8dc2::burry::BURRY": {
      "decimals": "9",
      "symbol": "BURRY",
      "to": "coingecko#burrial"
    },
    "0x549e8b69270defbfafd4f94e17ec44cdbdd99820b33bda2278dea3b9a32d3f55::cert::CERT": {
      "decimals": "9",
      "symbol": "VSUI",
      "to": "coingecko#volo-staked-sui"
    },
    "0x76cb819b01abed502bee8a702b4c2d547532c12f25001c9dea795a5e631c26f1::fud::FUD": {
      "decimals": "5",
      "symbol": "FUD",
      "to": "coingecko#fud-the-pug"
    },
    "0x5d1f47ea69bb0de31c313d7acf89b890dbb8991ea8e03c6c355171f84bb1ba4a::turbos::TURBOS": {
      "decimals": "9",
      "symbol": "TURBOS",
      "to": "coingecko#turbos-finance"
    },
    "0xf325ce1300e8dac124071d3152c5c5ee6174914f8bc2161e88329cf579246efc::afsui::AFSUI": {
      "decimals": "9",
      "symbol": "afSUI",
      "to": "coingecko#aftermath-staked-sui"
    },
    "0x3a5143bb1196e3bcdfab6203d1683ae29edd26294fc8bfeafe4aaa9d2704df37::coin::COIN": {
      "decimals": "8",
      "symbol": "APT",
      "to": "coingecko#aptos"
    },
    "0x960b531667636f39e85867775f52f6b1f220a058c4de786905bdf761e06a56bb::usdy::USDY": {
      "decimals": "6",
      "symbol": "USDY",
      "to": "coingecko#ondo-us-dollar-yield"
    },
    "0xa99b8952d4f7d947ea77fe0ecdcc9e5fc0bcab2841d6e2a5aa00c3044e5544b5::navx::NAVX": {
      "decimals": "9",
      "symbol": "NAVX",
      "to": "coingecko#navi"
    },
    "0xf4530aa5ef8af33c497ec38f54ff9dd45fad9157264efae9693eb62faf8667b5::coin::COIN": {
      "to": "coingecko#dinero-staked-eth",
      "decimals": 8,
      "symbol": "pxETH"
    }
  },
  "neutron": {
    "untrn": {
      "decimals": "6",
      "symbol": "NTRN",
      "to": "coingecko#neutron-3"
    },
    "neutron10dxyft3nv4vpxh5vrpn0xw8geej8dw3g39g7nqp8mrm307ypssksau29af": {
      "decimals": "6",
      "symbol": "AXV",
      "to": "coingecko#astrovault"
    },
    "neutron1vjl4ze7gr32lar5s4fj776v70j4ml7mlt4aqln2hwgfhqjck8xwqfhx8vj": {
      "decimals": "6",
      "symbol": "xATOM",
      "to": "coingecko#astrovault-xatom"
    },
    "factory/neutron1ffus553eet978k024lmssw0czsxwr97mggyv85lpcsdkft8v9ufsz3sa07/astro": {
      "decimals": "6",
      "symbol": "ASTRO",
      "to": "coingecko#astroport-fi"
    }
  },
  "nibiru": {
    "unibi": {
      "decimals": "6",
      "symbol": "NIBI",
      "to": "coingecko#nibiru"
    },
    "tf/nibi1vetfuua65frvf6f458xgtjerf0ra7wwjykrdpuyn0jur5x07awxsfka0ga/axv": {
      "decimals": "6",
      "symbol": "AXV",
      "to": "coingecko#astrovault"
    },
    "nibi1cehpv50vl90g9qkwwny8mw7txw79zs6f7wsfe8ey7dgp238gpy4qhdqjhm": {
      "decimals": "6",
      "symbol": "xNIBI",
      "to": "coingecko#astrovault-xnibi"
    },
    "ibc/F082B65C88E4B6D5EF1DB243CDA1D331D002759E938A0F5CD3FFDC5D53B3E349": {
      "decimals": "6",
      "symbol": "USDC",
      "to": "coingecko#usd-coin"
    }
  },
  "tron": {
    "tthzxnrlrw2brp9dctqu8i4wd9udcwedz3": {
      "decimals": "18",
      "symbol": "stUSDT",
      "to": "coingecko#tether"
    },
    "0x0000000000000000000000000000000000000000": {
      "decimals": "6",
      "symbol": "TRON",
      "to": "coingecko#tron"
    },
    "TUPM7K8REVzD2UdV4R5fe5M8XbnR2DdoJ6": {
      "decimals": "18",
      "symbol": "HTX",
      "to": "coingecko#htx-dao"
    }
  },
  "polygon_zkevm": {
    "0x8C7D118B5c47a5BCBD47cc51789558B98dAD17c5": {
      "decimals": "18",
      "symbol": "rsETH",
      "to": "coingecko#kelp-dao-restaked-eth"
    }
  },
  "polygon": {
    "0x172370d5cd63279efa6d502dab29171933a610af": {
      "decimals": "18",
      "symbol": "CRV",
      "to": "coingecko#curve-dao-token"
    },
    "0xe4880249745eac5f1ed9d8f7df844792d560e750": {
      "decimals": "5",
      "symbol": "USTBL",
      "to": "asset#ethereum:0xe4880249745eac5f1ed9d8f7df844792d560e750"
    },
    "0xa0769f7A8fC65e47dE93797b4e21C073c117Fc80": {
      "decimals": "5",
      "symbol": "EUTBL",
      "to": "asset#ethereum:0xa0769f7a8fc65e47de93797b4e21c073c117fc80"
    },
    "0x2297aebd383787a160dd0d9f71508148769342e3": {
      "decimals": "8",
      "symbol": "BTC.b",
      "to": "coingecko#bitcoin-avalanche-bridged-btc-b"
    },
    "0x2791Bca1f2de4661ED88A30C99A7a9449Aa84174": {
      "decimals": "6",
      "symbol": "USDC.e",
      "to": "coingecko#usd-coin"
    },
    "0x3c499c542cef5e3811e1192ce70d8cc03d5c3359": {
      "decimals": "6",
      "symbol": "USDC",
      "to": "coingecko#usd-coin"
    },
    "0x40379a439d4f6795b6fc9aa5687db461677a2dba": {
      "decimals": "9",
      "symbol": "USDR",
      "to": "coingecko#real-usd"
    },
    "0x553d3d295e0f695b9228246232edf400ed3560b5": {
      "decimals": "18",
      "symbol": "PAXG",
      "to": "coingecko#pax-gold"
    },
    "0x07cc1cc3628cc1615120df781ef9fc8ec2feae09": {
      "decimals": "18",
      "symbol": "BEPRO",
      "to": "coingecko#bepro-network"
    }
  },
  "evmos": {
    "0xb8f812b5943ab3bf941d5d4f1de90a4b326c5d8f": {
      "decimals": "6",
      "symbol": "USDT",
      "to": "coingecko#tether"
    },
    "0xc732284e5dedb565ba403216d718a485038e55a6": {
      "decimals": "8",
      "symbol": "WBTC",
      "to": "coingecko#wrapped-bitcoin"
    },
    "0x4d036a97e9ad9e805f0e7b163ea681b3de83b7bf": {
      "decimals": "8",
      "symbol": "WETH",
      "to": "coingecko#ethereum"
    },
    "0xf1fae9ec886c5f6e4ea13da2456087bd72f02cd1": {
      "decimals": "6",
      "symbol": "USDC",
      "to": "coingecko#usd-coin"
    }
  },
  "era": {
    "0x0e6d09D44F3A929d3030B84bFbCc9AE43F42ac8F": {
      "decimals": "18",
      "symbol": "AAVE",
      "to": "coingecko#aave"
    },
    "0x60e14dd50ef2ff19cd1c71b76f1e17054a32f030": {
      "decimals": "9",
      "symbol": "SOL",
      "to": "coingecko#solana"
    },
    "0x1c6f53185061d7cc387e481c350ad00c2c876f3e": {
      "decimals": "18",
      "symbol": "UNI",
      "to": "coingecko#uniswap"
    },
    "0x2416092f143378750bb29b79eD961ab195CcEea5": {
      "decimals": "18",
      "symbol": "wstETH",
      "to": "coingecko#wrapped-steth"
    }
  },
  "shibarium": {
    "0xe13824Fb7b206E585c775B30431600528572C3E7": {
      "decimals": "18",
      "symbol": "sKNINE",
      "to": "coingecko#k9-finance-dao"
    }
  },
  "taraxa": {
    "0x0000000000000000000000000000000000000000": {
      "decimals": "18",
      "symbol": "TARA",
      "to": "coingecko#taraxa"
    }
  },
  "ethereum": {
    "0x83599937c2c9bea0e0e8ac096c6f32e86486b410": {
      "to": "coingecko#bitcoin",
      "decimals": 18,
      "symbol": "liquidBeraETH"
    },
    "0xE7C253EAD50976Caf7b0C2cbca569146A7741B50": {
      "to": "coingecko#bitcoin",
      "decimals": 18,
      "symbol": "SolvBTC.BERA"
    },
    "0xc673ef7791724f0dcca38adb47fbb3aef3db6c80": {
      "to": "coingecko#bitcoin",
      "decimals": 8,
      "symbol": "liquidBeraBTC"
    },
    "0xc96Aa65F31E41b4Ca6924B86D93e25686019E59C": {
      "to": "coingecko#aethir",
      "decimals": 18,
      "symbol": "stAethir"
    },
    "0x996d67aa9b37df96428ad3608cb21352bf1fdb90": {
      "to": "coingecko#zentry",
      "decimals": 18,
      "symbol": "stZENT"
    },
    "0xD533a949740bb3306d119CC777fa900bA034cd52": {
      "decimals": "18",
      "symbol": "CRV",
      "to": "coingecko#curve-dao-token"
    },
    "0xf939E0A03FB07F59A73314E73794Be0E57ac1b4E": {
      "decimals": "18",
      "symbol": "crvUSD",
      "to": "coingecko#crvusd"
    },
    "0x0655977FEb2f289A4aB78af67BAB0d17aAb84367": {
      "decimals": "18",
      "symbol": "scrvUSD",
      "to": "coingecko#savings-crvusd"
    },
    "0x4F8E1426A9d10bddc11d26042ad270F16cCb95F2": {
      "decimals": "18",
      "symbol": "sUSD",
      "to": "coingecko#usd-coin"
    },
    "0xf6718b2701d4a6498ef77d7c152b2137ab28b8a3": {
      "decimals": "18",
      "symbol": "stBTC",
      "to": "coingecko#lorenzo-stbtc"
    },
    "0xadc9c900b05f39f48bb6f402a1bae60929f4f9a8": {
      "decimals": "8",
      "symbol": "pumpBTC.bera",
      "to": "coingecko#pumpbtc"
    },
    "0x2eC37d45FCAE65D9787ECf71dc85a444968f6646": {
      "decimals": "8",
      "symbol": "brBTC",
      "to": "coingecko#wrapped-bitcoin"
    },
    "0x86b5780b606940eb59a062aa85a07959518c0161": {
      "decimals": "18",
      "symbol": "sETHFI",
      "to": "coingecko#ether-fi"
    },
    "0xB1e12802831Da99D2d47b6a55049D69bf7De0e3C": {
      "decimals": "8",
      "symbol": "oBTC",
      "to": "coingecko#bitcoin"
    },
    "0x9fb7b4477576fe5b32be4c1843afb1e55f251b33": {
      "decimals": "6",
      "symbol": "fUSDC",
      "to": "coingecko#fluid-usdc"
    },
    "0x7DC9748DA8E762e569F9269f48F69A1a9F8Ea761": {
      "decimals": "6",
      "symbol": "zeUSD",
      "to": "coingecko#usd-coin"
    },
    "0x8BB97A618211695f5a6a889faC3546D1a573ea77": {
      "decimals": "8",
      "symbol": "NBTC",
      "to": "coingecko#wrapped-bitcoin"
    },
    "0x95D7337d43340E2721960Dc402D9b9117f0d81a2": {
      "decimals": "18",
      "symbol": "wbC3M",
      "to": "asset#ethereum:0x2f123cf3f37ce3328cc9b5b8415f9ec5109b45e7"
    },
    "0xca2a7068e551d5c4482eb34880b194e4b945712f": {
      "decimals": "18",
      "symbol": "wbIB01",
      "to": "asset#ethereum:0xca30c93b02514f86d5c86a6e375e3a330b435fb5"
    },
    "0x06824C27C8a0DbDe5F72f770eC82e3c0FD4DcEc3": {
      "decimals": "18",
      "symbol": "amphrLRT",
      "to": "coingecko#ethereum"
    },
    "0x9813037ee2218799597d83D4a5B6F3b6778218d9": {
      "decimals": "18",
      "symbol": "BONE",
      "to": "coingecko#bone-shibaswap"
    },
    "0xeFEfeFEfeFeFEFEFEfefeFeFefEfEfEfeFEFEFEf": {
      "decimals": "18",
      "symbol": "ETH",
      "to": "coingecko#ethereum"
    },
    "0x2416092f143378750bb29b79eD961ab195CcEea5": {
      "decimals": "18",
      "symbol": "ezETH",
      "to": "coingecko#renzo-restaked-eth"
    },
    "0x57f5e098cad7a3d1eed53991d4d66c45c9af7812": {
      "decimals": "18",
      "symbol": "WUSDM",
      "to": "coingecko#wrapped-usdm"
    },
    "0x0d3bd40758df4f79aad316707fcb809cd4815ffe": {
      "decimals": "6",
      "symbol": "21XRP",
      "to": "coingecko#ripple"
    },
    "0x9c05d54645306d4c4ead6f75846000e1554c0360": {
      "decimals": "6",
      "symbol": "21ADA",
      "to": "coingecko#cardano"
    },
    "0xd2aee1ce2b4459de326971de036e82f1318270af": {
      "decimals": "8",
      "symbol": "21DOGE",
      "to": "coingecko#dogecoin"
    },
    "0xf4accd20bfed4dffe06d4c85a7f9924b1d5da819": {
      "decimals": "10",
      "symbol": "21DOT",
      "to": "coingecko#polkadot"
    },
    "0xff4927e04c6a01868284f5c3fb9cba7f7ca4aec0": {
      "decimals": "8",
      "symbol": "21BCH",
      "to": "coingecko#bitcoin-cash"
    },
    "0x9f2825333aa7bc2c98c061924871b6c016e385f3": {
      "decimals": "8",
      "symbol": "21LTC",
      "to": "coingecko#litecoin"
    },
    "0x5C5e5117E26374870c80a5FA04c3f75a821440D6": {
      "decimals": "18",
      "symbol": "stkcvxcrvUSDUSDT-f",
      "to": "ethereum:0x390f3595bca2df7d23783dfd126427cceb997bf4"
    },
    "0xDb4217B9C8DB788Aa3871d45B4BE6ac5D1FF8C49": {
      "decimals": "18",
      "symbol": "stkcvxcrvUSDUSDC-f",
      "to": "ethereum:0x4dece678ceceb27446b35c672dc7d61f30bad69e"
    },
    "0xbce0cf87f513102f22232436cca2ca49e815c3ac": {
      "decimals": "18",
      "symbol": "pxCVX",
      "to": "ethereum:0x389fb29230d02e67eb963c1f5a00f2b16f95beb7"
    },
    "0xcBc1065255cBc3aB41a6868c22d1f1C573AB89fd": {
      "decimals": "18",
      "symbol": "CRETH2",
      "to": "coingecko#cream-eth2"
    },
    "0x8762db106b2c2a0bccb3a80d1ed41273552616e8": {
      "decimals": "18",
      "symbol": "RSR",
      "to": "coingecko#reserve-rights-token"
    },
    "0x04abEdA201850aC0124161F037Efd70c74ddC74C": {
      "decimals": "18",
      "symbol": "NEST",
      "to": "coingecko#nest"
    },
    "0x40eb746dee876ac1e78697b7ca85142d178a1fc8": {
      "decimals": "18",
      "symbol": "IAG",
      "to": "coingecko#iagon"
    },
    "0xf4eA6B892853413bD9d9f1a5D3a620A0ba39c5b2": {
      "decimals": "18",
      "symbol": "ethPNT",
      "to": "coingecko#pnetwork"
    },
    "0x137ddb47ee24eaa998a535ab00378d6bfa84f893": {
      "decimals": "18",
      "symbol": "RDNT",
      "to": "coingecko#radiant"
    },
    "0x474999877e40db4a7e3211b0889b76131e35ea04": {
      "decimals": "6",
      "symbol": "ADA",
      "to": "coingecko#cardano"
    },
    "0x058a55925627980dbb6d6d39f8dad5de5be16764": {
      "decimals": "8",
      "symbol": "wanBTC",
      "to": "coingecko#bitcoin"
    },
    "0x63b4f3e3fa4e438698ce330e365e831f7ccd1ef4": {
      "decimals": "18",
      "symbol": "CFi",
      "to": "coingecko#cyberfi"
    },
    "0xd533a949740bb3306d119cc777fa900ba034cd52": {
      "decimals": "18",
      "symbol": "CRV",
      "to": "coingecko#curve-dao-token"
    },
    "0x9c9ec2790a654528762d14a44c09f3083f7d7d79": {
      "decimals": "10",
      "symbol": "wanDOT",
      "to": "coingecko#polkadot"
    },
    "0xdb25f211ab05b1c97d595516f45794528a807ad8": {
      "decimals": "2",
      "symbol": "EURS",
      "to": "coingecko#stasis-eurs"
    },
    "0x977f7001815cf13ed1f0548ec68bec4ea561e3d6": {
      "decimals": "18",
      "symbol": "GEROV2",
      "to": "coingecko#gerowallet"
    },
    "0x603be493e0b0e5181c5f0799afb003bd8ed076a5": {
      "decimals": "18",
      "symbol": "wanMOVR",
      "to": "coingecko#moonriver"
    },
    "0x135b810e48e4307ab2a59ea294a6f1724781bd3c": {
      "decimals": "18",
      "symbol": "WAN",
      "to": "coingecko#wanchain"
    },
    "0x4917a9a03bdf9be520e0b342da8c3c8787237302": {
      "decimals": "6",
      "symbol": "wanXRP",
      "to": "coingecko#ripple"
    },
    "0xe07F9D810a48ab5c3c914BA3cA53AF14E4491e8A": {
      "decimals": "18",
      "symbol": "GYD",
      "to": "coingecko#gyroscope-gyd"
    },
    "0x66d5c66E7C83E0682d947176534242c9f19b3365": {
      "decimals": "9",
      "symbol": "sVEC",
      "to": "coingecko#vector-reserve"
    },
    "0x18fa05ee5e478eed8925946abb41d09aec5d34d6": {
      "decimals": "18",
      "symbol": "PUFF",
      "to": "coingecko#puff-the-dragon"
    },
    "0x4d831e22f062b5327dfdb15f0b6a5df20e2e3dd0": {
      "decimals": "18",
      "symbol": "cSTONE",
      "to": "coingecko#stakestone-ether"
    },
    "0x9ba021b0a9b958b5e75ce9f6dff97c7ee52cb3e6": {
      "decimals": "18",
      "symbol": "apxETH",
      "to": "coingecko#dinero-apxeth"
    },
    "0x6c9815826fdf8c7a45ccfed2064dbab33a078712": {
      "decimals": "18",
      "symbol": "CVX1",
      "to": "coingecko#convex-finance"
    },
    "0xd681c5574b7f4e387b608ed9af5f5fc88662b37c": {
      "decimals": "8",
      "symbol": "lfbtc-bedrock-eth",
      "to": "coingecko#ignition-fbtc"
    },
    "0x3119a1ad5b63a000ab9ca3f2470611eb997b93b9": {
      "decimals": "8",
      "symbol": "lfbtc-Avalon-eth",
      "to": "coingecko#ignition-fbtc"
    },
    "0xEb28877D7e3DbA5bcd4D0a1474C31F8AFb2d6052": {
      "decimals": "8",
      "symbol": "lfbtc-solv-babylon-eth",
      "to": "coingecko#ignition-fbtc"
    },
    "0x2B66AAdE1e9C062FF411bd47C44E0Ad696d43BD9": {
      "decimals": "18",
      "symbol": "sUSDa",
      "to": "asset#ethereum:0x2b66aade1e9c062ff411bd47c44e0ad696d43bd9"
    },
    "0x777B2913b1BB171A83cA3cdf79CB40523Ac76fDb": {
      "to": "coingecko#ignition-fbtc",
      "decimals": 8,
      "symbol": "lfbtc-pump-eth"
    },
    "0xC139190F447e929f090Edeb554D95AbB8b18aC1C": {
      "to": "coingecko#usd-coin",
      "decimals": 18,
      "symbol": "USDtb"
    },
    "0xc152d5a599f83b3d0098cbadb23fce95f27ff30b": {
      "decimals": "8",
      "symbol": "lfbtc-cian-eth",
      "to": "coingecko#ignition-fbtc"
    },
    "0x7aAd7A95fCf14B826AC96176590C8e7aad19bbd4": {
      "decimals": "8",
      "symbol": "WFBTC",
      "to": "coingecko#ignition-fbtc"
    },
    "0x7743e50f534a7f9f1791dde7dcd89f7783eefc39": {
      "decimals": "18",
      "symbol": "fxSAVE",
      "to": "coingecko#fx-save"
    },
    "0xfc82bb4ba86045af6f327323a46e80412b91b27d": {
      "to": "coingecko#prometeus",
      "decimals": 18,
      "symbol": "PROM"
    }
  },
  "fantom": {
    "0x1B6382DBDEa11d97f24495C9A90b7c88469134a4": {
      "decimals": "6",
      "symbol": "axlUSDC",
      "to": "coingecko#axlusdc"
    },
    "0x2f733095b80a04b38b0d10cc884524a3d09b836a": {
      "decimals": "6",
      "symbol": "USDC.e",
      "to": "coingecko#usd-coin-wormhole-from-ethereum"
    },
    "0x10b620b2dbac4faa7d7ffd71da486f5d44cd86f9": {
      "decimals": "18",
      "symbol": "LQRD",
      "to": "coingecko#liquiddriver"
    },
    "0x0921799cb1d702148131024d18fcde022129dc73": {
      "decimals": "18",
      "symbol": "LL",
      "to": "coingecko#lightlink"
    },
    "0x8A60E489004Ca22d775C5F2c657598278d17D9c2": {
      "decimals": "18",
      "symbol": "USDa",
      "to": "coingecko#usda-2"
    }
  },
  "meter": {
    "0x983147fb73a45fc7f8b4dfa1cd61bdc7b111e5b6": {
      "decimals": "18",
      "symbol": "ETH",
      "to": "coingecko#ethereum"
    }
  },
  "bsc": {
    "0x0555E30da8f98308EdB960aa94C0Db47230d2B9c": {
      "decimals": "8",
      "symbol": "WBTC",
      "to": "coingecko#wrapped-bitcoin"
    },
    "0x733a6c29eDA4a58931AE81b8d91e29f2EAf01df3": {
      "decimals": "8",
      "symbol": "brBTC",
      "to": "coingecko#wrapped-bitcoin"
    },
    "0x7dC91cBD6CB5A3E6A95EED713Aa6bF1d987146c8": {
      "decimals": "18",
      "symbol": "mwBETH",
      "to": "coingecko#wrapped-beacon-eth"
    },
    "0x55d398326f99059ff775485246999027b3197955": {
      "decimals": "18",
      "symbol": "USDT",
      "to": "coingecko#tether"
    },
    "0xe552fb52a4f19e44ef5a967632dbc320b0820639": {
      "decimals": "18",
      "symbol": "METIS",
      "to": "coingecko#metis-token"
    },
    "0x9029fdfae9a03135846381c7ce16595c3554e10a": {
      "decimals": "18",
      "symbol": "OOE",
      "to": "coingecko#openocean"
    },
    "0x2859e4544c4bb03966803b044a93563bd2d0dd4d": {
      "decimals": "18",
      "symbol": "SHIB",
      "to": "coingecko#shiba-inu"
    },
    "0xa63f56985f9c7f3bc9ffc5685535649e0c1a55f3": {
      "name": "Staked FRAX",
      "decimals": "18",
      "symbol": "sFRAX",
      "to": "ethereum:0xa663b02cf0a4b149d2ad41910cb81e23e1c41c32"
    },
    "0x53e63a31fd1077f949204b94f431bcab98f72bce": {
      "decimals": "18",
      "symbol": "SolvBTC.ENA",
      "to": "coingecko#solv-btc"
    },
    "0x04c0599ae5a44757c0af6f9ec3b93da8976c150a": {
      "decimals": "18",
      "symbol": "weETH",
      "to": "coingecko#wrapped-eeth"
    },
    "0x80137510979822322193fc997d400d5a6c747bf7": {
      "decimals": "18",
      "symbol": "STONE",
      "to": "coingecko#stakestone-ether"
    },
    "0x346c574C56e1A4aAa8dc88Cda8F7EB12b39947aB": {
      "decimals": "18",
      "symbol": "SolvBTC.BBN",
      "to": "coingecko#solv-btc"
    },
    "0xc96de26018a54d51c097160568752c4e3bd6c364": {
      "decimals": "8",
      "symbol": "FBTC",
      "to": "coingecko#ignition-fbtc"
    },
    "0x3119a1ad5b63a000ab9ca3f2470611eb997b93b9": {
      "decimals": "8",
      "symbol": "lfbtc-Avalon-bsc",
      "to": "coingecko#ignition-fbtc"
    },
    "0xEb28877D7e3DbA5bcd4D0a1474C31F8AFb2d6052": {
      "decimals": "8",
      "symbol": "lfbtc-bedrock-eth",
      "to": "coingecko#ignition-fbtc"
    },
    "0x9356086146be5158E98aD827E21b5cF944699894": {
      "decimals": "18",
      "symbol": "USDa",
      "to": "coingecko#usda-2"
    },
    "0x6B2a01A5f79dEb4c2f3c0eDa7b01DF456FbD726a": {
      "to": "coingecko#universal-btc",
      "decimals": 8,
      "symbol": "uniBTC"
    },
    "0x5a110fc00474038f6c02e89c707d638602ea44b5": {
      "to": "coingecko#tether",
      "decimals": 18,
      "symbol": "USDF"
    },
    "0x73a325103935b0B5E7AA3acA6dba74AD22f82B03": {
      "decimals": "18",
      "symbol": "sUSDa",
      "to": "asset#ethereum:0x2b66aade1e9c062ff411bd47c44e0ad696d43bd9"
    },
    "0x184b72289c0992bdf96751354680985a7c4825d6": {
      "decimals": "18",
      "symbol": "asBTC",
      "to": "coingecko#binance-bitcoin"
    },
    "0x2a3dc2d5daf9c8c46c954b8669f4643c6b1c081a": {
      "decimals": "18",
      "symbol": "uBTC",
      "to": "coingecko#bitcoin"
    },
    "0x2B25f4F134a56054b2b6388C2750F1eA3877e02b": {
      "to": "coingecko#ignition-fbtc",
      "decimals": 8,
      "symbol": "lfbtc-pump-bsc"
    },
    "0x26c5e01524d2E6280A48F2c50fF6De7e52E9611C": {
      "decimals": "18",
      "symbol": "wstETH",
      "to": "asset#ethereum:0x7f39c581f595b53c5cb19bd0b3f8da6c935e2ca0"
    },
    "0x918b3aa73e2d42d96cf64cbdb16838985992dabc": {
      "decimals": "8",
      "symbol": "CoBTC",
      "to": "coingecko#bitcoin"
    },
    "0x623F2774d9f27B59bc6b954544487532CE79d9DF": {
      "decimals": "8",
      "symbol": "bfBTC",
      "to": "coingecko#bitcoin"
    },
    "0x6a9a65b84843f5fd4ac9a0471c4fc11afffbce4a": {
      "decimals": "8",
      "symbol": "enzoBTC",
      "to": "coingecko#lorenzo-stbtc"
    },
    "0xaf53d56ff99f1322515e54fdde93ff8b3b7dafd5": {
      "to": "coingecko#prometeus",
      "decimals": 18,
      "symbol": "PROM"
    }
  },
  "stacks": {
    "SP102V8P0F7JX67ARQ77WEA3D3CFB5XW39REDT0AM.token-wstx": {
      "decimals": "6",
      "symbol": "WSTX",
      "to": "coingecko#blockstack"
    },
    "SP3K8BC0PPEVCV7NZ6QSRWPQ2JE9E5B6N3PA0KBR9.token-wstx": {
      "decimals": "8",
      "symbol": "WSTX",
      "to": "coingecko#blockstack"
    },
    "SP3K8BC0PPEVCV7NZ6QSRWPQ2JE9E5B6N3PA0KBR9.token-wbtc": {
      "decimals": "8",
      "symbol": "WBTC",
      "to": "coingecko#bitcoin"
    },
    "SP102V8P0F7JX67ARQ77WEA3D3CFB5XW39REDT0AM.token-wstx-v2": {
      "decimals": "8",
      "symbol": "WSTX",
      "to": "coingecko#blockstack"
    },
    "sp2c2yfp12ajzb4mabjbaj55xecvs7e4pmmz89yzr.arkadiko-token::diko": {
      "decimals": "6",
      "symbol": "DIKO",
      "to": "coingecko#arkadiko-protocol"
    },
    "SM26NBC8SFHNW4P1Y4DFH27974P56WN86C92HPEHH.token-vlqstx::vlqstx": {
      "to": "coingecko#blockstack",
      "decimals": 6,
      "symbol": "vlqSTX"
    },
    "SM3VDXK3WZZSA84XXFKAFAF15NNZX32CTSG82JFQ4.sbtc-token::sbtc-token": {
      "to": "coingecko#bitcoin",
      "decimals": 8,
      "symbol": "sBTC"
    }
  },
  "arbitrum": {
    "0xfd086bc7cd5c481dcc9c85ebe478a1c0b69fcbb9": {
      "decimals": "6",
      "symbol": "USDT",
      "to": "coingecko#tether"
    },
    "0x11cDb42B0EB46D95f990BeDD4695A6e3fA034978": {
      "decimals": "18",
      "symbol": "CRV",
      "to": "coingecko#curve-dao-token"
    },
    "0x498Bf2B1e120FeD3ad3D42EA2165E9b73f99C1e5": {
      "decimals": "18",
      "symbol": "crvUSD",
      "to": "coingecko#crvusd"
    },
    "0xEfB6601Df148677A338720156E2eFd3c5Ba8809d": {
      "decimals": "18",
      "symbol": "scrvUSD",
      "to": "coingecko#savings-crvusd"
    },
    "0x1a996cb54bb95462040408c06122d45d6cdb6096": {
      "decimals": "6",
      "symbol": "fUSDC",
      "to": "coingecko#fluid-usdc"
    },
    "0x4a03f37e7d3fc243e3f99341d36f4b829bee5e03": {
      "decimals": "6",
      "symbol": "fUSDT",
      "to": "coingecko#fluid-usdc"
    },
    "0x0C4681e6C0235179ec3D4F4fc4DF3d14FDD96017": {
      "decimals": "18",
      "symbol": "RDNT",
      "to": "coingecko#radiant-capital"
    },
    "0xf1617882a71467534d14eee865922de1395c9e89": {
      "decimals": "18",
      "symbol": "saETH",
      "to": "asset#ethereum:0xf1617882a71467534d14eee865922de1395c9e89"
    },
    "0x35e050d3C0eC2d29D269a8EcEa763a183bDF9A9D": {
      "decimals": "18",
      "symbol": "USDY",
      "to": "asset#ethereum:0x96f6ef951840721adbf46ac996b59e0235cb985c"
    },
    "0xAed882F117b78034829E2cfFA11206706837B1b1": {
      "decimals": "18",
      "symbol": "WQ",
      "to": "coingecko#q-protocol"
    },
    "0xf42Ae1D54fd613C9bb14810b0588FaAa09a426cA": {
      "decimals": "18",
      "symbol": "esGMX",
      "to": "coingecko#gmx"
    },
    "0x993614e1c8c9c5abe49462ce5702431978fd767f": {
      "decimals": "18",
      "symbol": "S*ETH",
      "to": "coingecko#ethereum"
    },
    "0x8d66ff1845b1bacc6e87d867ca4680d05a349ca8": {
      "decimals": "6",
      "symbol": "S*USDT",
      "to": "coingecko#tether"
    },
    "0x6ea313859a5d9f6ff2a68f529e6361174bfd2225": {
      "decimals": "6",
      "symbol": "S*USDC",
      "to": "coingecko#usd-coin"
    },
    "0x0eda601e814cf942a17c0ae3f97dbbeb855c03e9": {
      "decimals": "18",
      "symbol": "wstjUSDC",
      "to": "arbitrum:0xe66998533a1992ecE9eA99cDf47686F4fc8458E0"
    },
    "0x2416092f143378750bb29b79eD961ab195CcEea5": {
      "decimals": "18",
      "symbol": "ezETH",
      "to": "coingecko#renzo-restaked-eth"
    },
    "0x02f92800F57BCD74066F5709F1Daa1A4302Df875": {
      "decimals": "18",
      "symbol": "PEAS",
      "to": "coingecko#peapods-finance"
    },
    "0x4186BFC76E2E237523CBC30FD220FE055156b41F": {
      "decimals": "18",
      "symbol": "rsETH",
      "to": "coingecko#kelp-dao-restaked-eth"
    },
    "0x561877b6b3dd7651313794e5f2894b2f18be0766": {
      "decimals": "18",
      "symbol": "MATIC",
      "to": "coingecko#matic-network"
    },
    "0x2b28e826b55e399f4d4699b85f68666ac51e6f70": {
      "decimals": "18",
      "symbol": "CADC",
      "to": "coingecko#cad-coin"
    },
    "0xba5ddd1f9d7f570dc94a51479a000e3bce967196": {
      "decimals": "18",
      "symbol": "AAVE",
      "to": "coingecko#aave"
    },
    "0x0c4681e6c0235179ec3d4f4fc4df3d14fdd96017": {
      "decimals": "18",
      "symbol": "RDNT",
      "to": "coingecko#radiant"
    },
    "0x4e7e5023656863E26f50E2E6E59489A852C212c1": {
      "decimals": "18",
      "symbol": "CNG",
      "to": "coingecko#changer"
    },
    "0x0000000000000000000000000000000000000001": {
      "decimals": "18",
      "symbol": "WETH",
      "to": "coingecko#ethereum"
    },
    "0xa9004a5421372e1d83fb1f85b0fc986c912f91f3": {
      "decimals": "18",
      "symbol": "WBNB",
      "to": "coingecko#binancecoin"
    },
    "0x565609faf65b92f7be02468acf86f8979423e514": {
      "decimals": "18",
      "symbol": "WAVAX",
      "to": "coingecko#avalanche-2"
    },
    "0xac800fd6159c2a2cb8fc31ef74621eb430287a5a": {
      "decimals": "18",
      "symbol": "OP",
      "to": "coingecko#optimism"
    },
    "0x8c6bd546fb8b53fe371654a0e54d7a5bd484b319": {
      "decimals": "18",
      "symbol": "GOA",
      "to": "coingecko#goat-protocol"
    },
    "0x050C24dBf1eEc17babE5fc585F06116A259CC77A": {
      "decimals": "8",
      "symbol": "dlcBTC",
      "to": "coingecko#bitcoin"
    },
    "0x35751007a407ca6feffe80b3cb397736d2cf4dbe": {
      "decimals": "18",
      "symbol": "weETH",
      "to": "coingecko#wrapped-eeth"
    },
    "0xe46C5eA6Da584507eAF8dB2F3F57d7F578192e13": {
      "decimals": "18",
      "symbol": "ZEEP",
      "to": "coingecko#zeepr"
    },
    "0x57f5e098cad7a3d1eed53991d4d66c45c9af7812": {
      "decimals": "18",
      "symbol": "wUSDM",
      "to": "coingecko#mountain-protocol-usdm"
    },
    "0x2c093f7d7db41057a2ddd3cb1ad8b4e9c3dffbec": {
      "decimals": "18",
      "symbol": "USDEX+",
      "to": "coingecko#usd-coin"
    },
    "0x5d3a1Ff2b6BAb83b63cd9AD0787074081a52ef34": {
      "decimals": "18",
      "symbol": "USDe",
      "to": "ethereum:0x4c9edd5852cd905f086c759e8383e09bff1e68b3"
    },
    "0x346c574C56e1A4aAa8dc88Cda8F7EB12b39947aB": {
      "decimals": "18",
      "symbol": "SolvBTC.BBN",
      "to": "coingecko#solv-btc"
    },
    "0x7189fb5b6504bbff6a852b13b7b82a3c118fdc27": {
      "decimals": "18",
      "symbol": "ETHFI",
      "to": "coingecko#ether-fi"
    },
    "0x9737C658272e66Faad39D7AD337789Ee6D54F500": {
      "decimals": "18",
      "symbol": "DPI",
      "to": "asset#ethereum:0x1494ca1f11d487c2bbe4543e90080aeba4ba3c2b"
    },
    "0x6B2a01A5f79dEb4c2f3c0eDa7b01DF456FbD726a": {
      "to": "coingecko#universal-btc",
      "decimals": 8,
      "symbol": "uniBTC"
    },
    "0xC96dE26018A54D51c097160568752c4E3BD6C364": {
      "decimals": "8",
      "symbol": "FBTC",
      "to": "coingecko#ignition-fbtc"
    },
    "0x32dF1963f4be9C9ecC0474eA9Ea028F3A019dAAf": {
      "decimals": "8",
      "symbol": "lfbtc-bedrock-arb",
      "to": "coingecko#ignition-fbtc"
    },
    "0xbbeb34F9d50e0BABe1bd03Fd4120296354510529": {
      "to": "coingecko#ignition-fbtc",
      "decimals": 8,
      "symbol": "lfbtc-pump-arb"
    },
    "0x211cc4dd073734da055fbf44a2b4667d5e5fe5d2": {
      "to": "coingecko#ethena-staked-usde",
      "decimals": 18,
      "symbol": "sUSDe"
    },
    "0xba3e932310cd1dbf5bd13079bd3d6bae4570886f": {
      "to": "coingecko#umoja-ybtc",
      "decimals": 18,
      "symbol": "YBTC"
    }
  },
  "tezos": {
    "tezos": {
      "decimals": "0",
      "symbol": "XTZ",
      "to": "coingecko#tezos"
    }
  },
  "optimism": {
    "0x16ed8e219cde31e14a80dcb6c9127a5ec6e88e46": {
      "decimals": "18",
      "symbol": "apxETH",
      "to": "asset#ethereum:0x9ba021b0a9b958b5e75ce9f6dff97c7ee52cb3e6"
    },
    "0x0994206dfE8De6Ec6920FF4D779B0d950605Fb53": {
      "decimals": "18",
      "symbol": "CRV",
      "to": "coingecko#curve-dao-token"
    },
    "0xC52D7F23a2e460248Db6eE192Cb23dD12bDDCbf6": {
      "decimals": "18",
      "symbol": "crvUSD",
      "to": "coingecko#crvusd"
    },
    "0x289f635106d5b822A505b39AC237A0AE9189335B": {
      "decimals": "18",
      "symbol": "scrvUSD",
      "to": "coingecko#savings-crvusd"
    },
    "0xAed882F117b78034829E2cfFA11206706837B1b1": {
      "decimals": "18",
      "symbol": "WQ",
      "to": "coingecko#q-protocol"
    },
    "0x87eEE96D50Fb761AD85B1c982d28A042169d61b1": {
      "decimals": "18",
      "symbol": "wrsETH",
      "to": "coingecko#wrapped-rseth"
    },
    "0x4186BFC76E2E237523CBC30FD220FE055156b41F": {
      "decimals": "18",
      "symbol": "wrsETH",
      "to": "coingecko#kelp-dao-restaked-eth"
    },
    "0x7e7d4467112689329f7E06571eD0E8CbAd4910eE": {
      "decimals": "18",
      "symbol": "COMP",
      "to": "coingecko#compound-governance-token"
    },
    "0x3f56e0c36d275367b8c502090edf38289b3dea0d": {
      "decimals": "18",
      "symbol": "QI",
      "to": "coingecko#qi-dao"
    },
    "0x5a7facb970d094b6c7ff1df0ea68d99e6e73cbff": {
      "to": "coingecko#wrapped-eeth",
      "decimals": 18,
      "symbol": "weETH"
    },
    "0x2416092f143378750bb29b79ed961ab195cceea5": {
      "to": "coingecko#renzo-restaked-eth",
      "decimals": 18,
      "symbol": "ezETH"
    }
  },
  "rsk": {
    "0x0000000000000000000000000000000000000000": {
      "decimals": "18",
      "symbol": "RBTC",
      "to": "coingecko#bitcoin"
    },
    "0x440cd83C160de5C96DDb20246815EA44C7Abbca8": {
      "decimals": "18",
      "symbol": "BITP",
      "to": "coingecko#bitpro"
    }
  },
  "zyx": {
    "0xc9e1aea009b0bae9141f3dc7523fb42fd48c8656": {
      "decimals": "18",
      "symbol": "WZYX",
      "to": "coingecko#zyx"
    }
  },
  "goat": {
    "0xE1AD845D93853fff44990aE0DcecD8575293681e": {
      "decimals": "6",
      "symbol": "USDT",
      "to": "coingecko#tether"
    },
    "0x3022b87ac063DE95b1570F46f5e470F8B53112D8": {
      "decimals": "6",
      "symbol": "USDC",
      "to": "coingecko#usd-coin"
    },
    "0xbC10000000000000000000000000000000000000": {
      "decimals": "18",
      "symbol": "WGBTC",
      "to": "coingecko#bitcoin"
    },
    "0x3a1293Bdb83bBbDd5Ebf4fAc96605aD2021BbC0f": {
      "decimals": "18",
      "symbol": "WETH",
      "to": "coingecko#ethereum"
    },
    "0xfe41e7e5cB3460c483AB2A38eb605Cda9e2d248E": {
      "decimals": "18",
      "symbol": "BTCB",
      "to": "coingecko#bitcoin"
    },
    "0xc7517f481Cc0a645e63f870830A4B2e580421e32": {
      "decimals": "18",
      "symbol": "ArtBTC",
      "to": "coingecko#bitcoin"
    }
  },
  "avax": {
    "0xa38bfa13beef9beb75f3698b4647f027fbe8f61d": {
      "decimals": "18",
      "symbol": "rsAVAX",
      "to": "coingecko#avalanche-2"
    },
    "0xff12470a969Dd362EB6595FFB44C82c959Fe9ACc": {
      "decimals": "18",
      "symbol": "USDa",
      "to": "coingecko#usda-2"
    },
    "0x2840F9d9f96321435Ab0f977E7FDBf32EA8b304f": {
      "to": "asset#ethereum:0x2b66aade1e9c062ff411bd47c44e0ad696d43bd9",
      "decimals": "18",
      "symbol": "sUSDa"
    }
  },
  "base": {
    "0xB7EcE25d412210499C35A9525FF01553E39A2927": {
      "to": "asset#arbitrum:0xba3e932310cd1dbf5bd13079bd3d6bae4570886f",
      "decimals": "18",
      "symbol": "yBTC"
    },
    "0x35E5dB674D8e93a03d814FA0ADa70731efe8a4b9": {
      "to": "coingecko#resolv-usr",
      "decimals": "18",
      "symbol": "USR"
    },
    "0x8Ee73c484A26e0A5df2Ee2a4960B789967dd0415": {
      "decimals": "18",
      "symbol": "CRV",
      "to": "coingecko#curve-dao-token"
    },
    "0x417Ac0e078398C154EdFadD9Ef675d30Be60Af93": {
      "decimals": "18",
      "symbol": "crvUSD",
      "to": "coingecko#crvusd"
    },
    "0x646A737B9B6024e49f5908762B3fF73e65B5160c": {
      "decimals": "18",
      "symbol": "scrvUSD",
      "to": "coingecko#savings-crvusd"
    },
    "0x0555E30da8f98308EdB960aa94C0Db47230d2B9c": {
      "decimals": "8",
      "symbol": "WBTC",
      "to": "coingecko#wrapped-bitcoin"
    },
    "0x6C240DDA6b5c336DF09A4D011139beAAa1eA2Aa2": {
      "decimals": "18",
      "symbol": "ETHFI",
      "to": "coingecko#ether-fi"
    },
    "0xe3C0FF176eF92FC225096C6d1788cCB818808b35": {
      "decimals": "8",
      "symbol": "oBTC",
      "to": "coingecko#bitcoin"
    },
    "0x7Ba6F01772924a82D9626c126347A28299E98c98": {
      "decimals": "18",
      "symbol": "msETH",
      "to": "asset#ethereum:0x64351fc9810adad17a690e4e1717df5e7e085160"
    },
    "0x2D5875ab0eFB999c1f49C798acb9eFbd1cfBF63c": {
      "decimals": "18",
      "symbol": "fsBLP",
      "to": "asset#base:0xe771b4E273dF31B85D7A7aE0Efd22fb44BdD0633"
    },
    "0xa2242d0A8b0b5c1A487AbFC03Cd9FEf6262BAdCA": {
      "decimals": "18",
      "symbol": "fBLP",
      "to": "asset#base:0xe771b4E273dF31B85D7A7aE0Efd22fb44BdD0633"
    },
    "0x59aaF835D34b1E3dF2170e4872B785f11E2a964b": {
      "decimals": "6",
      "symbol": "verUSDC",
      "to": "coingecko#usd-coin"
    },
    "0x0000206329b97db379d5e1bf586bbdb969c63274": {
      "decimals": "18",
      "symbol": "USDA",
      "to": "coingecko#angle-usd"
    },
    "0xA61BeB4A3d02decb01039e378237032B351125B4": {
      "decimals": "18",
      "symbol": "EURA",
      "to": "coingecko#ageur"
    },
    "0x5875eEE11Cf8398102FdAd704C9E96607675467a": {
      "decimals": "18",
      "symbol": "sUSDS",
      "to": "asset#ethereum:0xa3931d71877c0e7a3148cb7eb4463524fec27fbd"
    },
    "0x5e40f26E89213660514c51Fb61b2d357DBf63C85": {
      "decimals": "18",
      "symbol": "nARS",
      "to": "coingecko#num-ars"
    },
    "0x69420f9e38a4e60a62224c489be4bf7a94402496": {
      "decimals": "18",
      "symbol": "MONEY",
      "to": "coingecko#defi-money"
    },
    "0x46e6b214b524310239732D51387075E0e70970bf": {
      "decimals": "18",
      "symbol": "cWETHv3",
      "to": "coingecko#weth"
    },
    "0x1Bc71130A0e39942a7658878169764Bbd8A45993": {
      "decimals": "18",
      "symbol": "rsETH",
      "to": "coingecko#kelp-dao-restaked-eth"
    },
    "0x02f92800F57BCD74066F5709F1Daa1A4302Df875": {
      "decimals": "18",
      "symbol": "PEAS",
      "to": "coingecko#peapods-finance"
    },
    "0x9483ab65847a447e36d21af1cab8c87e9712ff93": {
      "decimals": "9",
      "symbol": "wUSDR",
      "to": "coingecko#wrapped-usdr"
    },
    "0xbf1aea8670d2528e08334083616dd9c5f3b087ae": {
      "decimals": "18",
      "symbol": "MAI",
      "to": "coingecko#mimatic"
    },
    "0x692ef3afd21f172680b82285759bc13cf8e70710": {
      "decimals": "18",
      "symbol": "rcbETH",
      "to": "coingecko#ethereum"
    },
    "0xe4b20925D9E9a62F1E492e15a81dC0de62804dd4": {
      "decimals": "18",
      "symbol": "BTCUSD",
      "to": "coingecko#bitcoin-usd-btcfi"
    },
    "0xc43f3ae305a92043bd9b62ebd2fe14f7547ee485": {
      "decimals": "18",
      "symbol": "CHEX",
      "to": "coingecko#chex-token"
    },
    "0xfde4C96c8593536E31F229EA8f37b2ADa2699bb2": {
      "to": "coingecko#tether",
      "decimals": 6,
      "symbol": "USDT"
    },
    "0xb6fe221fe9eef5aba221c348ba20a1bf5e73624c": {
      "to": "coingecko#rocket-pool-eth",
      "decimals": 18,
      "symbol": "rETH"
    },
    "0x3b86ad95859b6ab773f55f8d94b4b9d443ee931f": {
      "decimals": "18",
      "symbol": "SolvBTC",
      "to": "coingecko#solv-btc"
    },
    "0xf469fbd2abcd6b9de8e169d128226c0fc90a012e": {
      "decimals": "8",
      "symbol": "pumpBTC",
      "to": "coingecko#pumpbtc"
    },
    "0x2840F9d9f96321435Ab0f977E7FDBf32EA8b304f": {
      "decimals": "18",
      "symbol": "USDa",
      "to": "coingecko#usda-2"
    },
    "0xd329f9A8589723357C36727a2D5e15974c835cCf": {
      "decimals": "18",
      "symbol": "sUSDa",
      "to": "asset#ethereum:0x2b66aade1e9c062ff411bd47c44e0ad696d43bd9"
    },
    "0x0a27e060c0406f8ab7b64e3bee036a37e5a62853": {
      "to": "coingecko#zai-stablecoin",
      "decimals": 18,
      "symbol": "xUSDz"
    },
    "0xc26c9099bd3789107888c35bb41178079b282561": {
      "to": "coingecko#solv-protocol-solvbtc-bbn",
      "decimals": 18,
      "symbol": "SolvBTC.BBN"
    },
    "0x820c137fa70c8691f0e44dc420a5e53c168921dc": {
      "to": "coingecko#usds",
      "decimals": 18,
      "symbol": "USDS"
    },
    "0x211cc4dd073734da055fbf44a2b4667d5e5fe5d2": {
      "to": "coingecko#ethena-staked-usde",
      "decimals": 18,
      "symbol": "sUSDe"
    }
  },
  "jbc": {
    "0xFD8Ef75c1cB00A594D02df48ADdc27414Bd07F8a": {
      "decimals": "18",
      "symbol": "USDT",
      "to": "coingecko#tether"
    },
    "0x24599b658b57f91E7643f4F154B16bcd2884f9ac": {
      "decimals": "18",
      "symbol": "JUSDT",
      "to": "coingecko#tether"
    },
    "0x55b25214363306686E1F5424d5f96Fb330F51D4c": {
      "decimals": "18",
      "symbol": "USDC",
      "to": "coingecko#usd-coin"
    },
    "0x17Fc6A15d85414fb7058ee7f54496763B8594344": {
      "decimals": "18",
      "symbol": "ETH",
      "to": "coingecko#ethereum"
    },
    "0x0D89386044FF9975deCe36E8b85b6222B7B40A2c": {
      "decimals": "18",
      "symbol": "OP",
      "to": "coingecko#optimism"
    },
    "0xE6Af001741A2de21aEa4Bb1DA17d32d7f579c6a1": {
      "decimals": "18",
      "symbol": "BNB",
      "to": "coingecko#binancecoin"
    },
    "0x2cd11cdBeD000B5a680C015F2825569Bc5d8CF88": {
      "decimals": "18",
      "symbol": "JFIN",
      "to": "coingecko#jfin-coin"
    },
    "0x28953231bc533bE90f5FDf9CE62Ac259018ee847": {
      "decimals": "18",
      "symbol": "KUB",
      "to": "coingecko#bitkub-coin"
    }
  },
  "bitkub": {
    "0x0000000000000000000000000000000000000000": {
      "decimals": "18",
      "symbol": "KUB",
      "to": "coingecko#bitkub-coin"
    },
    "0x67ebd850304c70d983b2d1b93ea79c7cd6c3f6b5": {
      "to": "coingecko#bitkub-coin",
      "decimals": 18,
      "symbol": "KKUB"
    }
  },
  "sanko": {
    "0x0000000000000000000000000000000000000000": {
      "name": "Dream Machine Token",
      "decimals": "18",
      "symbol": "DMT",
      "to": "coingecko#dream-machine-token"
    },
    "0x754cdad6f5821077d6915004be2ce05f93d176f8": {
      "decimals": "18",
      "symbol": "DMT",
      "to": "coingecko#wrapped-dmt"
    },
    "0xe01e3b20c5819cf919f7f1a2b4c18bbfd222f376": {
      "decimals": "18",
      "symbol": "WETH",
      "to": "coingecko#sanko-bridged-weth-sanko"
    },
    "0x13d675bc5e659b11cfa331594cf35a20815dcf02": {
      "decimals": "18",
      "symbol": "USDC",
      "to": "coingecko#sanko-bridged-usdc-sanko"
    },
    "0x3c84f959f4b8ca0c39847d02f936e13fa8fc4eb9": {
      "decimals": "18",
      "symbol": "BEAT",
      "to": "coingecko#beat-the-allegations"
    }
  },
  "aptos": {
    "0xe4ccb6d39136469f376242c31b34d10515c8eaaa38092f804db8e08a8f53c5b2::assets_v1::EchoCoin002": {
      "decimals": "6",
      "symbol": "GUI",
      "to": "coingecko#gui-inu"
    },
    "0xf22bede237a07e121b56d91a491eb7bcdfd1f5907926a9e58338f964a01b17fa::asset::WBTC": {
      "decimals": "6",
      "symbol": "WBTC",
      "to": "coingecko#wrapped-bitcoin"
    },
    "0xfaf4e633ae9eb31366c9ca24214231760926576c7b625313b3688b5e900731f6::staking::ThalaAPT": {
      "decimals": "8",
      "symbol": "thAPT",
      "to": "coingecko#thala-apt"
    },
    "0x63be1898a424616367e19bbd881f456a78470e123e2770b5b5dcdceb61279c54::movegpt_token::MovegptCoin": {
      "decimals": "8",
      "symbol": "MGPT",
      "to": "coingecko#movegpt"
    },
    "0xfaf4e633ae9eb31366c9ca24214231760926576c7b625313b3688b5e900731f6::staking::StakedThalaAPT": {
      "decimals": "8",
      "symbol": "sthAPT",
      "to": "coingecko#staked-thala-apt"
    },
    "0xcfea864b32833f157f042618bd845145256b1bf4c0da34a7013b76e42daa53cc::usdy::USDY": {
      "decimals": "6",
      "symbol": "USDY",
      "to": "ethereum:0x96F6eF951840721AdBF46Ac996b59E0235CB985C"
    },
    "0x5e156f1207d0ebfa19a9eeff00d62a282278fb8719f4fab3a586a0a2c0fffbea::coin::T": {
      "decimals": "6",
      "symbol": "USDCET",
      "to": "coingecko#usd-coin-wormhole-from-ethereum"
    },
    "0x111ae3e5bc816a5e63c2da97d0aa3886519e0cd5e4b046659fa35796bd11542a::amapt_token::AmnisApt": {
      "decimals": "8",
      "symbol": "amAPT",
      "to": "coingecko#aptos"
    },
    "0x111ae3e5bc816a5e63c2da97d0aa3886519e0cd5e4b046659fa35796bd11542a::stapt_token::StakedApt": {
      "decimals": "8",
      "symbol": "stAPT",
      "to": "coingecko#aptos"
    },
    "0x159df6b7689437016108a019fd5bef736bac692b6d4a1f10c941f6fbb9a74ca6::oft::CakeOFT": {
      "decimals": "8",
      "symbol": "CAKE",
      "to": "coingecko#pancakeswap-token"
    },
    "0x2ebb2ccac5e027a87fa0e2e5f656a3a4238d6a48d93ec9b610d570fc0aa0df12": {
      "name": "CELLANA",
      "decimals": "8",
      "symbol": "CELL",
      "to": "coingecko#cellena-finance"
    },
    "0xada35ada7e43e2ee1c39633ffccec38b76ce702b4efc2e60b50f63fbe4f710d8::apetos_token::ApetosCoin": {
      "decimals": "8",
      "symbol": "APETOS",
      "to": "coingecko#apetos"
    },
    "0x6f986d146e4a90b828d8c12c14b6f4e003fdff11a8eecceceb63744363eaac01::mod_coin::MOD": {
      "decimals": "8",
      "symbol": "MOD",
      "to": "coingecko#move-dollar"
    },
    "0xaef6a8c3182e076db72d64324617114cacf9a52f28325edc10b483f7f05da0e7": {
      "decimals": "8",
      "symbol": "TruAPT",
      "to": "coingecko#trufin-staked-apt"
    },
    "0x53a30a6e5936c0a4c5140daed34de39d17ca7fcae08f947c02e979cef98a3719::coin::LSD": {
      "decimals": "8",
      "symbol": "LSD",
      "to": "coingecko#pontem-liquidswap"
    },
    "0xd6a49762f6e4f7401ee79be6f5d4111e70db1408966ba1aa204e6e10c9d437ca::bubbles::BubblesCoin": {
      "decimals": "8",
      "symbol": "BUBBLES",
      "to": "coingecko#bubbles-2"
    },
    "0x4e1854f6d332c9525e258fb6e66f84b6af8aba687bbcb832a24768c4e175feec::abtc::ABTC": {
      "decimals": "10",
      "symbol": "ABTC",
      "to": "coingecko#abtc"
    },
    "0x357b0b74bc833e95a115ad22604854d6b0fca151cecd94111770e5d6ffc9dc2b": {
      "decimals": "6",
      "symbol": "USDt",
      "to": "coingecko#tether"
    },
    "0xf22bede237a07e121b56d91a491eb7bcdfd1f5907926a9e58338f964a01b17fa::asset::USDT": {
      "decimals": "6",
      "symbol": "lzUSDT",
      "to": "coingecko#layerzero-bridged-usdt-aptos"
    },
    "0x5dee1d4b13fae338a1e1780f9ad2709a010e824388efd169171a26e3ea9029bb::stakestone_bitcoin::StakeStoneBitcoin": {
      "decimals": "8",
      "symbol": "lzSBTC",
      "to": "asset#ethereum:0x094c0e36210634c3cfa25dc11b96b562e0b07624"
    },
    "0x543c5660aa4d496687e2068c11765f04607c4f4b639a83233a9333604fb8ce59::stakestone_ether::StakeStoneEther": {
      "decimals": "8",
      "symbol": "lzSTONE",
      "to": "coingecko#stakestone-ether"
    },
    "0xbae207659db88bea0cbead6da0ed00aac12edcdda169e591cd41c94180b46f3b": {
      "to": "coingecko#usd-coin",
      "decimals": 6,
      "symbol": "USDC"
    },
    "0xb30a694a344edee467d9f82330bbe7c3b89f440a1ecd2da1f3bca266560fce69": {
      "to": "coingecko#ethena-staked-usde",
      "decimals": 6,
      "symbol": "sUSDe"
    },
    "0xb36527754eb54d7ff55daf13bcb54b42b88ec484bd6f0e3b2e0d1db169de6451": {
      "to": "coingecko#ami",
      "decimals": 8,
      "symbol": "AMI"
    }
  },
  "velas": {
    "0x0000000000000000000000000000000000000000": {
      "decimals": "18",
      "symbol": "VLX",
      "to": "coingecko#velas"
    }
  },
  "cardano": {
    "lovelace": {
      "decimals": "6",
      "symbol": "ADA",
      "to": "coingecko#cardano"
    }
  },
  "rpg": {
    "0x9f30528dafa80778473ca664cd95a6f5d2b9d538": {
      "decimals": "18",
      "symbol": "USDT",
      "to": "coingecko#tether"
    },
    "0x71d9cfd1b7adb1e8eb4c193ce6ffbe19b4aee0db": {
      "decimals": "18",
      "symbol": "WRPG",
      "to": "coingecko#rangers-protocol-gas"
    },
    "0xdaa6a6919c9543d8787490f5e9ad532c4d7ce9e8": {
      "decimals": "18",
      "symbol": "AMG",
      "to": "coingecko#deherogame-amazing-token"
    },
    "0x36426b7bf5709e5c2160411c6e8b1832e3404fe1": {
      "decimals": "18",
      "symbol": "MIX",
      "to": "coingecko#mixmarvel"
    }
  },
  "winr": {
    "0xbf6fa9d2bf9f681e7b6521b49cf8eccf9ad8d31d": {
      "decimals": "18",
      "symbol": "WIMR",
      "to": "coingecko#winr-protocol"
    },
    "0x59edbb343991d30f77dcdbad94003777e9b09ba9": {
      "decimals": "6",
      "symbol": "USDC",
      "to": "coingecko#usd-coin"
    },
    "0x0381132632E9E27A8f37F1bc56bd5a62d21a382B": {
      "decimals": "6",
      "symbol": "USDT",
      "to": "coingecko#tether"
    },
    "0xF2857668777135E22f8CD53C97aBf8821b7F0bdf": {
      "decimals": "18",
      "symbol": "ARB",
      "to": "coingecko#arbitrum"
    },
    "0xE60256921AE414D7B35d6e881e47931f45E027cf": {
      "decimals": "18",
      "symbol": "ETH",
      "to": "coingecko#ethereum"
    },
    "0x5B20DcAB6B91f157A39036c6c0e6F16e56d74CDb": {
      "decimals": "18",
      "symbol": "SOL",
      "to": "coingecko#solana"
    },
    "0xd77b108d4f6cefaa0cae9506a934e825becca46e": {
      "to": "coingecko#winr-protocol",
      "decimals": 18,
      "symbol": "WINR"
    }
  },
  "cronos": {
    "0xafe470ae215e48c144c7158eae3ccf0c451cb0cb": {
      "name": "NEAR",
      "decimals": "24",
      "symbol": "NEAR",
      "to": "coingecko#near"
    },
    "0x25e8c72d267b96e757875d8b565a42c0e3b8f12f": {
      "name": "WIF",
      "decimals": "6",
      "symbol": "WIF",
      "to": "coingecko#dogwifcoin"
    },
    "0x1a8e39ae59e5556b56b76fcba98d22c9ae557396": {
      "name": "DOGE",
      "decimals": "8",
      "symbol": "DOGE",
      "to": "coingecko#dogecoin"
    },
    "0xf868c454784048af4f857991583e34243c92ff48": {
      "name": "PEPE",
      "decimals": "18",
      "symbol": "PEPE",
      "to": "coingecko#pepe"
    },
    "0xE657b115bc45c0786274c824f83e3e02CE809185": {
      "name": "AAVE",
      "decimals": "18",
      "symbol": "AAVE",
      "to": "coingecko#aave"
    },
    "0xe0C7226a58f54db71eDc6289Ba2dc80349B41974": {
      "name": "HBAR",
      "decimals": "8",
      "symbol": "HBAR",
      "to": "coingecko#hedera-hashgraph"
    },
    "0x769409037336430A1a5890065B7853f0D1D8b58f": {
      "name": "PENGU",
      "decimals": "6",
      "symbol": "PENGU",
      "to": "coingecko#pudgy-penguins"
    },
    "0x81710203A7FC16797aC9899228a87fd622df9706": {
      "name": "SUI",
      "decimals": "9",
      "symbol": "SUI",
      "to": "coingecko#sui"
    },
    "0xd1D7A0Ff6Cd3d494038b7FB93dbAeF624Da6f417": {
      "name": "TRUMP",
      "decimals": "6",
      "symbol": "TRUMP",
      "to": "coingecko#official-trump"
    }
  },
  "scroll": {
    "0x643e160a3C3E2B7eae198f0beB1BfD2441450e86": {
      "decimals": "18",
      "symbol": "COMP",
      "to": "coingecko#compound-governance-token"
    },
    "0xc4d46E8402F476F269c379677C99F18E22Ea030e": {
      "decimals": "18",
      "symbol": "PufETH",
      "to": "coingecko#pufeth"
    },
    "0xca77eb3fefe3725dc33bccb54edefc3d9f764f97": {
      "decimals": "18",
      "symbol": "DAI",
      "to": "coingecko#dai"
    },
    "0xf55bec9cafdbe8730f096aa55dad6d22d44099df": {
      "decimals": "6",
      "symbol": "USDT",
      "to": "coingecko#tether"
    },
    "0x53878B874283351D26d206FA512aEcE1Bef6C0dD": {
      "decimals": "18",
      "symbol": "rETH",
      "to": "coingecko#rocket-pool-eth"
    },
    "0xeb466342c4d449bc9f53a865d5cb90586f405215": {
      "decimals": "6",
      "symbol": "axlUSDC",
      "to": "coingecko#axlusdc"
    },
    "0x3c1bca5a656e69edcd0d4e36bebb3fcdaca60cf1": {
      "decimals": "8",
      "symbol": "WBTC",
      "to": "coingecko#wrapped-bitcoin"
    },
    "0xf610a9dfb7c89644979b4a0f27063e9e7d7cda32": {
      "decimals": "18",
      "symbol": "wstETH",
      "to": "coingecko#wrapped-steth"
    },
    "0x5300000000000000000000000000000000000004": {
      "to": "coingecko#ethereum",
      "decimals": "18",
      "symbol": "ETH"
    },
    "0x76b7D9c44B81717C9ACe369951c5a8978EeD3dC2": {
      "to": "coingecko#ethereum",
      "decimals": "18",
      "symbol": "ETH"
    },
    "0x06eFdBFf2a14a7c8E15944D1F4A48F9F95F663A4": {
      "to": "coingecko#usd-coin",
      "decimals": "6",
      "symbol": "USDC"
    },
    "0xa25b25548B4C98B0c7d3d27dcA5D5ca743d68b7F": {
      "to": "coingecko#wrapped-rseth",
      "decimals": "18",
      "symbol": "wrsETH"
    },
    "0x65421ba909200b81640d98B979d07487C9781B66": {
      "to": "coingecko#kelp-dao-restaked-eth",
      "decimals": "18",
      "symbol": "rsETH"
    },
    "0x80137510979822322193fc997d400d5a6c747bf7": {
      "to": "coingecko#stakestone-ether",
      "decimals": "18",
      "symbol": "STONE"
    },
    "0x01f0a31698c4d065659b9bdc21b3610292a1c506": {
      "to": "coingecko#wrapped-eeth",
      "decimals": "18",
      "symbol": "weETH"
    },
    "0x78ab77f7d590fb101aa18affc238cbfea31ead5b": {
      "to": "coingecko#impermax-2",
      "decimals": "18",
      "symbol": "IBEX"
    },
    "0xCDf95E1F720caade4b1DC83ABfE15400D2a458AD": {
      "to": "coingecko#solana",
      "decimals": "9",
      "symbol": "wSOL"
    },
    "0x25ea98ac87a38142561ea70143fd44c4772a16b6": {
      "to": "coingecko#stack-2",
      "decimals": "18",
      "symbol": "MORE"
    },
    "0x74ccbe53F77b08632ce0CB91D3A545bF6B8E0979": {
      "to": "coingecko#fbomb",
      "decimals": "18",
      "symbol": "fBOMB"
    }
  },
  "radixdlt": {
    "resource_rdx1tknxxxxxxxxxradxrdxxxxxxxxx009923554798xxxxxxxxxradxrd": {
      "decimals": "0",
      "symbol": "XRD",
      "to": "coingecko#radix"
    },
    "resource_rdx1th88qcj5syl9ghka2g9l7tw497vy5x6zaatyvgfkwcfe8n9jt2npww": {
      "decimals": "0",
      "symbol": "ETH",
      "to": "coingecko#ethereum"
    }
  },
  "darwinia": {
    "0xe7578598aac020abfb918f33a20fad5b71d670b4": {
      "to": "coingecko#darwinia-network-native-token",
      "decimals": "18",
      "symbol": "RING"
    },
    "0x0000000000000000000000000000000000000000": {
      "to": "coingecko#darwinia-network-native-token",
      "decimals": 18,
      "symbol": "RING"
    }
  },
  "pg": {
    "0x0cf4071940782b640d0b595cb17bdf3e90869d70": {
      "to": "coingecko#pego-network-2",
      "decimals": "18",
      "symbol": "WPG"
    }
  },
  "mvc": {
    "0x0000000000000000000000000000000000000000": {
      "to": "coingecko#microvisionchain",
      "decimals": "8",
      "symbol": "MVC"
    }
  },
  "nos": {
    "0x111808AbE352c8003e0eFfcc04998EaB26Cebe3c": {
      "to": "coingecko#wrapped-bitcoin",
      "decimals": "18",
      "symbol": "WBTC"
    },
    "0x43bDa480DE297A14cec95bFb1C6A313615f809Ef": {
      "decimals": "18",
      "symbol": "ETH",
      "to": "coingecko#ethereum"
    },
    "0xf1612388D43A6b00316CA05ca358BC1a2e7b8E97": {
      "decimals": "18",
      "symbol": "USDT",
      "to": "coingecko#tether"
    }
  },
  "renec": {
    "3r7AzTijvTDoLGgMqcNXTJimwg8XyxUG6EaVqHXF8EWC": {
      "to": "coingecko#solana",
      "decimals": "9",
      "symbol": "SOL"
    },
    "GwGh3b7iNibT3gpGn6SwZA9xZme7Th4NZmuGVD75jpZL": {
      "to": "coingecko#ethereum",
      "decimals": "9",
      "symbol": "ETH"
    },
    "GwPQTMg3eMVpDTEE3daZDtGsBtNHBK3X47dbBJvXUzF4": {
      "to": "coingecko#bitcoin",
      "decimals": "9",
      "symbol": "BTC"
    },
    "7G8x2UZSgVDZzbPSUKGjg2e2YAkMV8zwiP1525yxEK47": {
      "to": "coingecko#binancecoin",
      "decimals": "9",
      "symbol": "BNB"
    },
    "So11111111111111111111111111111111111111112": {
      "to": "coingecko#renec",
      "decimals": "9",
      "symbol": "RENEC"
    },
    "4Q89182juiadeFgGw3fupnrwnnDmBhf7e7fHWxnUP3S3": {
      "to": "coingecko#tether",
      "decimals": "9",
      "symbol": "USDT"
    }
  },
  "op_bnb": {
    "0xe3C0FF176eF92FC225096C6d1788cCB818808b35": {
      "decimals": "8",
      "symbol": "oBTC",
      "to": "coingecko#bitcoin"
    },
    "0xf7fb2df9280eb0a76427dc3b34761db8b1441a49": {
      "decimals": "18",
      "symbol": "uBTC",
      "to": "asset#bsquared:0x796e4d53067ff374b89b2ac101ce0c1f72ccaac2"
    },
    "0x9e5aac1ba1a2e6aed6b32689dfcf62a509ca96f3": {
      "to": "coingecko#tether",
      "decimals": "18",
      "symbol": "USDT"
    },
    "0x7c6b91d9be155a6db01f749217d76ff02a7227f2": {
      "to": "coingecko#bitcoin-bep2",
      "decimals": "18",
      "symbol": "BTCB"
    },
    "0xe7798f023fc62146e8aa1b36da45fb70855a77ea": {
      "to": "coingecko#ethereum",
      "decimals": 18,
      "symbol": "ETH"
    },
    "0x50c5725949a6f0c72e6c4a641f24049a917db0cb": {
      "to": "coingecko#first-digital-usd",
      "decimals": 18,
      "symbol": "FDUSD"
    }
  },
  "solana": {
    "BenJy1n3WTx9mTjEvy63e8Q1j4RqUc6E4VBMz3ir4Wo6": {
      "decimals": "6",
      "symbol": "USD*",
      "to": "coingecko#usd-coin"
    },
    "4tARAT4ssRYhrENCTxxZrmjL741eE2G23Q1zLPDW2ipf": {
      "decimals": "9",
      "symbol": "lrtsSOL",
      "to": "coingecko#solayer-staked-sol"
    },
    "EcyEx8hGsDBHCNkHupvbfZTTtNRbAiXPkmcceNtWGWdt": {
      "decimals": "9",
      "symbol": "sUSDe",
      "to": "coingecko#ethena-staked-usde"
    },
    "Eh6XEPhSwoLv5wFApukmnaVSHQ6sAnoD9BmgmwQoN2sN": {
      "decimals": "9",
      "symbol": "sUSDe",
      "to": "coingecko#ethena-staked-usde"
    },
    "susdabGDNbhrnCa6ncrYo81u4s9GM8ecK2UwMyZiq4X": {
      "decimals": "6",
      "symbol": "sUSD",
      "to": "coingecko#usd-coin"
    },
    "4MmJVdwYN8LwvbGeCowYjSx7KoEi6BJWg8XXnW4fDDp6": {
      "decimals": "6",
      "symbol": "TBILL",
      "to": "coingecko#openeden-tbill"
    },
    "A9mUU4qviSctJVPJdBJWkb28deg915LYJKrzQ19ji3FM": {
      "decimals": "6",
      "symbol": "USDC",
      "to": "coingecko#usd-coin"
    },
    "J3NKxxXZcnNiMjKw9hYb2K4LUxgwB6t1FtPtQVsv3KFr": {
      "decimals": "8",
      "symbol": "SPX",
      "to": "coingecko#spx6900"
    },
    "EfqRM8ZGWhDTKJ7BHmFvNagKVu3AxQRDQs8WMMaoBCu6": {
      "decimals": "6",
      "symbol": "USDC",
      "to": "coingecko#usd-coin"
    },
    "4XN2eji3jLjaoqef4XDT3xj1q9uHK9qHidtag81JmJQp": {
      "decimals": "6",
      "symbol": "WETH",
      "to": "coingecko#weth"
    },
    "3NZ9JMVBmGAqocybic2c7LQCJScmgsAZ6vQqTDzcqmJh": {
      "decimals": "8",
      "symbol": "WBTC",
      "to": "coingecko#wrapped-bitcoin"
    },
    "wzbcJyhGhQDLTV1S99apZiiBdE4jmYfbw99saMMdP59": {
      "decimals": "9",
      "symbol": "ZBC",
      "to": "coingecko#zebec-network"
    },
    "8qJSyQprMC57TWKaYEmetUR3UUiTP2M3hXdcvFhkZdmv": {
      "decimals": "8",
      "symbol": "USDT",
      "to": "coingecko#tether"
    },
    "7vfCXTUXx5WJV5JADk17DUJ4ksgau7utNKj4b963voxs": {
      "decimals": "8",
      "symbol": "WETH",
      "to": "coingecko#weth"
    },
    "G7iK3prSzAA4vzcJWvsLUEsdCqzR7PnMzJV61vSdFSNW": {
      "decimals": "8",
      "symbol": "NST",
      "to": "coingecko#ninja-squad"
    },
    "AwRErBEFGTnohzfLeRSBH9HddQEy2oeRxnWLrbvFFh95": {
      "decimals": "6",
      "symbol": "TRUMP",
      "to": "coingecko#maga"
    },
    "BeGY8KqKxboEwRbJd1q9H2K829jS4Rc5dEyNMYXCbV5p": {
      "decimals": "8",
      "symbol": "NPC",
      "to": "coingecko#non-playable-coin"
    },
    "HaP8r3ksG76PhQLTqR8FYBeNiQpejcFbQmiHbg787Ut1": {
      "decimals": "8",
      "symbol": "TRUMP",
      "to": "coingecko#maga"
    },
    "6LNeTYMqtNm1pBFN8PfhQaoLyegAH8GD32WmHU9erXKN": {
      "decimals": "8",
      "symbol": "APTOS",
      "to": "coingecko#aptos"
    },
    "6FVyLVhQsShWVUsCq2FJRr1MrECGShc3QxBwWtgiVFwK": {
      "decimals": "8",
      "symbol": "BWB",
      "to": "coingecko#bitget-wallet-token"
    },
    "SNSNkV9zfG5ZKWQs6x4hxvBRV6s8SqMfSGCtECDvdMd": {
      "decimals": "9",
      "symbol": "SNS",
      "to": "coingecko#synesis-one"
    },
    "FjK6rqU6QzUeNtmK6QQ78cCuS5AHAhcm4HgJkdsvXaep": {
      "decimals": "8",
      "symbol": "YOURAI",
      "to": "coingecko#your-ai"
    },
    "Dn4noZ5jgGfkntzcQSUZ8czkreiZ1ForXYoV2H8Dm7S1": {
      "decimals": "6",
      "symbol": "USDT",
      "to": "coingecko#tether"
    },
    "CiKu4eHsVrc1eueVQeHn7qhXTcVu95gSQmBpX4utjL9z": {
      "decimals": "8",
      "symbol": "SHIB",
      "to": "coingecko#shiba-inu"
    },
    "25rXTx9zDZcHyTav5sRqM6YBvTGu9pPH9yv83uAEqbgG": {
      "decimals": "8",
      "symbol": "tBTC",
      "to": "coingecko#tbtc"
    },
    "9dzSzFvPsKDoY2gdWErsuz2H1o4tbzvgBhrNZ9cvkD2j": {
      "decimals": "8",
      "symbol": "SDEX",
      "to": "coingecko#smardex"
    },
    "HAxCJjnmgkdXhwZYeJiUvBgm4NdQvqhGJCS3KxCnCxWs": {
      "decimals": "6",
      "symbol": "USDC",
      "to": "coingecko#usd-coin"
    },
    "9vMJfxuKxXBoEa7rM12mYLMwTacLMLDJqHozw96WQL8i": {
      "decimals": "6",
      "symbol": "USDC",
      "to": "coingecko#terrausd-wormhole"
    },
    "i7u4r16TcsJTgq1kAG8opmVZyVnAKBwLKu6ZPMwzxNc": {
      "decimals": "6",
      "symbol": "OUSG",
      "to": "coingecko#ousg"
    },
    "ZScHuTtqZukUrtZS43teTKGs2VqkKL8k4QCouR2n6Uo": {
      "decimals": "8",
      "symbol": "wSTETH",
      "to": "coingecko#ethereum:0x7f39c581f595b53c5cb19bd0b3f8da6c935e2ca0"
    },
    "A1KLoBrKBde8Ty9qtNQUtq3C2ortoC3u7twggz7sEto6": {
      "decimals": "6",
      "symbol": "USDY",
      "to": "coingecko#ondo-us-dollar-yield"
    },
    "AZsHEMXd36Bj1EMNXhowJajpUXzrKcK57wW4ZGXVa7yR": {
      "decimals": "5",
      "symbol": "GUAC",
      "to": "coingecko#guacamole"
    }
  },
  "ton": {
    "EQCvaf0JMrv6BOvPpAgee08uQM_uRpUd__fhA7Nm8twzvbE_": {
      "decimals": "9",
      "symbol": "UP",
      "to": "coingecko#up"
    },
    "EQAvlWFDxGF2lXm67y4yzC17wYKD9A0guwPkMs1gOsM__NOT": {
      "decimals": "9",
      "symbol": "NOT",
      "to": "coingecko#notcoin"
    },
    "EQBlqsm144Dq6SjbPI4jjZvA1hqTIP3CvHovbIfW_t-SCALE": {
      "decimals": "9",
      "symbol": "SCALE",
      "to": "coingecko#scaleton"
    },
    "EQA2kCVNwVsil2EM2mB0SkXytxCqQjS4mttjDpnXmwG9T6bO": {
      "decimals": "9",
      "symbol": "STON",
      "to": "coingecko#ston-2"
    },
    "EQCvxJy4eG8hyHBFsZ7eePxrRsUQSFE_jpptRAYBmcG_DOGS": {
      "decimals": "9",
      "symbol": "DOGS",
      "to": "coingecko#dogs-2"
    },
    "EQBZ_cafPyDr5KUTs0aNxh0ZTDhkpEZONmLJA2SNGlLm4Cko": {
      "decimals": "9",
      "symbol": "REDO",
      "to": "coingecko#resistance-dog"
    },
    "EQAQXlWJvGbbFfE8F3oS8s87lIgdovS455IsWFaRdmJetTon": {
      "decimals": "9",
      "symbol": "JETTON",
      "to": "coingecko#jetton"
    },
    "EQBq4d4GPyBoh-Pjnf3wxUyQSS28WY2Yt-7cPAG8FHpWpNRX": {
      "to": "coingecko#matic-network",
      "decimals": "18",
      "symbol": "MATIC"
    },
    "EQDCIEo0HUUYsAV-lTMviOd-GkSXfVPsNZMGjRaNOA_6--FD": {
      "to": "coingecko#orbit-chain",
      "decimals": "18",
      "symbol": "ORC"
    },
    "EQBf6-YoR9xylol_NwjHrLkrTFAZJCX-bsd-Xx_902OaPaBf": {
      "to": "coingecko#megaton-finance",
      "decimals": "9",
      "symbol": "MEGA"
    },
    "EQCajaUU1XXSAjTD-xOV7pE49fGtg4q8kF3ELCOJtGvQFQ2C": {
      "to": "coingecko#the-open-network",
      "decimals": "9",
      "symbol": "TON"
    },
    "EQCf7Nb341dxOE3N0jimngRxGEV8T3zo-eU2EZVs_nchNhhZ": {
      "to": "coingecko#wemix-token",
      "decimals": "18",
      "symbol": "WEMIX"
    },
    "0:9bd52017d6178af6d2bc6b9097b5849b7475e43cf01758a4f2dd8cf93c7d6582": {
      "to": "coingecko#ethereum",
      "decimals": 9,
      "symbol": "jETH"
    },
    "0:9b9117699eb5997e6d3b74fe67ff08c6c7a9653641cd21d999fa0a4841c0cff8": {
      "to": "coingecko#bitcoin",
      "decimals": 9,
      "symbol": "jBTC"
    }
  },
  "mantle": {
    "0x0000000000000000000000000000000000000000": {
      "to": "coingecko#mantle",
      "decimals": "18",
      "symbol": "MNT"
    },
    "0x5d3a1Ff2b6BAb83b63cd9AD0787074081a52ef34": {
      "to": "coingecko#ethena-usde",
      "decimals": "18",
      "symbol": "USDe"
    },
    "0xb3a5eeBf23530165c3A6785400ff5d1700D5c0b3": {
      "to": "mantle:0x92351C9Aed156Bc8Ec76D52cB1441b93f153e550",
      "decimals": "18",
      "symbol": "fsKLP"
    },
    "0xFe4169DFAfEC278C47F10b3409cF6E09406E73f9": {
      "to": "mantle:0x92351C9Aed156Bc8Ec76D52cB1441b93f153e550",
      "decimals": "18",
      "symbol": "fKLP"
    },
    "0x26a6b0dcdcfb981362afa56d581e4a7dba3be140": {
      "to": "coingecko#puff-the-dragon",
      "decimals": "18",
      "symbol": "PUFF"
    },
    "0x7f4dB37D7bEb31F445307782Bc3Da0F18dF13696": {
      "to": "coingecko#yield-yak",
      "decimals": "18",
      "symbol": "YAK"
    },
    "0xc96de26018a54d51c097160568752c4e3bd6c364": {
      "to": "coingecko#ignition-fbtc",
      "decimals": "8",
      "symbol": "FBTC"
    },
    "0x3119a1ad5b63a000ab9ca3f2470611eb997b93b9": {
      "decimals": "8",
      "symbol": "lfbtc-Avalon-mnt",
      "to": "coingecko#ignition-fbtc"
    },
    "0xd681C5574b7F4E387B608ed9AF5F5Fc88662b37c": {
      "decimals": "8",
      "symbol": "lfbtc-bedrock-mnt",
      "to": "coingecko#ignition-fbtc"
    },
    "0x075df695b8E7f4361FA7F8c1426C63f11B06e326": {
      "decimals": "18",
      "symbol": "USDa",
      "to": "coingecko#usda-2"
    },
    "0x5A61B1d8272B250729EA3F5eD3Ef843f4D66BC6e": {
      "to": "asset#ethereum:0x2b66aade1e9c062ff411bd47c44e0ad696d43bd9",
      "decimals": "18",
      "symbol": "sUSDa"
    },
    "0x93919784C523f39CACaa98Ee0a9d96c3F32b593e": {
      "to": "coingecko#universal-btc",
      "decimals": 18,
      "symbol": "uniBTC"
    },
    "0xC75D7767F2EdFbc6a5b18Fc1fA5d51ffB57c2B37": {
      "to": "coingecko#pumpbtc",
      "decimals": 18,
      "symbol": "pumpBTC"
    },
    "0x93C6afA1882ea5E5bF403cA8fcb5aF87409EeCd0": {
      "to": "coingecko#ignition-fbtc",
      "decimals": 8,
      "symbol": "lfbtc-pump-mnt"
    }
  },
  "manta": {
    "0xbdad407f77f44f7da6684b416b1951eca461fb07": {
      "to": "coingecko#mountain-protocol-usdm",
      "decimals": "18",
      "symbol": "wUSDM"
    },
    "0x0Dc808adcE2099A9F62AA87D9670745AbA741746": {
      "to": "coingecko#ethereum",
      "decimals": "18",
      "symbol": "ETH"
    },
    "0xEc901DA9c68E90798BbBb74c11406A32A70652C3": {
      "to": "coingecko#stakestone-ether",
      "decimals": "18",
      "symbol": "STONE"
    },
    "0xb73603c5d87fa094b7314c74ace2e64d165016fb": {
      "to": "coingecko#usd-coin",
      "decimals": "6",
      "symbol": "USDC"
    },
    "0xf417f5a458ec102b90352f697d6e2ac3a3d2851f": {
      "to": "coingecko#tether",
      "decimals": "6",
      "symbol": "USDT"
    },
    "0x6Fae4D9935E2fcb11fC79a64e917fb2BF14DaFaa": {
      "to": "coingecko#celestia",
      "decimals": "6",
      "symbol": "TIA"
    },
    "0xcd91716ef98798a85e79048b78287b13ae6b99b2": {
      "to": "coingecko#goku-money-gai",
      "decimals": "18",
      "symbol": "GAI"
    },
    "0x95cef13441be50d20ca4558cc0a27b601ac544e5": {
      "to": "coingecko#manta-network",
      "decimals": "18",
      "symbol": "MANTA"
    },
    "0x73d23f3778a90be8846e172354a115543df2a7e4": {
      "to": "coingecko#anzen-usdz",
      "decimals": "18",
      "symbol": "USDz"
    }
  },
  "beam": {
    "0x76BF5E7d2Bcb06b1444C0a2742780051D8D0E304": {
      "to": "coingecko#usd-coin",
      "decimals": "6",
      "symbol": "USDC"
    },
    "0x999f90f25a2922ae1b21A06066F7EDEbedad42a9": {
      "to": "coingecko#tether",
      "decimals": "6",
      "symbol": "USDT"
    },
    "0xD51BFa777609213A653a2CD067c9A0132a2D316A": {
      "to": "coingecko#beam-2",
      "decimals": "18",
      "symbol": "WBEAM"
    },
    "0x00E69e0b6014d77040b28E04F2b8ac25A6EA5d34": {
      "to": "coingecko#avalanche-2",
      "decimals": "18",
      "symbol": "AVAX"
    },
    "0xe338aa35d844d5c1a4e052380dbfa939e0cce13f": {
      "to": "coingecko#raini-studios-token",
      "decimals": "18",
      "symbol": "RST"
    },
    "0x7fb5a9921cf98362aa425e42f66bf3484c2c2b5f": {
      "to": "coingecko#goons-of-balatroon",
      "decimals": "18",
      "symbol": "GOB"
    },
    "0x9DA978718b6Bd84Bf485b475EAb253CF76d77b59": {
      "to": "coingecko#nekoverse-city-of-greed-anima-spirit-gem",
      "decimals": "18",
      "symbol": "ASG"
    },
    "0x61b24c2755371e0aaffd5f7fc75a3bc074f9a56e": {
      "to": "coingecko#beamcat",
      "decimals": "18",
      "symbol": "BCAT"
    }
  },
  "shimmer_evm": {
    "0x1074010000000000000000000000000000000000": {
      "to": "coingecko#shimmer",
      "decimals": "6",
      "symbol": "WSMR"
    },
    "0xBEb654A116aeEf764988DF0C6B4bf67CC869D01b": {
      "to": "coingecko#shimmer",
      "decimals": "18",
      "symbol": "WSMR"
    },
    "0x6c890075406c5df08b427609e3a2ead1851ad68d": {
      "to": "coingecko#shimmer",
      "decimals": "18",
      "symbol": "WSMR"
    },
    "0x3C844FB5AD27A078d945dDDA8076A4084A76E513": {
      "to": "coingecko#soonaverse",
      "decimals": "6",
      "symbol": "SOONA"
    },
    "0xc0E49f8C615d3d4c245970F6Dc528E4A47d69a44": {
      "to": "coingecko#tether",
      "decimals": "18",
      "symbol": "USDT"
    },
    "0xa158a39d00c79019a01a6e86c56e96c461334eb0": {
      "to": "coingecko#ethereum",
      "decimals": "18",
      "symbol": "ETH"
    },
    "0x1cdf3f46dbf8cf099d218cf96a769cea82f75316": {
      "to": "coingecko#wrapped-bitcoin",
      "decimals": "8",
      "symbol": "WBTC"
    },
    "0x9d7d6a2f1a2a45b158d8a051ce1db263d2806764": {
      "decimals": "6",
      "symbol": "USDT",
      "to": "coingecko#tether"
    },
    "0xece555d37c37d55a6341b80cf35ef3bc57401d1a": {
      "decimals": "6",
      "symbol": "USDC",
      "to": "coingecko#usd-coin"
    },
    "0x4638C9fb4eFFe36C49d8931BB713126063BF38f9": {
      "decimals": "18",
      "symbol": "ETH",
      "to": "coingecko#ethereum"
    },
    "0xb0119035d08CB5f467F9ed8Eae4E5f9626Aa7402": {
      "decimals": "8",
      "symbol": "WBTC",
      "to": "coingecko#wrapped-bitcoin"
    },
    "0xE6373A7Bb9B5a3e71D1761a6Cb4992AD8537Bf28": {
      "decimals": "18",
      "symbol": "MATIC",
      "to": "coingecko#matic-network"
    },
    "0xEAf8553fD72417C994525178fC917882d5AEc725": {
      "decimals": "18",
      "symbol": "AVAX",
      "to": "coingecko#avalanche-2"
    },
    "0x2A6F394085B8E33fbD9dcFc776BCE4ed95F1900D": {
      "decimals": "18",
      "symbol": "BNB",
      "to": "coingecko#binancecoin"
    },
    "0x8C96Dd1A8B1952Ce6F3a582170bb173eD591D40D": {
      "decimals": "18",
      "symbol": "FTM",
      "to": "coingecko#fantom"
    }
  },
  "bfc": {
    "0x1c1b06405058AbE02e4748753aeD1458BEFEE3B9": {
      "decimals": "18",
      "symbol": "WBFC",
      "to": "coingecko#bifrost"
    },
    "0x047938C3aD13c1eB821C8e310B2B6F889b6d0003": {
      "decimals": "18",
      "symbol": "BIFI",
      "to": "coingecko#bifi"
    },
    "0xB1f3A83597Bce2AD842c29bD750AE17afc474137": {
      "decimals": "18",
      "symbol": "WITCH",
      "to": "coingecko#witch-token"
    },
    "0x17102AC78a02a98fC78B0c29B7b0506f035A99E5": {
      "decimals": "18",
      "symbol": "SAT",
      "to": "coingecko#super-athletes-token"
    },
    "0x6c9944674C1D2cF6c4c4999FC7290Ba105dcd70e": {
      "decimals": "18",
      "symbol": "ETH",
      "to": "coingecko#ethereum"
    },
    "0xB800EaF843F962DFe5e145A8c9D07A3e70b11d7F": {
      "decimals": "18",
      "symbol": "BNB",
      "to": "coingecko#binancecoin"
    },
    "0x640952E7984f2ECedeAd8Fd97aA618Ab1210A21C": {
      "decimals": "6",
      "symbol": "USDC",
      "to": "coingecko#usd-coin"
    },
    "0x21ad243b81eff53482F6F6E7C76539f2CfC0B734": {
      "decimals": "18",
      "symbol": "MATIC",
      "to": "coingecko#matic-network"
    },
    "0x3eA8654d5755e673599473ab37d92788B5bA12aE": {
      "decimals": "6",
      "symbol": "USDT",
      "to": "coingecko#tether"
    },
    "0xcDB9579Db96EB5C8298dF889D915D0FF668AfF2a": {
      "decimals": "18",
      "symbol": "DAI",
      "to": "coingecko#dai"
    },
    "0x7b8FAC5F29E101BaaB33c5f9c39d4F85ba2cc7C1": {
      "decimals": "8",
      "symbol": "WBTC",
      "to": "coingecko#wrapped-bitcoin"
    },
    "0xd267F821F1b8344B5A63626c8c824697194A173E": {
      "decimals": "18",
      "symbol": "BTC.b",
      "to": "coingecko#bitcoin-avalanche-bridged-btc-b"
    },
    "0x6906Ccda405926FC3f04240187dd4fAd5DF6d555": {
      "to": "coingecko#bitcoin-usd-btcfi",
      "decimals": 18,
      "symbol": "BtcUSD"
    },
    "0x74B73Fd2eE237e9219dF30dfFDB206D237cbFC00": {
      "to": "coingecko#coinbase-wrapped-btc",
      "decimals": 8,
      "symbol": "cbBTC"
    }
  },
  "elysium": {
    "0xa801b1A7846156d4C81bD188F96bfcb621517611": {
      "decimals": "18",
      "symbol": "PYR",
      "to": "coingecko#vulcan-forged"
    },
    "0xc8B8bfA1986309867DD36E2f6741B54253786CE8": {
      "decimals": "6",
      "symbol": "USDT",
      "to": "coingecko#tether"
    },
    "0x5aa61d96bdCb5f5631fD6F20684705146c2645a1": {
      "decimals": "18",
      "symbol": "WETH",
      "to": "coingecko#weth"
    },
    "0xA92fEeE6fE45e2BF2b37e64f3cb732323C5747C5": {
      "decimals": "18",
      "symbol": "WMATIC",
      "to": "coingecko#wmatic"
    },
    "0xA3c322Ad15218fBFAEd26bA7f616249f7705D945": {
      "decimals": "18",
      "symbol": "MV",
      "to": "coingecko#gensokishis-metaverse"
    }
  },
  "near": {
    "17208628f84f5d6ad33f0da3bbbeb27ffcb398eac501a31bd6ad2011e36133a1": {
      "decimals": "6",
      "symbol": "USDC",
      "to": "coingecko#usd-coin"
    }
  },
  "osmosis": {
    "osmo1z6r6qdknhgsc0zeracktgpcxf43j6sekq07nw8sxduc9lg0qjjlqfu25e3:alloyed:allBTC": {
      "to": "coingecko#osmosis-allbtc",
      "decimals": 6,
      "symbol": "allBTC"
    },
    "osmo1n3n75av8awcnw4jl62n3l48e6e4sxqmaf97w5ua6ddu4s475q5qq9udvx4:alloyed:allSOL": {
      "to": "coingecko#osmosis-allsol",
      "decimals": 6,
      "symbol": "allSOL"
    }
  },
  "ibc": {
    "25418646C017D377ADF3202FF1E43590D0DAE3346E594E8D78176A139A928F88": {
      "to": "coingecko#cosmos",
      "decimals": 6,
      "symbol": "ATOM"
    },
    "D8A36AE90F20FE4843A8D249B1BCF0CCDDE35C4B605C8DED57BED20C639162D0": {
      "to": "coingecko#tether",
      "decimals": 6,
      "symbol": "USDT"
    },
    "45D6B52CAD911A15BD9C2F5FFDA80E26AFCB05C7CD520070790ABC86D2B24229": {
      "to": "coingecko#celestia",
      "decimals": 6,
      "symbol": "TIA"
    },
    "65D0BEC6DAD96C7F5043D1E54E54B6BB5D5B3AEC3FF6CEBB75B9E059F3580EA3": {
      "decimals": "6",
      "symbol": "USDC",
      "to": "coingecko#usd-coin"
    },
    "9117A26BA81E29FA4F78F57DC2BD90CD3D26848101BA880445F119B22A1E254E": {
      "decimals": "6",
      "symbol": "ATOM",
      "to": "coingecko#cosmos"
    },
    "698350B8A61D575025F3ED13E9AC9C0F45C89DEFE92F76D5838F1D3C1A7FF7C9": {
      "decimals": "6",
      "symbol": "stTIA",
      "to": "coingecko#stride-staked-tia"
    },
    "FA602364BEC305A696CBDF987058E99D8B479F0318E47314C49173E8838C5BAC": {
      "decimals": "6",
      "symbol": "qATOM",
      "to": "coingecko#qatom"
    },
    "56D7C03B8F6A07AD322EEE1BEF3AE996E09D1C1E34C27CF37E0D4A0AC5972516": {
      "decimals": "12",
      "symbol": "PICA",
      "to": "coingecko#picasso"
    },
    "6B2B19D874851F631FF0AF82C38A20D4B82F438C7A22F41EDA33568345397244": {
      "decimals": "10",
      "symbol": "DOT",
      "to": "coingecko#polkadot"
    },
    "980E82A9F8E7CA8CD480F4577E73682A6D3855A267D1831485D7EBEF0E7A6C2C": {
      "decimals": "18",
      "symbol": "stDYDX",
      "to": "coingecko#stride-staked-dydx"
    },
    "71B441E27F1BBB44DD0891BCD370C2794D404D60A4FFE5AECCD9B1E28BC89805": {
      "decimals": "6",
      "symbol": "USDT",
      "to": "coingecko#tether"
    },
    "8CB56C813A5C2387140BBEAABCCE797AFA0960C8D07B171F71A5188726CFED2C": {
      "decimals": "6",
      "symbol": "BLD",
      "to": "coingecko#agoric"
    },
    "CFD58F8A64F93940D00CABE85B05A6D0FBA1FF4DF42D3C1E23C06DF30A2BAE1F": {
      "decimals": "18",
      "symbol": "PLQ",
      "to": "coingecko#planq"
    },
    "C2CFB1C37C146CF95B0784FD518F8030FEFC76C5800105B1742FB65FFE65F873": {
      "decimals": "6",
      "symbol": "AKT",
      "to": "coingecko#akash-network"
    },
    "C0336ECF2DF64E7D2C98B1422EC2B38DE9EF33C34AAADF18C6F2E3FFC7BE3615": {
      "decimals": "6",
      "symbol": "IST",
      "to": "coingecko#inter-stable-token"
    },
    "43897B9739BD63E3A08A88191999C632E052724AB96BD4C74AE31375C991F48D": {
      "decimals": "6",
      "symbol": "USDC",
      "to": "coingecko#usd-coin"
    },
    "E3409E92F78AE5BF44DBC7C4741901E21EF73B7B8F98C4D48F2BD360AF242C00": {
      "decimals": "6",
      "symbol": "DEC",
      "to": "coingecko#decentr"
    },
    "FCB240D2C3838369155A0FA8970A8BE3EC1042F698269B9D6D9859274F00A0BB": {
      "decimals": "6",
      "symbol": "BCNA",
      "to": "coingecko#bitcanna"
    },
    "3A2DEEBCD51D0B74FE7CE058D40B0BF4C0E556CE9219E8F25F92CF288FF35F56": {
      "decimals": "8",
      "symbol": "axlWBTC",
      "to": "coingecko#wrapped-bitcoin"
    },
    "E070901F36B129933202BEB3EB40A78BE242D8ECBA2D1AF9161DF06F35783900": {
      "decimals": "6",
      "symbol": "ALTER",
      "to": "coingecko#alter"
    },
    "8E6E7AB89246F87DA936F0EEA0A40654E7FB6B0C3E834F447EB444AAD95A106F": {
      "decimals": "6",
      "symbol": "FLIX",
      "to": "coingecko#omniflix-network"
    },
    "BF8BDCAA292B56035E669D80711D9881CC96796AC6BCB0376836FAD045355E37": {
      "decimals": "6",
      "symbol": "CMDX",
      "to": "coingecko#comdex"
    },
    "31D711D31CD5D83D98E76B1486EEDA1A38CD1F7D6FCBD03521FE51323115AECA": {
      "decimals": "6",
      "symbol": "GRAV",
      "to": "coingecko#graviton"
    },
    "6F681B32B47E765AE278844A8A97C8B7AD5A3FB591E37CFDFA0E208EFEBEF97D": {
      "decimals": "6",
      "symbol": "USDC.grav",
      "to": "coingecko#usd-coin"
    },
    "7F6928F9DB35D5A420330B9470EA4419B5F305EEB668D3274FC1ACDAC325ED17": {
      "decimals": "6",
      "symbol": "USDT.grav",
      "to": "coingecko#tether"
    },
    "381C09E1B743A8D893DF43B0861FE77AB2C437ED4BE10CB827A0A38285C11977": {
      "decimals": "8",
      "symbol": "SHD",
      "to": "coingecko#shade-protocol"
    },
    "55D94A32095A766971637425D998AAABF8357A1ABCB1CAC8614887BE51BF1FB1": {
      "decimals": "6",
      "symbol": "ANDR",
      "to": "coingecko#andromeda-2"
    },
    "6569E05DEE32B339D9286A52BE33DFCEFC97267F23EF9CFDE0C055140967A9A5": {
      "decimals": "6",
      "symbol": "STTIA",
      "to": "coingecko#stride-staked-tia"
    },
    "6A9571DE6A3F60D7703C3290E2944E806C15A47C1EA6D4AFCD3AE4DC8AF080B1": {
      "decimals": "6",
      "symbol": "LVN",
      "to": "coingecko#levana-protocol"
    },
    "27394FB092D2ECCD56123C74F36E4C1F926001CEADA9CA97EA622B25F41E5EB2": {
      "decimals": "6",
      "symbol": "ATOM",
      "to": "coingecko#cosmos"
    },
    "4FC395BDCDCD4A3A681C0D222EE64B610AEDB215DB8D18F46B575357F27CD6A7": {
      "decimals": "6",
      "symbol": "PASG",
      "to": "coingecko#passage"
    },
    "0471F1C4E7AFD3F07702BEF6DC365268D64570F7C1FDC98EA6098DD6DE59817B": {
      "decimals": "6",
      "symbol": "OSMO",
      "to": "coingecko#osmosis"
    },
    "926432AE1C5FA4F857B36D970BE7774C7472079506820B857B75C5DE041DD7A3": {
      "decimals": "6",
      "symbol": "JKL",
      "to": "coingecko#jackal-protocol"
    },
    "E6208E49B5FA2353C9C47D2EB9AABA03FED788E4970C7C623F6B511263E7CB11": {
      "decimals": "6",
      "symbol": "BTSG",
      "to": "coingecko#bitsong"
    },
    "B559A80D62249C8AA07A380E2A2BEA6E5CA9A6F079C912C3A9E9B494105E4F81": {
      "decimals": "6",
      "symbol": "USDC",
      "to": "coingecko#usd-coin"
    },
    "DF8722298D192AAB85D86D0462E8166234A6A9A572DD4A2EA7996029DF4DB363": {
      "decimals": "8",
      "symbol": "axlWBTC",
      "to": "coingecko#wrapped-bitcoin"
    },
    "FBDF85EF021068F5618F8E1017E1DF4CB235C20ECE324D3FE40FAAEA3B2AD878": {
      "decimals": "6",
      "symbol": "stkOSMO",
      "to": "coingecko#pstake-staked-osmo"
    },
    "EEEF1FE5F4C01CAF351AAC0F6AFFC3C777578DE4D5B1E257091FE185F5991F15": {
      "decimals": "6",
      "symbol": "DVPN",
      "to": "coingecko#sentinel"
    },
    "FCFF8B19C61677F3B78E2A5AE3B4A34A8D23858D16905F253B8438B3AFD07FF8": {
      "decimals": "6",
      "symbol": "stATOM",
      "to": "coingecko#stride-staked-atom"
    },
    "E45CFCB959F4F6D1065B7033EE49A88E606E6AD82E75725219B3D68B0FA89987": {
      "decimals": "8",
      "symbol": "allBTC",
      "to": "coingecko#osmosis-allbtc"
    },
    "762E1E45658845A12E214A91C3C05FDFC5951D60404FAADA225A369A96DCD9A9": {
      "decimals": "9",
      "symbol": "allSOL",
      "to": "coingecko#osmosis-allsol"
    },
    "ADC63C00000CA75F909D2BE3ACB5A9980BED3A73B92746E0FCE6C67414055459": {
      "decimals": "6",
      "symbol": "AKT",
      "to": "coingecko#akash-network"
    },
    "factory:osmo1z6r6qdknhgsc0zeracktgpcxf43j6sekq07nw8sxduc9lg0qjjlqfu25e3:alloyed:allBTC": {
      "decimals": "8",
      "symbol": "allBTC",
      "to": "coingecko#osmosis-allbtc"
    },
    "factory:osmo1n3n75av8awcnw4jl62n3l48e6e4sxqmaf97w5ua6ddu4s475q5qq9udvx4:alloyed:allSOL": {
      "decimals": "9",
      "symbol": "allSOL",
      "to": "coingecko#osmosis-allsol"
    },
    "factory:neutron1k6hr0f83e7un2wjf29cspk7j69jrnskk65k3ek2nj9dztrlzpj6q00rtsa:udatom": {
      "decimals": "6",
      "symbol": "dATOM",
      "to": "coingecko#drop-staked-atom"
    },
    "factory:osmo1f5vfcph2dvfeqcqkhetwv75fda69z7e5c2dldm3kvgj23crkv6wqcn47a0:umilkTIA": {
      "decimals": "6",
      "symbol": "milkTIA",
      "to": "coingecko#milkyway-staked-tia"
    },
    "987C17B11ABC2B20019178ACE62929FE9840202CE79498E29FE8E5CB02B7C0A4": {
      "decimals": "6",
      "symbol": "STARS",
      "to": "coingecko#stargaze"
    },
    "DE63D8AC34B752FB7D4CAA7594145EDE1C9FC256AC6D4043D0F12310EB8FC255": {
      "decimals": "18",
      "symbol": "INJ",
      "to": "coingecko#injective-protocol"
    },
    "13B2C536BB057AC79D5616B8EA1B9540EC1F2170718CAFF6F0083C966FFFED0B": {
      "decimals": "6",
      "symbol": "OSMO",
      "to": "coingecko#osmosis"
    },
    "BF28D9C17E0306B194D50F51C3B2590BEAD15E04E03ADD34C3A26E62D85C9676": {
      "decimals": "6",
      "symbol": "TIA",
      "to": "coingecko#celestia"
    },
    "B8AF5D92165F35AB31F3FC7C7B444B9D240760FA5D406C49D24862BD0284E395": {
      "decimals": "6",
      "symbol": "LUNA",
      "to": "coingecko#terra-luna-2"
    },
    "BFAAB7870A9AAABF64A7366DAAA0B8E5065EAA1FCE762F45677DC24BE796EF65": {
      "decimals": "6",
      "symbol": "USDC",
      "to": "coingecko#usd-coin"
    },
    "B9E4FD154C92D3A23BEA029906C4C5FF2FE74CB7E3A058290B77197A263CF88B": {
      "decimals": "6",
      "symbol": "axlUSDC",
      "to": "coingecko#axlusdc"
    },
    "120DC39B61CC121E91525C1D51624E41BBE74C537D7B0BE50BBFF9A00E37B6EE": {
      "decimals": "18",
      "symbol": "stDYDX",
      "to": "coingecko#stride-staked-dydx"
    },
    "FA78980867B7E87F382CDA00275C55DDC248CABC7DEE27AC6868CCF97DD5E02F": {
      "decimals": "6",
      "symbol": "stTIA",
      "to": "coingecko#stride-staked-tia"
    },
    "F8CA5236869F819BC006EEF088E67889A26E4140339757878F0F4E229CDDA858": {
      "decimals": "18",
      "symbol": "DYDX",
      "to": "coingecko#dydx-chain"
    },
    "EA6E1E8BA2EB9F681C4BD12C8C81A46530A62934F2BD561B120A00F46946CE87": {
      "decimals": "6",
      "symbol": "dATOM",
      "to": "coingecko#drop-staked-atom"
    }
  },
  "zeta": {
    "0x4bC32034caCcc9B7e02536945eDbC286bACbA073": {
      "decimals": "9",
      "symbol": "SOL.SOL",
      "to": "coingecko#solana"
    },
    "0x54Bf2B1E91FCb56853097BD2545750d218E245e1": {
      "decimals": "8",
      "symbol": "CBBTC.SOL",
      "to": "coingecko#coinbase-wrapped-btc"
    },
    "0x8344d6f84d26f998fa070BbEA6D2E15E359e2641": {
      "decimals": "6",
      "symbol": "USDC.SOL",
      "to": "coingecko#usd-coin"
    },
    "0xEe9CC614D03e7Dbe994b514079f4914a605B4719": {
      "decimals": "6",
      "symbol": "USDT.SOL",
      "to": "coingecko#tether"
    },
    "0x96152e6180e085fa57c7708e18af8f05e37b479d": {
      "decimals": "18",
      "symbol": "BASE.USDC",
      "to": "coingecko#usd-coin"
    },
    "0x1de70f3e971b62a0707da18100392af14f7fb677": {
      "decimals": "18",
      "symbol": "BASE.ETH",
      "to": "coingecko#ethereum"
    },
    "0x1e4bF3CaBD7707089138dD5a545B077413FA83Fc": {
      "decimals": "18",
      "symbol": "pufETH",
      "to": "coingecko#pufeth"
    },
    "0xd10932eb3616a937bd4a2652c87e9febbace53e5": {
      "decimals": "18",
      "symbol": "UTIL.BSC",
      "to": "coingecko#ultiverse"
    },
    "0xe573a6e11f8506620f123dbf930222163d46bcb6": {
      "decimals": "18",
      "symbol": "ULTI.ETH",
      "to": "coingecko#ultiverse"
    },
    "0x5F0b1a82749cb4E2278EC87F8BF6B618dC71a8bf": {
      "decimals": "18",
      "symbol": "wzeta",
      "to": "coingecko#zetachain"
    },
    "0x1fCca65fb6Ae3b2758b9b2B394CB227eAE404e1E": {
      "decimals": "8",
      "symbol": "pumpBTC",
      "to": "coingecko#pumpbtc"
    }
  },
  "eon": {
    "0x2c2E0B0c643aB9ad03adBe9140627A645E99E054": {
      "decimals": "18",
      "symbol": "WETH",
      "to": "coingecko#weth"
    },
    "0xF5cB8652a84329A2016A386206761f455bCEDab6": {
      "decimals": "18",
      "symbol": "ZEN",
      "to": "coingecko#zencash"
    },
    "0x6318374DFb468113E06d3463ec5Ed0B6Ae0F0982": {
      "decimals": "18",
      "symbol": "WAVAX",
      "to": "coingecko#wrapped-avax"
    },
    "0xCc44eB064CD32AAfEEb2ebb2a47bE0B882383b53": {
      "decimals": "6",
      "symbol": "USDC",
      "to": "coingecko#usd-coin"
    },
    "0xA167bcAb6791304EDa9B636C8beEC75b3D2829E6": {
      "decimals": "6",
      "symbol": "USDT",
      "to": "coingecko#tether"
    },
    "0x38C2a6953F86a7453622B1E7103b738239728754": {
      "decimals": "18",
      "symbol": "DAI",
      "to": "coingecko#dai"
    },
    "0xDF8DBA35962Aa0fAD7ade0Df07501c54Ec7c4A89": {
      "decimals": "18",
      "symbol": "LINK",
      "to": "coingecko#chainlink"
    },
    "0x1d7fb99AED3C365B4DEf061B7978CE5055Dfc1e7": {
      "decimals": "8",
      "symbol": "WBTC",
      "to": "coingecko#wrapped-bitcoin"
    }
  },
  "zilliqa": {
    "0x0000000000000000000000000000000000000000": {
      "decimals": "18",
      "symbol": "ZIL",
      "to": "coingecko#zilliqa"
    },
    "0x94e18ae7dd5ee57b55f30c4b63e2760c09efb192": {
      "decimals": "18",
      "symbol": "WZIL",
      "to": "coingecko#zilliqa"
    },
    "0x2274005778063684fbb1bfa96a2b725dc37d75f9": {
      "decimals": "6",
      "symbol": "zUSDT",
      "to": "coingecko#tether"
    },
    "0x097c26f8a93009fd9d98561384b5014d64ae17c2": {
      "to": "coingecko#stzil",
      "decimals": 12,
      "symbol": "stZIL"
    },
    "0x03a79429acc808e4261a68b0117acd43cb0fdbfa": {
      "to": "coingecko#governance-zil",
      "decimals": 15,
      "symbol": "gZIL"
    },
    "0xccf3ea256d42aeef0ee0e39bfc94baa9fa14b0ba": {
      "to": "coingecko#xcad-network",
      "decimals": 18,
      "symbol": "XCAD"
    },
    "0xe64ca52ef34fdd7e20c0c7fb2e392cc9b4f6d049": {
      "to": "coingecko#kalijo",
      "decimals": 18,
      "symbol": "SEED"
    },
    "0xe9d47623bb2b3c497668b34fcf61e101a7ea4058": {
      "to": "coingecko#lunr-token",
      "decimals": 4,
      "symbol": "Lunr"
    },
    "0x9c3fe3f471d8380297e4fb222efb313ee94dfa0f": {
      "to": "coingecko#zilpepe",
      "decimals": 18,
      "symbol": "ZILPEPE"
    },
    "0x7d2ff48c6b59229d448473d267a714d29f078d3e": {
      "to": "coingecko#zilstream",
      "decimals": 8,
      "symbol": "STREAM"
    },
    "0x241c677d9969419800402521ae87c411897a029f": {
      "to": "coingecko#web3war",
      "decimals": 12,
      "symbol": "FPS"
    }
  },
  "ethf": {
    "0x0000000000000000000000000000000000000000": {
      "decimals": "18",
      "symbol": "ETHF",
      "to": "coingecko#ethereumfair"
    },
    "0xc02aaa39b223fe8d0a0e5c4f27ead9083c756cc2": {
      "decimals": "18",
      "symbol": "WETHF",
      "to": "coingecko#ethereumfair"
    }
  },
  "chz": {
    "0x0000000000000000000000000000000000000000": {
      "decimals": "18",
      "symbol": "CHZ",
      "to": "coingecko#chiliz"
    },
    "0x721ef6871f1c4efe730dce047d40d1743b886946": {
      "decimals": "18",
      "symbol": "WCHZ",
      "to": "coingecko#chiliz"
    },
    "0x677F7e16C7Dd57be1D4C8aD1244883214953DC47": {
      "decimals": "18",
      "symbol": "WCHZ",
      "to": "coingecko#wrapped-chiliz"
    },
    "0x60f397acbcfb8f4e3234c659a3e10867e6fa6b67": {
      "to": "coingecko#pepper",
      "decimals": 18,
      "symbol": "PEPPER"
    }
  },
  "edg": {
    "0x0000000000000000000000000000000000000000": {
      "decimals": "18",
      "symbol": "EDG",
      "to": "coingecko#edgeware"
    },
    "0x457dE4e275A6b3C0D3750519221dD1dF19d54f01": {
      "decimals": "18",
      "symbol": "WEDG",
      "to": "coingecko#edgeware"
    }
  },
  "elsm": {
    "0x0000000000000000000000000000000000000000": {
      "decimals": "18",
      "symbol": "LAVA",
      "to": "coingecko#lava"
    },
    "0xd80Ef77B0289732e13D1769850B5A70eCC196777": {
      "decimals": "18",
      "symbol": "WLAVA",
      "to": "coingecko#lava"
    },
    "0xa801b1a7846156d4c81bd188f96bfcb621517611": {
      "decimals": "18",
      "symbol": "PYR",
      "to": "coingecko#vulcan-forged"
    }
  },
  "meer": {
    "0x0000000000000000000000000000000000000000": {
      "decimals": "18",
      "symbol": "MEER",
      "to": "coingecko#qitmeer-network"
    },
    "0x470cBFB236860eb5257bBF78715FB5bd77119C2F": {
      "decimals": "18",
      "symbol": "MEER",
      "to": "coingecko#qitmeer-network"
    },
    "0x457dE4e275A6b3C0D3750519221dD1dF19d54f01": {
      "decimals": "18",
      "symbol": "MEER",
      "to": "coingecko#qitmeer-network"
    }
  },
  "neon_evm": {
    "0x202c35e517fa803b537565c40f0a6965d7204609": {
      "decimals": "18",
      "symbol": "WNEON",
      "to": "coingecko#neon"
    },
    "0x0000000000000000000000000000000000000000": {
      "decimals": "18",
      "symbol": "NEON",
      "to": "coingecko#neon"
    },
    "0x2043191e10a2a4b4601f5123d6c94e000b5d915f": {
      "decimals": "18",
      "symbol": "MORA",
      "to": "coingecko#mora"
    },
    "0xea6b04272f9f62f997f666f07d3a974134f7ffb9": {
      "decimals": "6",
      "symbol": "USDC",
      "to": "coingecko#usd-coin"
    },
    "0x5f0155d08ef4aae2b500aefb64a3419da8bb611a": {
      "decimals": "6",
      "symbol": "USDT",
      "to": "coingecko#tether"
    }
  },
  "orai": {
    "orai": {
      "name": "Oraichain",
      "decimals": "6",
      "symbol": "ORAI",
      "to": "coingecko#oraichain-token"
    },
    "orai12hzjxfh77wl572gdzct2fxv2arxcwh6gykc7qh": {
      "name": "USDT",
      "decimals": "6",
      "symbol": "USDT",
      "to": "coingecko#tether"
    },
    "orai1gzvndtzceqwfymu2kqhta2jn6gmzxvzqwdgvjw": {
      "name": "milky-token",
      "decimals": "6",
      "symbol": "milky-token",
      "to": "coingecko#milky-token"
    },
    "orai1nd4r053e3kgedgld2ymen8l9yrw8xpjyaal7j5": {
      "name": "kawaii-islands",
      "decimals": "6",
      "symbol": "kawaii-islands",
      "to": "coingecko#kawaii-islands"
    },
    "orai10ldgzued6zjp0mkqwsv2mux3ml50l97c74x8sg": {
      "name": "airight",
      "decimals": "6",
      "symbol": "airight",
      "to": "coingecko#airight"
    },
    "orai1lus0f0rhx8s03gdllx2n6vhkmf0536dv57wfge": {
      "name": "oraidex",
      "decimals": "6",
      "symbol": "oraidex",
      "to": "coingecko#oraidex"
    },
    "orai1065qe48g7aemju045aeyprflytemx7kecxkf5m7u5h5mphd0qlcs47pclp": {
      "name": "scorai",
      "decimals": "6",
      "symbol": "scorai",
      "to": "coingecko#scorai"
    },
    "orai10g6frpysmdgw5tdqke47als6f97aqmr8s3cljsvjce4n5enjftcqtamzsd": {
      "name": "bitcoin",
      "decimals": "6",
      "symbol": "BTC",
      "to": "coingecko#bitcoin"
    },
    "orai15un8msx3n5zf9ahlxmfeqd2kwa5wm0nrpxer304m9nd5q6qq0g6sku5pdd": {
      "name": "USD Coin",
      "decimals": "6",
      "symbol": "USDC",
      "to": "coingecko#usd-coin"
    },
    "orai19rtmkk6sn4tppvjmp5d5zj6gfsdykrl5rw2euu5gwur3luheuuusesqn49": {
      "name": "injective-protocol",
      "decimals": "6",
      "symbol": "INJ",
      "to": "coingecko#injective-protocol"
    },
    "orai1c7tpjenafvgjtgm9aqwm7afnke6c56hpdms8jc6md40xs3ugd0es5encn0": {
      "name": "wTRX",
      "decimals": "6",
      "symbol": "TRX",
      "to": "coingecko#tron"
    },
    "orai1dqa52a7hxxuv8ghe7q5v0s36ra0cthea960q2cukznleqhk0wpnshfegez": {
      "name": "WETH",
      "decimals": "6",
      "symbol": "WETH",
      "to": "coingecko#weth"
    },
    "orai1hn8w33cqvysun2aujk5sv33tku4pgcxhhnsxmvnkfvdxagcx0p8qa4l98q": {
      "name": "OCH",
      "decimals": "6",
      "symbol": "OCH",
      "to": "coingecko#och"
    },
    "orai19q4qak2g3cj2xc2y3060t0quzn3gfhzx08rjlrdd3vqxhjtat0cq668phq": {
      "name": "SCATOM",
      "decimals": "6",
      "symbol": "SCATOM",
      "to": "coingecko#orchai-protocol-staked-compound-atom"
    },
    "factory:orai1wuvhex9xqs3r539mvc6mtm7n20fcj3qr2m0y9khx6n5vtlngfzes3k0rq9:ton": {
      "name": "TON",
      "decimals": "9",
      "symbol": "TON",
      "to": "coingecko#the-open-network"
    }
  },
  "xdai": {
    "0xddafbb505ad214d7b80b1f830fccc89b60fb7a83": {
      "decimals": "6",
      "symbol": "USDC",
      "to": "coingecko#usd-coin"
    },
    "0x6c76971f98945ae98dd7d4dfca8711ebea946ea6": {
      "decimals": "18",
      "symbol": "wstETH",
      "to": "coingecko#wrapped-steth"
    },
    "0xD4fdec44DB9D44B8f2b6d529620f9C0C7066A2c1": {
      "decimals": "18",
      "symbol": "wxHOPR",
      "to": "xdai:0xD057604A14982FE8D88c5fC25Aac3267eA142a08"
    },
    "0x9a2a80c38abb1fdc3cb0fbf94fefe88bef828e00": {
      "to": "coingecko#polkamarkets",
      "decimals": 18,
      "symbol": "POLK"
    },
    "0xaf204776c7245bf4147c2612bf6e5972ee483701": {
      "to": "coingecko#savings-dai",
      "decimals": 18,
      "symbol": "sDAI"
    }
  },
  "mode": {
    "0xd0d1b59ca62ce194e882455fd36632d6277b192a": {
      "decimals": "18",
      "symbol": "uBTC",
      "to": "asset#bsquared:0x796e4d53067ff374b89b2ac101ce0c1f72ccaac2"
    },
    "0x4186BFC76E2E237523CBC30FD220FE055156b41F": {
      "decimals": "18",
      "symbol": "rsETH",
      "to": "coingecko#kelp-dao-restaked-eth"
    },
    "0x02f92800F57BCD74066F5709F1Daa1A4302Df875": {
      "decimals": "18",
      "symbol": "PEAS",
      "to": "coingecko#peapods-finance"
    },
    "0x4200000000000000000000000000000000000006": {
      "decimals": "18",
      "symbol": "WETH",
      "to": "coingecko#ethereum"
    },
    "0xd988097fb8612cc24eec14542bc03424c656005f": {
      "decimals": "6",
      "symbol": "USDC",
      "to": "coingecko#usd-coin"
    },
    "0xf0f161fda2712db8b566946122a5af183995e2ed": {
      "decimals": "6",
      "symbol": "USDT",
      "to": "coingecko#tether"
    },
    "0xcdd475325d6f564d27247d1dddbb0dac6fa0a5cf": {
      "decimals": "8",
      "symbol": "WBTC",
      "to": "coingecko#wrapped-bitcoin"
    },
    "0x0000000000000000000000000000000000000000": {
      "decimals": "18",
      "symbol": "ETH",
      "to": "coingecko#ethereum"
    },
    "0x2416092f143378750bb29b79eD961ab195CcEea5": {
      "decimals": "18",
      "symbol": "ezETH",
      "to": "coingecko#renzo-restaked-eth"
    },
    "0x028227c4dd1e5419d11Bb6fa6e661920c519D4F5": {
      "decimals": "18",
      "symbol": "weETH",
      "to": "coingecko#wrapped-eeth"
    },
    "0x80137510979822322193FC997d400D5A6C747bf7": {
      "decimals": "18",
      "symbol": "STONE",
      "to": "coingecko#tranquil-staked-one"
    },
    "0xe7903B1F75C534Dd8159b313d92cDCfbC62cB3Cd": {
      "decimals": "18",
      "symbol": "wrsETH",
      "to": "coingecko#kelp-dao-restaked-eth"
    },
    "0x59889b7021243dB5B1e065385F918316cD90D46c": {
      "decimals": "18",
      "symbol": "mBTC",
      "to": "coingecko#merlin-s-seal-btc"
    },
    "0xF419234b27D0EFb71D93D522804dF370A4107Be1": {
      "decimals": "18",
      "symbol": "cSTONE",
      "to": "coingecko#stakestone-ether"
    },
    "0x04C0599Ae5A44757c0af6F9eC3b93da8976c150A": {
      "decimals": "18",
      "symbol": "weETH.m",
      "to": "coingecko#wrapped-eeth"
    },
    "0x541FD749419CA806a8bc7da8ac23D346f2dF8B77": {
      "decimals": "18",
      "symbol": "SolvBTC",
      "to": "coingecko#solv-btc"
    },
    "0xe3C0FF176eF92FC225096C6d1788cCB818808b35": {
      "decimals": "8",
      "symbol": "oBTC",
      "to": "coingecko#bitcoin"
    }
  },
  "fsc": {
    "0x0000000000000000000000000000000000000000": {
      "decimals": "18",
      "symbol": "FSC",
      "to": "coingecko#fonsmartchain"
    },
    "0xb582fD9d0D5C3515EEB6b02fF2d6eE0b6E45E7A7": {
      "decimals": "18",
      "symbol": "WFSC",
      "to": "coingecko#fonsmartchain"
    }
  },
  "lightlink_phoenix": {
    "0x18fb38404dadee1727be4b805c5b242b5413fa40": {
      "decimals": "6",
      "symbol": "USDC",
      "to": "coingecko#usd-coin"
    },
    "0x6308fa9545126237158778e74ae1b6b89022c5c0": {
      "decimals": "6",
      "symbol": "USDT",
      "to": "coingecko#tether"
    },
    "0x46a5e3fa4a02b9ae43d9df9408c86ed643144a67": {
      "decimals": "8",
      "symbol": "WBTC",
      "to": "coingecko#wrapped-bitcoin"
    },
    "0x7ebef2a4b1b09381ec5b9df8c5c6f2dbeca59c73": {
      "decimals": "18",
      "symbol": "WETH",
      "to": "coingecko#ethereum"
    },
    "0xe06fe7298243d8e47092a1e0679351f305e5f856": {
      "decimals": "18",
      "symbol": "BUSD.b",
      "to": "coingecko#binance-usd"
    },
    "0x81a1f39f7394c4849e4261aa02aac73865d13774": {
      "decimals": "18",
      "symbol": "WBNB.b",
      "to": "coingecko#binancecoin"
    },
    "0xe03ba6851335d01d38dd6087c46c26008d16af92": {
      "decimals": "18",
      "symbol": "CSIX.b",
      "to": "coingecko#carbon-browser"
    },
    "0xd9d7123552fa2bedb2348bb562576d67f6e8e96e": {
      "decimals": "18",
      "symbol": "LL",
      "to": "coingecko#lightlink"
    },
    "0xca7F14F14d975bEFfEe190Cd3cD232a3a988Ab9C": {
      "decimals": "18",
      "symbol": "AMP",
      "to": "coingecko#amped-finance"
    }
  },
  "linea": {
    "0x4186BFC76E2E237523CBC30FD220FE055156b41F": {
      "decimals": "18",
      "symbol": "rsETH",
      "to": "coingecko#kelp-dao-restaked-eth"
    },
    "0x0000000000000000000000000000000000000001": {
      "decimals": "18",
      "symbol": "WETH",
      "to": "coingecko#ethereum"
    },
    "0x3aab2285ddcddad8edf438c1bab47e1a9d05a9b4": {
      "decimals": "8",
      "symbol": "WBTC",
      "to": "coingecko#wrapped-bitcoin"
    },
    "0xb5bedd42000b71fdde22d3ee8a79bd49a568fc8f": {
      "decimals": "18",
      "symbol": "wstETH",
      "to": "coingecko#wrapped-steth"
    },
    "0xa88b54e6b76fb97cdb8ecae868f1458e18a953f4": {
      "decimals": "18",
      "symbol": "DUSD",
      "to": "coingecko#davos-protocol"
    },
    "0x1a51b19ce03dbe0cb44c1528e34a7edd7771e9af": {
      "decimals": "18",
      "symbol": "LYNX",
      "to": "coingecko#lynex"
    },
    "0x1a7e4e63778b4f12a199c062f3efdd288afcbce8": {
      "decimals": "18",
      "symbol": "agEUR",
      "to": "coingecko#ageur"
    },
    "0x2416092f143378750bb29b79ed961ab195cceea5": {
      "decimals": "18",
      "symbol": "ezETH",
      "to": "coingecko#renzo-restaked-eth"
    },
    "0x894134a25a5fac1c2c26f1d8fbf05111a3cb9487": {
      "decimals": "18",
      "symbol": "GRAI",
      "to": "coingecko#grai"
    },
    "0x023617babed6cef5da825bea8363a5a9862e120f": {
      "decimals": "18",
      "symbol": "SDAI",
      "to": "coingecko#savings-dai"
    },
    "0xe4d584ae9b753e549cae66200a6475d2f00705f7": {
      "decimals": "18",
      "symbol": "M-BTC",
      "to": "coingecko#merlin-s-seal-btc"
    },
    "0x63ba74893621d3d12f13cec1e86517ec3d329837": {
      "decimals": "18",
      "symbol": "LUSD",
      "to": "coingecko#liquity-usd"
    }
  },
  "wan": {
    "0x0000000000000000000000000000000000000000": {
      "decimals": "18",
      "symbol": "WAN",
      "to": "coingecko#wanchain"
    },
    "0xdabD997aE5E4799BE47d6E69D9431615CBa28f48": {
      "decimals": "18",
      "symbol": "WWAN",
      "to": "coingecko#wanchain"
    },
    "0x79d745178bc271a1f29f8fbe9251dfc512db842c": {
      "decimals": "6",
      "symbol": "ADA",
      "to": "coingecko#cardano"
    },
    "0xb333721251961337f67bbbcaed514f9f284ce8e8": {
      "decimals": "18",
      "symbol": "wanAVAX",
      "to": "coingecko#avalanche-2"
    },
    "0x9de0405064bedd88399098b4fbb2f7fa462992e0": {
      "decimals": "18",
      "symbol": "wanBNB",
      "to": "coingecko#binancecoin"
    },
    "0x50c439b6d602297252505a6799d84ea5928bcfb6": {
      "decimals": "8",
      "symbol": "wanBTC",
      "to": "coingecko#bitcoin"
    },
    "0x716f88d32b52342af040b2e775871dff56ebd035": {
      "decimals": "18",
      "symbol": "wanCFi",
      "to": "coingecko#cyberfi"
    },
    "0x18a39cdd1bfd592f40e4862728df8879e84bbc91": {
      "decimals": "18",
      "symbol": "DAI",
      "to": "coingecko#dai"
    },
    "0xd3a33c6fea7f785ddc0915f6a76919c11abded45": {
      "decimals": "8",
      "symbol": "wanDOGE",
      "to": "coingecko#dogecoin"
    },
    "0x52f44783bdf480e88c0ed4cf341a933cacfdbcaa": {
      "decimals": "10",
      "symbol": "wanDOT",
      "to": "coingecko#polkadot"
    },
    "0xe3ae74d1518a76715ab4c7bedf1af73893cd435a": {
      "decimals": "18",
      "symbol": "wanETH",
      "to": "coingecko#ethereum"
    },
    "0x774e8ee296d7d9f5033a7483ecbf71234bdec5cf": {
      "decimals": "2",
      "symbol": "EURS",
      "to": "coingecko#stasis-eurs"
    },
    "0xf8b0d176257f9dc1ee49f038bb4f6cfd51af5762": {
      "decimals": "18",
      "symbol": "wanFTM",
      "to": "coingecko#fantom"
    },
    "0xe91aa638947b3df089deb00770ab2d88b2721a46": {
      "decimals": "18",
      "symbol": "FX",
      "to": "coingecko#fx-coin"
    },
    "0x6b747de9e98b333c489bfabcc08f5b47b1a6d1ad": {
      "decimals": "18",
      "symbol": "GERO",
      "to": "coingecko#gerowallet"
    },
    "0x3251495c721ebff6ca4376c97215d7013a50c3ae": {
      "decimals": "18",
      "symbol": "GLMR",
      "to": "coingecko#moonbeam"
    },
    "0x06da85475f9d2ae79af300de474968cd5a4fde61": {
      "decimals": "18",
      "symbol": "wanLINK",
      "to": "coingecko#chainlink"
    },
    "0xd8e7bd03920ba407d764789b11dd2b5eaee0961e": {
      "decimals": "8",
      "symbol": "wanLTC",
      "to": "coingecko#litecoin"
    },
    "0x114fa1201f82b83c5a2ff0465b4024f01f966b91": {
      "decimals": "18",
      "symbol": "wanMOVR",
      "to": "coingecko#moonriver"
    },
    "0x52a9cea01c4cbdd669883e41758b8eb8e8e2b34b": {
      "decimals": "6",
      "symbol": "wanUSDC",
      "to": "coingecko#usd-coin"
    },
    "0x11e77e27af5539872efed10abaa0b408cfd9fbbd": {
      "decimals": "6",
      "symbol": "wanUSDT",
      "to": "coingecko#tether"
    },
    "0xc7dca84a81324075e90a39250b0e07b7daf4f45d": {
      "decimals": "18",
      "symbol": "XDC",
      "to": "coingecko#xdce-crowd-sale"
    },
    "0xf665e0e3e75d16466345e1129530ec28839efaea": {
      "decimals": "6",
      "symbol": "wanXRP",
      "to": "coingecko#ripple"
    }
  },
  "okexchain": {
    "0xa39ee04e8208c3309026f34007f036cbb03fa01d": {
      "decimals": "18",
      "symbol": "AAVEw",
      "to": "coingecko#aave"
    },
    "0x74b438b2783b2e14eb912911433054897c253c56": {
      "decimals": "18",
      "symbol": "AVAXw",
      "to": "coingecko#avalanche-2"
    },
    "0x6dc2fc72584bffa35cc6d521a22081dd0217f3b6": {
      "decimals": "18",
      "symbol": "BALw",
      "to": "coingecko#balancer"
    },
    "0x539ebf940cbb6ac729fb762f8a0f29259076c518": {
      "decimals": "18",
      "symbol": "BNBw",
      "to": "coingecko#binancecoin"
    },
    "0x79faa40a8ae1214a091db9d68791dc2a8450ab1f": {
      "decimals": "18",
      "symbol": "CRVw",
      "to": "coingecko#curve-dao-token"
    },
    "0x56705a3fb6f3d1236d1858112b5ec7aacba6634b": {
      "decimals": "18",
      "symbol": "DAIw",
      "to": "coingecko#dai"
    },
    "0x4d14963528a62c6e90644bfc8a419cc41dc15588": {
      "decimals": "18",
      "symbol": "ETH",
      "to": "coingecko#ethereum"
    },
    "0xe0af59e9e1cc652bceffe538b406ff33b319558d": {
      "decimals": "18",
      "symbol": "MATICw",
      "to": "coingecko#matic-network"
    },
    "0xecafc7c6119d9e5c896517bbdcb178c762d27022": {
      "decimals": "6",
      "symbol": "USDCw",
      "to": "coingecko#usd-coin"
    },
    "0x382bb369d343125bfb2117af9c149795c6c65c50": {
      "decimals": "18",
      "symbol": "USDT",
      "to": "coingecko#tether"
    },
    "0x6a60b5099b68ac80b28f44eb30894c7d165a72f6": {
      "decimals": "18",
      "symbol": "WAN",
      "to": "coingecko#wanchain"
    },
    "0xc791eb1d0a3db484aea29d424246c717be3c05c9": {
      "decimals": "18",
      "symbol": "XDCw",
      "to": "coingecko#xdce-crowd-sale"
    },
    "0xe5d2525d247cfb9a9aeb1fa223eacda6eee1d09a": {
      "decimals": "6",
      "symbol": "XRPw",
      "to": "coingecko#ripple"
    }
  },
  "xdc": {
    "0x71f7f49ff81e9be77c9175611212ecb199ba0824": {
      "decimals": "8",
      "symbol": "xBTC",
      "to": "coingecko#bitcoin"
    },
    "0x1289f70b8a16797cccbfcca8a845f36324ac9f8b": {
      "decimals": "18",
      "symbol": "ETH",
      "to": "coingecko#ethereum"
    },
    "0xc6ae1db6c66d909f7bfeeeb24f9adb8620bf9dbf": {
      "decimals": "6",
      "symbol": "xUSDC",
      "to": "coingecko#usd-coin"
    },
    "0xd4b5f10d61916bd6e0860144a91ac658de8a1437": {
      "decimals": "6",
      "symbol": "xUSDT",
      "to": "coingecko#tether"
    },
    "0xbe5187c2a7eb776c1caeed2c37e7599fb05000d3": {
      "decimals": "18",
      "symbol": "WAN",
      "to": "coingecko#wanchain"
    },
    "0x4e35a02b12d7bd010e235da055b6d03e89601264": {
      "decimals": "6",
      "symbol": "xXRP",
      "to": "coingecko#ripple"
    },
    "0x49d3f7543335cf38fa10889ccff10207e22110b5": {
      "decimals": "18",
      "symbol": "FXD",
      "to": "coingecko#fathom-dollar"
    },
    "0x1ebb2c8a71a9ec59bf558886a8adf8f4a565814f": {
      "decimals": "2",
      "symbol": "EURS",
      "to": "coingecko#stasis-eurs"
    },
    "0x3279dbefabf3c6ac29d7ff24a6c46645f3f4403c": {
      "decimals": "18",
      "symbol": "FTHM",
      "to": "coingecko#fathom-protocol"
    },
    "0x8f9920283470f52128bf11b0c14e798be704fd15": {
      "to": "coingecko#comtech-gold",
      "decimals": 18,
      "symbol": "CGO"
    }
  },
  "telos": {
    "0x9e8aafd785f8cc9aebb4b6fbf817ee988e85fede": {
      "decimals": "8",
      "symbol": "BTC",
      "to": "coingecko#bitcoin"
    },
    "0xf04a2950dcb82ab1fa5feac43a0e192c749638cf": {
      "decimals": "10",
      "symbol": "DOT",
      "to": "coingecko#polkadot"
    },
    "0x9d81bf338cd16af0946c17405ddbf2063e54b3ea": {
      "decimals": "18",
      "symbol": "ETH",
      "to": "coingecko#ethereum"
    },
    "0x19fbf2afe29526b5b7591cc281e527398d2338dc": {
      "decimals": "6",
      "symbol": "USDT",
      "to": "coingecko#tether"
    }
  },
  "moonriver": {
    "0xb668cd490a4421f993f93be2819a922dbbb32804": {
      "decimals": "8",
      "symbol": "DOGE",
      "to": "coingecko#dogecoin"
    },
    "0x28e375290fff26848eb2df310ad9fde500be581a": {
      "decimals": "18",
      "symbol": "GLMR",
      "to": "coingecko#moonbeam"
    },
    "0xffffffff98e37bf6a393504b5adc5b53b4d0ba11": {
      "decimals": "18",
      "symbol": "MOVR",
      "to": "coingecko#moonriver"
    },
    "0xffffffff3646a00f78cadf8883c5a2791bfcddc4": {
      "decimals": "12",
      "symbol": "BNC",
      "to": "coingecko#bifrost-native-coin"
    },
    "0xffffffffc6deec7fc8b11a2c8dde9a59f8c62efe": {
      "decimals": "12",
      "symbol": "KSM",
      "to": "coingecko#kusama"
    },
    "0x8b29344f368b5fa35595325903fe0eaab70c8e1f": {
      "to": "coingecko#polkamarkets",
      "decimals": 18,
      "symbol": "POLK"
    },
    "0x639a647fbe20b6c8ac19e48e2de44ea792c62c5c": {
      "to": "coingecko#ethereum",
      "decimals": 18,
      "symbol": "ETH"
    }
  },
  "moonbeam": {
    "0x0000000000000000000000000000000000000000": {
      "decimals": "18",
      "symbol": "GLMR",
      "to": "coingecko#moonbeam"
    },
    "0xFFFfffFf15e1b7E3dF971DD813Bc394deB899aBf": {
      "decimals": "10",
      "symbol": "xcvDOT",
      "to": "coingecko#voucher-dot"
    },
    "0x5331141912a84875beb757e175d991a2c6c89ef4": {
      "decimals": "10",
      "symbol": "DOT",
      "to": "coingecko#polkadot"
    },
    "0x5f0061d84ee2f507c29aa87471e58f9d75d52776": {
      "decimals": "18",
      "symbol": "MOVR",
      "to": "coingecko#"
    },
    "0x99Fec54a5Ad36D50A4Bba3a41CAB983a5BB86A7d": {
      "decimals": "9",
      "symbol": "SOL",
      "to": "coingecko#solana"
    },
    "0xFFffffFf7cC06abdF7201b350A1265c62C8601d2": {
      "decimals": "12",
      "symbol": "xcBNC",
      "to": "coingecko#bifrost-native-coin"
    },
    "0xFFfFfFffA9cfFfa9834235Fe53f4733F1b8B28d4": {
      "decimals": "10",
      "symbol": "xcLDOT",
      "to": "coingecko#liquid-staking-dot"
    },
    "0xFFFFfffF71815ab6142E0E20c7259126C6B40612": {
      "decimals": "10",
      "symbol": "xcZTG",
      "to": "coingecko#zeitgeist"
    },
    "0xFFfFfFff44bD9D2FFEE20B25D1Cf9E78Edb6Eae3": {
      "decimals": "18",
      "symbol": "xcCFG",
      "to": "coingecko#centrifuge"
    },
    "0xffffffff7d3875460d4509eb8d0362c611b4e841": {
      "decimals": "18",
      "symbol": "xcMANTA",
      "to": "coingecko#manta-network"
    },
    "0xffffffff99dabe1a8de0ea22baa6fd48fde96f6c": {
      "decimals": "18",
      "symbol": "VGLMR",
      "to": "coingecko#voucher-glmr"
    },
    "0xffffffffcd0ad0ea6576b7b285295c85e94cf4c1": {
      "decimals": "18",
      "symbol": "FIL",
      "to": "coingecko#filecoin"
    },
    "0xFFfffffF7D2B0B761Af01Ca8e25242976ac0aD7D": {
      "decimals": "6",
      "symbol": "xcUSDC",
      "to": "coingecko#usd-coin"
    },
    "0x8b29344f368b5fa35595325903fe0eaab70c8e1f": {
      "to": "coingecko#polkamarkets",
      "decimals": 18,
      "symbol": "POLK"
    }
  },
  "metis": {
    "0x420000000000000000000000000000000000000a": {
      "decimals": "18",
      "symbol": "WETH",
      "to": "coingecko#ethereum"
    },
    "0xea32a96608495e54156ae48931a7c20f0dcc1a21": {
      "decimals": "6",
      "symbol": "m.USDC",
      "to": "coingecko#usd-coin"
    },
    "0xbb06dca3ae6887fabf931640f67cab3e3a16f4dc": {
      "decimals": "6",
      "symbol": "m.USDT",
      "to": "coingecko#tether"
    }
  },
  "starknet": {
    "0x498edfaf50ca5855666a700c25dd629d577eb9afccdf3b5977aec79aee55ada": {
      "decimals": "18",
      "symbol": "CASH",
      "to": "coingecko#usd-coin"
    },
    "0x0057912720381af14b0e5c87aa4718ed5e527eab60b3801ebf702ab09139e38b": {
      "decimals": "18",
      "symbol": "wstETH",
      "to": "coingecko#wrapped-steth"
    },
    "0x4718f5a0fc34cc1af16a1cdee98ffb20c31f5cd61d6ab07201858f4287c938d": {
      "decimals": "18",
      "symbol": "STRK",
      "to": "coingecko#starknet"
    },
    "0x049210ffc442172463f3177147c1aeaa36c51d152c1b0630f2364c300d4f48ee": {
      "decimals": "18",
      "symbol": "UNI",
      "to": "coingecko#uniswap"
    },
    "0x070a76fd48ca0ef910631754d77dd822147fe98a569b826ec85e3c33fde586ac": {
      "decimals": "18",
      "symbol": "LUSD",
      "to": "coingecko#liquity-usd"
    },
    "0x0319111a5037cbec2b3e638cc34a3474e2d2608299f3e62866e9cc683208c610": {
      "decimals": "18",
      "symbol": "RETH",
      "to": "coingecko#rocket-pool-eth"
    },
    "0x009c6b4fb13dfaa025c1383ed6190af8ed8cbb09d9588a3bb020feb152442406": {
      "decimals": "18",
      "symbol": "FRAX",
      "to": "coingecko#frax"
    },
    "0x0058efd0e73c33a848ffaa88738d128ebf0af98ea78cf3c14dc757bb02d39ffb": {
      "decimals": "18",
      "symbol": "FXS",
      "to": "coingecko#frax-share"
    },
    "0x0124aeb495b947201f5fac96fd1138e326ad86195b98df6dec9009158a533b49": {
      "decimals": "18",
      "symbol": "LORDS",
      "to": "coingecko#lords"
    },
    "0x719b5092403233201aa822ce928bd4b551d0cdb071a724edd7dc5e5f57b7f34": {
      "decimals": "18",
      "symbol": "UNO",
      "to": "coingecko#nostra-uno"
    },
    "0x0719b5092403233201aa822ce928bd4b551d0cdb071a724edd7dc5e5f57b7f34": {
      "decimals": "18",
      "symbol": "UNO",
      "to": "coingecko#nostra-uno"
    },
    "0x0585c32b625999e6e5e78645ff8df7a9001cf5cf3eb6b80ccdd16cb64bd3a34": {
      "decimals": "18",
      "symbol": "ZEND",
      "to": "coingecko#zklend-2"
    },
    "0x00585c32b625999e6e5e78645ff8df7a9001cf5cf3eb6b80ccdd16cb64bd3a34": {
      "decimals": "18",
      "symbol": "ZEND",
      "to": "coingecko#zklend-2"
    },
    "0x00c530f2c0aa4c16a0806365b0898499fba372e5df7a7172dc6fe9ba777e8007": {
      "decimals": "18",
      "symbol": "NSTR",
      "to": "coingecko#nostra"
    },
    "0x75afe6402ad5a5c20dd25e10ec3b3986acaa647b77e4ae24b0cbc9a54a27a87": {
      "decimals": "18",
      "symbol": "EKUBO",
      "to": "coingecko#ekubo-protocol"
    },
    "0xc530f2c0aa4c16a0806365b0898499fba372e5df7a7172dc6fe9ba777e8007": {
      "decimals": "18",
      "symbol": "NSTR",
      "to": "coingecko#nostra"
    },
    "0x03b405a98c9e795d427fe82cdeeeed803f221b52471e3a757574a2b4180793ee": {
      "to": "coingecko#starknet-brother",
      "decimals": 18,
      "symbol": "0x03b405a98c9e795d427fe82cdeeeed803f221b52471e3a757574a2b4180793ee"
    },
    "0x20ff2f6021ada9edbceaf31b96f9f67b746662a6e6b2bc9d30c0d3e290a71f6": {
      "to": "coingecko#spiko-us-t-bills-money-market-fund",
      "decimals": 5,
      "symbol": "USTBL"
    },
    "0x4f5e0de717daa6aa8de63b1bf2e8d7823ec5b21a88461b1519d9dbc956fb7f2": {
      "to": "coingecko#eutbl",
      "decimals": 5,
      "symbol": "EUTBL"
    }
  },
  "milkomeda": {
    "0x6085c822b7a4c688d114468b1380a0ed1873a0b3": {
      "decimals": "18",
      "symbol": "VOID",
      "to": "shimmer_evm:0xe5f3dcc241dd008e3c308e57cf4f7880ea9210f8"
    }
  },
  "new": {
    "0xf4905b9bc02ce21c98eac1803693a9357d5253bf": {
      "decimals": "18",
      "symbol": "NEW",
      "to": "coingecko#newton-project"
    }
  },
  "astar": {
    "0xffffffff00000000000000010000000000000008": {
      "decimals": "10",
      "symbol": "vDOT",
      "to": "coingecko#voucher-dot"
    },
    "0xffffffff00000000000000010000000000000010": {
      "decimals": "18",
      "symbol": "ASTR",
      "to": "coingecko#astar"
    },
    "0x1ec4bbd1ff6642d29c1453ce1207b039a434a438": {
      "to": "coingecko#astar",
      "decimals": 18,
      "symbol": "DASTR"
    }
  },
  "acala": {
    "0x0000000000000000000100000000000000000002": {
      "decimals": "10",
      "symbol": "DOT",
      "to": "coingecko#polkadot"
    },
    "0x0000000000000000000100000000000000000003": {
      "decimals": "10",
      "symbol": "LDOT",
      "to": "coingecko#liquid-staking-dot"
    },
    "0x07DF96D1341A7d16Ba1AD431E2c847d978BC2bCe": {
      "decimals": "6",
      "symbol": "USDC",
      "to": "coingecko#usd-coin"
    },
    "ACA": {
      "to": "coingecko#acala",
      "decimals": 12,
      "symbol": "ACA"
    },
    "LDOT": {
      "to": "coingecko#liquid-staking-dot",
      "decimals": 10,
      "symbol": "LDOT"
    },
    "DOT": {
      "to": "coingecko#polkadot",
      "decimals": 10,
      "symbol": "DOT"
    }
  },
  "conflux": {
    "0x0000000000000000000000000000000000000000": {
      "decimals": "18",
      "symbol": "CFLX",
      "to": "coingecko#conflux-token"
    }
  },
  "chainx": {
    "0x09Ff8E49D0EA411A3422ed95E8f5497D4241F532": {
      "decimals": "18",
      "symbol": "BTC",
      "to": "coingecko#wrapped-bitcoin"
    }
  },
  "airdao": {
    "0x2b2d892c3fe2b4113dd7ac0d2c1882af202fb28f": {
      "decimals": "18",
      "symbol": "SAMB",
      "to": "coingecko#amber"
    },
    "0xd8dd0273d31c1cd9dba104daca7c1dfee4f7b805": {
      "decimals": "18",
      "symbol": "USDC",
      "to": "coingecko#usd-coin"
    },
    "0x7a477aa8ed4884509387dba81ba6f2b7c97597e2": {
      "decimals": "18",
      "symbol": "BUSD",
      "to": "coingecko#binance-usd"
    },
    "0x0000000000000000000000000000000000000000": {
      "to": "coingecko#amber",
      "decimals": 18,
      "symbol": "AMB"
    },
    "0xFF9F502976E7bD2b4901aD7Dd1131Bb81E5567de": {
      "to": "coingecko#usd-coin",
      "decimals": 18,
      "symbol": "USDC"
    }
  },
  "zkfair": {
    "0x0000000000000000000000000000000000000000": {
      "decimals": "18",
      "symbol": "USDC",
      "to": "coingecko#usd-coin"
    },
    "0xD33Db7EC50A98164cC865dfaa64666906d79319C": {
      "decimals": "18",
      "symbol": "USDC",
      "to": "coingecko#usd-coin"
    },
    "0x4b21b980d0dc7d3c0c6175b0a412694f3a1c7c6b": {
      "decimals": "18",
      "symbol": "ETH",
      "to": "coingecko#ethereum"
    },
    "0x3f97bf3cd76b5ca9d4a4e9cd8a73c24e32d6c193": {
      "decimals": "6",
      "symbol": "USDT",
      "to": "coingecko#tether"
    },
    "0x813bcb548f99bc081e5efeeaa65e3018befb92ae": {
      "decimals": "8",
      "symbol": "WBTC",
      "to": "coingecko#wrapped-bitcoin"
    },
    "0x5d26DeA980716e4aBa19F5B73Eb3DCcE1889F042": {
      "decimals": "8",
      "symbol": "ZEEP",
      "to": "coingecko#zeepr"
    }
  },
  "icon": {
    "0x0000000000000000000000000000000000000000": {
      "decimals": "18",
      "symbol": "ICX",
      "to": "coingecko#icon"
    },
    "cxb49d82c46be6b61cab62aaf9824b597c6cf8a25d": {
      "decimals": "18",
      "symbol": "BUSD",
      "to": "coingecko#binance-usd"
    },
    "cx5b5a03cb525a1845d0af3a872d525b18a810acb0": {
      "decimals": "18",
      "symbol": "BTCB",
      "to": "coingecko#bitcoin-bep2"
    },
    "cx288d13e1b63563459a2ac6179f237711f6851cb5": {
      "decimals": "18",
      "symbol": "ETH",
      "to": "coingecko#ethereum"
    }
  },
  "kroma": {
    "0x0257e4d92c00c9efcca1d641b224d7d09cfa4522": {
      "decimals": "6",
      "symbol": "USDC",
      "to": "coingecko#usd-coin"
    },
    "0x3720b1dc2c8dde3bd6cfcf0b593d0a2bbcac856e": {
      "decimals": "18",
      "symbol": "WEMIX",
      "to": "coingecko#wemix-token"
    }
  },
  "archway": {
    "aarch": {
      "decimals": "18",
      "symbol": "ARCH",
      "to": "coingecko#archway"
    },
    "archway1cutfh7m87cyq5qgqqw49f289qha7vhsg6wtr6rl5fvm28ulnl9ssg0vk0n": {
      "decimals": "18",
      "symbol": "xARCH",
      "to": "coingecko#astrovault-xarch"
    },
    "archway13wj2dvr4h4cuwqftlxcdykhpw0pm7a2g542w3t608lwlcy4ctmgs4eutcn": {
      "decimals": "6",
      "symbol": "xOSMO",
      "to": "coingecko#astrovault-xosmo_astrovault"
    },
    "archway1t2llqsvwwunf98v692nqd5juudcmmlu3zk55utx7xtfvznel030saclvq6": {
      "decimals": "18",
      "symbol": "sARCH",
      "to": "coingecko#liquid-finance-arch"
    },
    "archway14fzmzu2apcdzwx9dspyk0yjmxwwnpmxh7zlezh5ywe4l0pky39ysgzd9gg": {
      "decimals": "6",
      "symbol": "xCMDX",
      "to": "coingecko#comdex"
    },
    "archway1asgu5g79cdjcdd40lgefplszehykpwzcunx30ca4456a4tddmwcsrmtvx8": {
      "decimals": "6",
      "symbol": "xFLIX",
      "to": "coingecko#omniflix-network"
    },
    "archway1tl8l2gt9dncdu6huds39dsg366ctllvtnm078qkkad2mnv28erss98tl2n": {
      "decimals": "6",
      "symbol": "xAKT",
      "to": "coingecko#xakt_astrovault"
    },
    "archway1h7vfp6hjjluw8n6m2v4tkfdw3getkwqldu59xghltdskt3rh6shqczumjc": {
      "decimals": "18",
      "symbol": "xPLQ",
      "to": "coingecko#xplq_astrovault"
    },
    "archway1qfkn8ezkf5jqvchfs2jp3lukul7l79a4jg56upgkvu464805g78q6flwrx": {
      "decimals": "18",
      "symbol": "xCUDOS",
      "to": "coingecko#xcudos_astrovault"
    },
    "archway1gxewwgtk5r7ygnlvuu42vza06700gzac4xl59dz4xhv3m7trzmvsf5nrtq": {
      "decimals": "6",
      "symbol": "xPASG",
      "to": "coingecko#xpasg_astrovault"
    },
    "archway1m273xq2fjmn993jm4kft5c49w2c70yfv5zypt3d92cqp4n5faefqqkuf0l": {
      "decimals": "6",
      "symbol": "xATOM",
      "to": "coingecko#astrovault-xatom"
    },
    "archway1l3m84nf7xagkdrcced2y0g367xphnea5uqc3mww3f83eh6h38nqqxnsxz7": {
      "decimals": "18",
      "symbol": "bnUSD",
      "to": "coingecko#balanced-dollars"
    },
    "archway1mast3w89sn8gtmvdhr6gfemu4jdx60563fajs5ucsc7s7e9jv00q7qw0hu": {
      "decimals": "6",
      "symbol": "xBCNA",
      "to": "coingecko#bitcanna"
    },
    "archway1veyq07az0d7mlp49sa9f9ef56w0dd240vjsy76yv0m4pl5a2x2uq698cs7": {
      "decimals": "6",
      "symbol": "xDEC",
      "to": "coingecko#decentr"
    },
    "archway1yv8uhe795xs4fwz6mjm278yr35ps0yagjchfp39q5x49dty9jgssm5tnkv": {
      "decimals": "6",
      "symbol": "xBLD",
      "to": "coingecko#agoric"
    },
    "archway1zfnzv39cp4dv3jjy0aptn5msc02tjmy602l46u90dt729q80939qjgqcdj": {
      "decimals": "6",
      "symbol": "xGRAV",
      "to": "coingecko#graviton"
    },
    "archway1ecjefhcf8r60wtfnhwefrxhj9caeqa90fj58cqsaafqveawn6cjs5znd2n": {
      "decimals": "6",
      "symbol": "AXV",
      "to": "coingecko#astrovault"
    },
    "archway1yjdgfut7jkq5xwzyp6p5hs7hdkmszn34zkhun6mglu3falq3yh8sdkaj7j": {
      "decimals": "6",
      "symbol": "xJKL",
      "to": "coingecko#astrovault-xjkl"
    },
    "archway170gg4z9rpgu3uq6cz4584um70xknltxfttz8r9vea0hp7ksvuqhqckztk7": {
      "decimals": "6",
      "symbol": "xBTSG",
      "to": "coingecko#xbtsg_astrovault"
    },
    "archway1ckpwu65werp2srtatvdj4akclra4j5rxwxrzk335et7xhjs5vx5sxsh96s": {
      "decimals": "6",
      "symbol": "xDVPN",
      "to": "coingecko#xdvpn_astrovault"
    }
  },
  "klaytn": {
    "0x19aac5f612f524b754ca7e7c41cbfa2e981a4432": {
      "decimals": "18",
      "symbol": "WKLAY",
      "to": "coingecko#klay-token"
    },
    "0xab4fba02a2905a03ada8bd3d493fb289dcf84024": {
      "decimals": "18",
      "symbol": "WKLAY",
      "to": "coingecko#klay-token"
    },
    "0x15d9f3ab1982b0e5a415451259994ff40369f584": {
      "decimals": "18",
      "symbol": "BTCB",
      "to": "coingecko#bitcoin"
    },
    "0x9025095263d1e548dc890a7589a4c78038ac40ab": {
      "decimals": "6",
      "symbol": "USDT",
      "to": "coingecko#tether"
    },
    "0xe2053bcf56d2030d2470fb454574237cf9ee3d4b": {
      "decimals": "6",
      "symbol": "USDC.e",
      "to": "coingecko#usd-coin"
    },
    "0x55acee547df909cf844e32dd66ee55a6f81dc71b": {
      "decimals": "18",
      "symbol": "WETH",
      "to": "coingecko#weth"
    }
  },
  "blast": {
    "0x6301795aa55B90427CF74C18C8636E0443F2100b": {
      "decimals": "18",
      "symbol": "jcvWETH",
      "to": "coingecko#weth"
    },
    "0x4186BFC76E2E237523CBC30FD220FE055156b41F": {
      "decimals": "18",
      "symbol": "rsETH",
      "to": "coingecko#kelp-dao-restaked-eth"
    },
    "0xe7903B1F75C534Dd8159b313d92cDCfbC62cB3Cd": {
      "decimals": "18",
      "symbol": "wrsETH",
      "to": "coingecko#wrapped-rseth"
    },
    "0x04C0599Ae5A44757c0af6F9eC3b93da8976c150A": {
      "decimals": "18",
      "symbol": "weETH",
      "to": "coingecko#wrapped-eeth"
    },
    "0x1Da40C742F32bBEe81694051c0eE07485fC630f6": {
      "decimals": "18",
      "symbol": "DETH",
      "to": "coingecko#ethereum"
    },
    "0x1A3D9B2fa5c6522c8c071dC07125cE55dF90b253": {
      "decimals": "18",
      "symbol": "DUSD",
      "to": "coingecko#usdb"
    },
    "0x0000000000000000000000000000000000000000": {
      "decimals": "18",
      "symbol": "ETH",
      "to": "coingecko#ethereum"
    },
    "0x4300000000000000000000000000000000000004": {
      "decimals": "18",
      "symbol": "WETH",
      "to": "coingecko#ethereum"
    },
    "0x4300000000000000000000000000000000000003": {
      "decimals": "18",
      "symbol": "USDB",
      "to": "coingecko#usdb"
    },
    "0x2416092f143378750bb29b79eD961ab195CcEea5": {
      "decimals": "18",
      "symbol": "ezETH",
      "to": "ethereum:0x2416092f143378750bb29b79eD961ab195CcEea5"
    },
    "0x67fa2887914fA3729e9EED7630294Fe124f417A0": {
      "decimals": "18",
      "symbol": "YIELD",
      "to": "coingecko#crypto-valleys-yield-token"
    },
    "0x20fe91f17ec9080e3cac2d688b4ecb48c5ac3a9c": {
      "decimals": "18",
      "symbol": "YES",
      "to": "coingecko#yes-money"
    },
    "0x76da31d7c9cbeae102aff34d3398bc450c8374c1": {
      "decimals": "18",
      "symbol": "MIM",
      "to": "coingecko#magic-internet-money"
    },
    "0x0a3bb08b3a15a19b4de82f8acfc862606fb69a2d": {
      "decimals": "18",
      "symbol": "iUSD",
      "to": "coingecko#izumi-bond-usd"
    },
    "0xf7bc58b8d8f97adc129cfc4c9f45ce3c0e1d2692": {
      "decimals": "8",
      "symbol": "WBTC",
      "to": "coingecko#wrapped-bitcoin"
    },
    "0x9e0d7d79735e1c63333128149c7b616a0dc0bbdb": {
      "decimals": "18",
      "symbol": "weth",
      "to": "coingecko#weth"
    },
    "0xde55b113a27cc0c5893caa6ee1c020b6b46650c0": {
      "decimals": "18",
      "symbol": "DEUS",
      "to": "coingecko#deus-finance-2"
    },
    "0x5d3a1Ff2b6BAb83b63cd9AD0787074081a52ef34": {
      "decimals": "18",
      "symbol": "USDE",
      "to": "coingecko#ethena-usde"
    },
    "0x0000000000000000000000000000000000000001": {
      "decimals": "18",
      "symbol": "ETH",
      "to": "coingecko#ethereum"
    },
    "0xf8a5d147a3a3416ab151758d969eff15c27ab743": {
      "to": "blast:0x59c159e5a4f4d1c86f7abdc94b7907b7473477f6",
      "decimals": 18,
      "symbol": "LockedBLASTUP"
    }
  },
  "bitcoin": {
    "BSSB": {
      "decimals": "0",
      "symbol": "BSSB",
      "to": "coingecko#bitstable-finance"
    },
    "MUBI": {
      "decimals": "0",
      "symbol": "MUBI",
      "to": "coingecko#multibit"
    },
    "rats": {
      "decimals": "0",
      "symbol": "rats",
      "to": "coingecko#rats"
    },
    "BTCs": {
      "decimals": "0",
      "symbol": "BTCs",
      "to": "coingecko#btcs"
    },
    "MMSS": {
      "decimals": "0",
      "symbol": "MMSS",
      "to": "coingecko#mmss"
    },
    "AINN": {
      "decimals": "0",
      "symbol": "AINN",
      "to": "coingecko#artificial-neural-network-ordinals"
    }
  },
  "bitrock": {
    "0x413f0e3a440aba7a15137f4278121450416882d5": {
      "decimals": "18",
      "symbol": "WBR",
      "to": "coingecko#wrapped-bitrock"
    },
    "0xde67d97b8770dc98c746a3fc0093c538666eb493": {
      "decimals": "9",
      "symbol": "BTR",
      "to": "coingecko#bitrock"
    }
  },
  "tomochain": {
    "0xb55Dd628039552a7d93A70fC8932f677499Ed479": {
      "decimals": "18",
      "symbol": "ARKEN",
      "to": "coingecko#arken-finance"
    },
    "0xc054751bdbd24ae713ba3dc9bd9434abe2abc1ce": {
      "decimals": "18",
      "symbol": "VIC",
      "to": "coingecko#viction"
    },
    "0xbbbfab9dcc27771d21d027f37f36b67cc4a25db0": {
      "decimals": "18",
      "symbol": "USDT",
      "to": "coingecko#tether"
    },
    "0x20cc4574f263c54eb7ad630c9ac6d4d9068cf127": {
      "decimals": "6",
      "symbol": "USDC",
      "to": "coingecko#usd-coin"
    },
    "0x9ede19ede2baf93d25fba4c8f58577e008b8f963": {
      "decimals": "18",
      "symbol": "ETH",
      "to": "coingecko#ethereum"
    },
    "0xb786d9c8120d311b948cf1e5aa48d8fbacf477e2": {
      "decimals": "18",
      "symbol": "SAROS",
      "to": "coingecko#saros-finance"
    },
    "0xcdde1f5d971a369eb952192f9a5c367f33a0a891": {
      "decimals": "18",
      "symbol": "SVIC",
      "to": "coingecko#defusion-staked-vic"
    }
  },
  "btn": {
    "0x8148b71232162ea7a0b1c8bfe2b8f023934bfb58": {
      "decimals": "18",
      "symbol": "BTN",
      "to": "coingecko#bitnet"
    }
  },
  "area": {
    "0x298b6a733cd34e41ca87b264d968c8ca7b0b9931": {
      "decimals": "18",
      "symbol": "AREA",
      "to": "coingecko#areon-network"
    },
    "0x1d1bc800e71576a59f9ef88bb679fa13c2e10abf": {
      "decimals": "18",
      "symbol": "AREA",
      "to": "coingecko#areon-network"
    }
  },
  "defiverse": {
    "0x5a89E11Cb554E00c2f51C4bb7F05bc7Ab0Fa6351": {
      "decimals": "18",
      "symbol": "OASY",
      "to": "coingecko#oasys"
    },
    "0x7c6b91D9Be155A6Db01f749217d76fF02A7227F2": {
      "decimals": "18",
      "symbol": "USDC",
      "to": "coingecko#usd-coin"
    },
    "0x50c5725949A6F0c72E6C4a641F24049A917DB0Cb": {
      "decimals": "18",
      "symbol": "WBTC",
      "to": "coingecko#wrapped-bitcoin"
    },
    "0xE7798f023fC62146e8Aa1b36Da45fb70855a77Ea": {
      "decimals": "18",
      "symbol": "ETH",
      "to": "coingecko#ethereum"
    },
    "0x7275B8DBAF919FDDa6eE6B36F12Fd25C0F193502": {
      "decimals": "6",
      "symbol": "USDC.e",
      "to": "coingecko#usd-coin"
    },
    "0x1Bd5Fc212cC1c881C67076694C134aE8cAEce3bd": {
      "decimals": "18",
      "symbol": "CCP",
      "to": "coingecko#chainccolosseumphoenix"
    },
    "0x4362Be024eFbb8C6fBcF19675224b58dFd2493Ef": {
      "decimals": "18",
      "symbol": "bCCP",
      "to": "coingecko#beta-chain-ccolosseum-phoenix"
    }
  },
  "xai": {
    "0x36be1fd6ff2a6beb34b500a04f89103a524516d8": {
      "decimals": "18",
      "symbol": "XAI",
      "to": "coingecko#xai-blockchain"
    },
    "0x300a7b57dc85b6a9776e249614abf0fe5c9905fb": {
      "decimals": "6",
      "symbol": "USDC",
      "to": "coingecko#usd-coin"
    },
    "0x3fb787101dc6be47cfe18aeee15404dcc842e6af": {
      "to": "coingecko#xai-blockchain",
      "decimals": 18,
      "symbol": "WXAI"
    },
    "0xbee82cfdaff4a6aa4e4793cb81eb1c2e79ac463c": {
      "to": "coingecko#weth",
      "decimals": 18,
      "symbol": "WETH"
    },
    "0x1e3769bd5fb2e9e9e7d4ed8667c947661f9a82e3": {
      "to": "coingecko#usd-coin",
      "decimals": 6,
      "symbol": "USDC"
    }
  },
  "merlin": {
    "0x36be1fd6ff2a6beb34b500a04f89103a524516d8": {
      "decimals": "18",
      "symbol": "WBTC",
      "to": "coingecko#merlin-chain-bridged-wrapped-btc-merlin"
    },
    "0xF6D226f9Dc15d9bB51182815b320D3fBE324e1bA": {
      "decimals": "18",
      "symbol": "WBTC",
      "to": "coingecko#wrapped-bitcoin"
    },
    "0x480e158395cc5b41e5584347c495584ca2caf78d": {
      "decimals": "18",
      "symbol": "VOYA",
      "to": "coingecko#merlin-chain-bridged-voya-merlin"
    },
    "0xB880fd278198bd590252621d4CD071b1842E9Bcd": {
      "decimals": "18",
      "symbol": "M-BTC",
      "to": "coingecko#bitcoin"
    },
    "0x4dcb91cc19aadfe5a6672781eb09abad00c19e4c": {
      "decimals": "18",
      "symbol": "SATS",
      "to": "coingecko#sats-ordinals"
    },
    "0x69181a1f082ea83a152621e4fa527c936abfa501": {
      "decimals": "18",
      "symbol": "RATS",
      "to": "coingecko#rats"
    },
    "0x0726523eba12edad467c55a962842ef358865559": {
      "decimals": "18",
      "symbol": "ORDI",
      "to": "coingecko#ordinals"
    },
    "0x0000000000000000000000000000000000000000": {
      "decimals": "18",
      "symbol": "BTC",
      "to": "coingecko#bitcoin"
    },
    "0x967aec3276b63c5e2262da9641db9dbebb07dc0d": {
      "decimals": "6",
      "symbol": "USDT",
      "to": "coingecko#tether"
    },
    "0x6b4ecada640f1b30dbdb68f77821a03a5f282ebe": {
      "decimals": "6",
      "symbol": "USDC",
      "to": "coingecko#usd-coin"
    },
    "0xb5d8b1e73c79483d7750c5b8df8db45a0d24e2cf": {
      "decimals": "18",
      "symbol": "M-STONE",
      "to": "coingecko#stakestone-ether"
    },
    "0xad6ca80fe4d3c54f6433ff725d744772aae87711": {
      "decimals": "18",
      "symbol": "WOO",
      "to": "coingecko#woo-network"
    },
    "0xc39e757dcb2b17b79a411ea1c2810735dc9032f8": {
      "decimals": "18",
      "symbol": "aMerSOLVBTC",
      "to": "coingecko#solv-btc"
    },
    "0x1760900aCA15B90Fa2ECa70CE4b4EC441c2CF6c5": {
      "decimals": "18",
      "symbol": "SolvBTC.BBN",
      "to": "coingecko#solv-btc"
    }
  },
  "naka": {
    "0xDe4c4768ee70D97C044062fEC971eAE91B6aFAB7": {
      "decimals": "18",
      "symbol": "WBTC",
      "to": "coingecko#wrapped-bitcoin"
    },
    "0x4F90055b8670B21d64146577152aE52975075900": {
      "decimals": "18",
      "symbol": "ETH",
      "to": "coingecko#ethereum"
    },
    "0xBD0adB3Ee21e0A75D3021384177238883D69e883": {
      "decimals": "18",
      "symbol": "ORDI",
      "to": "coingecko#ordinals"
    }
  },
  "astrzk": {
    "0xe9cc37904875b459fa5d0fe37680d36f1ed55e38": {
      "decimals": "18",
      "symbol": "ETH",
      "to": "coingecko#ethereum"
    },
    "0x7d5d845fd0f763cefc24a1cb1675669c3da62615": {
      "decimals": "18",
      "symbol": "WETH",
      "to": "coingecko#ethereum"
    },
    "0xdf41220c7e322bfef933d85d01821ad277f90172": {
      "decimals": "18",
      "symbol": "ASTR",
      "to": "coingecko#astar"
    },
    "0x7746ef546d562b443ae4b4145541a3b1a3d75717": {
      "decimals": "18",
      "symbol": "VASTR",
      "to": "coingecko#bifrost-voucher-astr"
    },
    "0x7cb5d4d178d93d59ea0592abf139459957898a59": {
      "decimals": "18",
      "symbol": "DOT",
      "to": "coingecko#polkadot"
    },
    "0x52ee2febf20cc81a575e6fabb6a3c54c307cbdac": {
      "decimals": "18",
      "symbol": "ARSW",
      "to": "coingecko#arthswap"
    }
  },
  "inevm": {
    "0x97423a68bae94b5de52d767a17abcc54c157c0e5": {
      "decimals": "6",
      "symbol": "USDT",
      "to": "coingecko#tether"
    },
    "0x8358D8291e3bEDb04804975eEa0fe9fe0fAfB147": {
      "decimals": "6",
      "symbol": "USDC",
      "to": "coingecko#usd-coin"
    },
    "0x69011706b3f6c6eaed7d2bc13801558b4fd94cbf": {
      "decimals": "18",
      "symbol": "INJ",
      "to": "coingecko#injective-protocol"
    },
    "0x4c3a213bd5e8c4bd70a8396d6f3c8302571598cd": {
      "decimals": "18",
      "symbol": "INJ",
      "to": "coingecko#injective-protocol"
    }
  },
  "sapphire": {
    "0x0000000000000000000000000000000000000000": {
      "decimals": "18",
      "symbol": "ROSE",
      "to": "coingecko#oasis-network"
    },
    "0xEd57966f1566dE1a90042d07403021Ea52ad4724": {
      "decimals": "18",
      "symbol": "stROSE",
      "to": "coingecko#oasis-network"
    },
    "0x8bc2b030b299964eefb5e1e0b36991352e56d2d3": {
      "decimals": "18",
      "symbol": "ROSE",
      "to": "coingecko#oasis-network"
    },
    "0x1ffd8a218fdc5b38210d64cbb45f40dc55a4e019": {
      "decimals": "18",
      "symbol": "ROSE",
      "to": "coingecko#oasis-network"
    },
    "0x9ca066f00e55b90623efe323feb2a649686538b6": {
      "decimals": "6",
      "symbol": "USDT",
      "to": "coingecko#tether"
    },
    "0x013e54bee29813bd786b24f9cb08f47c4b75955c": {
      "decimals": "6",
      "symbol": "USDC",
      "to": "coingecko#usd-coin"
    },
    "0x6665a6Cae3F52959f0f653E3D04270D54e6f13d8": {
      "decimals": "18",
      "symbol": "ROSY",
      "to": "coingecko#rosy"
    },
    "0x97eec1c29f745dc7c267f90292aa663d997a601d": {
      "decimals": "6",
      "symbol": "USDC.e",
      "to": "coingecko#usd-coin"
    },
    "0x8c4acd74ff4385f3b7911432fa6787aa14406f8b": {
      "decimals": "6",
      "symbol": "USDT",
      "to": "coingecko#tether"
    },
    "0xb6dc6c8b71e88642cead3be1025565a9ee74d1c6": {
      "decimals": "18",
      "symbol": "WETH",
      "to": "coingecko#weth"
    }
  },
  "q": {
    "0x0000000000000000000000000000000000000000": {
      "decimals": "18",
      "symbol": "Q",
      "to": "coingecko#q-protocol"
    },
    "0xd07178e3eCbC78De110Df84fe1A979D5f349784a": {
      "decimals": "18",
      "symbol": "WQ",
      "to": "coingecko#q-protocol"
    },
    "0xde397e6C442A3E697367DecBF0d50733dc916b79": {
      "decimals": "8",
      "symbol": "WBTC",
      "to": "coingecko#wrapped-bitcoin"
    },
    "0xDeb87c37Dcf7F5197026f574cd40B3Fc8Aa126D1": {
      "decimals": "18",
      "symbol": "WDAI",
      "to": "coingecko#dai"
    },
    "0x79Cb92a2806BF4f82B614A84b6805963b8b1D8BB": {
      "decimals": "6",
      "symbol": "WUSDC",
      "to": "coingecko#usd-coin"
    },
    "0xeEeEEb57642040bE42185f49C52F7E9B38f8eeeE": {
      "decimals": "18",
      "symbol": "ELK",
      "to": "coingecko#elk-finance"
    },
    "0xd56F9ffF3fe3BD0C7B52afF9A42eb70E05A287Cc": {
      "decimals": "18",
      "symbol": "WETH",
      "to": "coingecko#ethereum"
    }
  },
  "ftn": {
    "0xDeF886C55a79830C47108eeb9c37e78a49684e41": {
      "decimals": "6",
      "symbol": "USDT",
      "to": "coingecko#tether"
    },
    "0x4237e0A5b55233D5B6D6d1D9BF421723954130D8": {
      "decimals": "6",
      "symbol": "USDC",
      "to": "coingecko#usd-coin"
    },
    "0x0000000000000000000000000000000000000000": {
      "decimals": "18",
      "symbol": "FTN",
      "to": "coingecko#fasttoken"
    },
    "0x4084ab20f8ffca76c19aaf854fb5fe9de6217fbb": {
      "decimals": "18",
      "symbol": "FTN",
      "to": "coingecko#fasttoken"
    },
    "0x498d1cf9ad2d66144c98057a5880ee16e801e2f7": {
      "decimals": "18",
      "symbol": "FTN",
      "to": "coingecko#fasttoken"
    },
    "0x780fb5aca83f2e3f57ee18cc3094988ef49d8c3d": {
      "to": "coingecko#lolik-staked-ftn",
      "decimals": 18,
      "symbol": "stFTN"
    },
    "0x4b7708ee3ccbd3f9af68208e69ad31f611e1befe": {
      "to": "coingecko#usd-coin",
      "decimals": 6,
      "symbol": "mUSDC"
    },
    "0xb7dc5eca6de5cb9b46ac405d3d4596333714f3f7": {
      "to": "coingecko#tether",
      "decimals": 6,
      "symbol": "mUSDT"
    }
  },
  "zklink": {
    "0x8280a4e7D5B3B658ec4580d3Bc30f5e50454F169": {
      "decimals": "18",
      "symbol": "ETH",
      "to": "coingecko#ethereum"
    },
    "0x0000000000000000000000000000000000000000": {
      "decimals": "18",
      "symbol": "ETH",
      "to": "coingecko#ethereum"
    },
    "0xda4aaed3a53962c83b35697cd138cc6df43af71f": {
      "decimals": "8",
      "symbol": "WBTC",
      "to": "coingecko#wrapped-bitcoin"
    },
    "0x2f8a25ac62179b31d62d7f80884ae57464699059": {
      "decimals": "6",
      "symbol": "USDT",
      "to": "coingecko#tether"
    },
    "0x1a1a3b2ff016332e866787b311fcb63928464509": {
      "decimals": "6",
      "symbol": "USDC",
      "to": "coingecko#usd-coin"
    },
    "0xbeaf16cfd8efe0fc97c2a07e349b9411f5dc272c": {
      "decimals": "18",
      "symbol": "SolvBTC.m",
      "to": "coingecko#solv-btc"
    },
    "0xFb8dBdc644eb54dAe0D7A9757f1e6444a07F8067": {
      "decimals": "18",
      "symbol": "BTCT",
      "to": "coingecko#bitcoin-trc20"
    },
    "0x85D431A3a56FDf2d2970635fF627f386b4ae49CC": {
      "decimals": "18",
      "symbol": "M-BTC",
      "to": "coingecko#merlin-s-seal-btc"
    },
    "0x3ba89d490ab1c0c9cc2313385b30710e838370a4": {
      "decimals": "18",
      "symbol": "SolvBTC.b",
      "to": "coingecko#solv-btc"
    }
  },
  "zora": {
    "0x4200000000000000000000000000000000000006": {
      "decimals": "18",
      "symbol": "ETH",
      "to": "coingecko#ethereum"
    },
    "0xcccccccc7021b32ebb4e8c08314bd62f7c653ec4": {
      "decimals": "6",
      "symbol": "USDzC",
      "to": "coingecko#usd-coin"
    },
    "0x0000000000000000000000000000000000000000": {
      "decimals": "18",
      "symbol": "ETH",
      "to": "coingecko#ethereum"
    }
  },
  "imx": {
    "0x0000000000000000000000000000000000000000": {
      "decimals": "18",
      "symbol": "IMX",
      "to": "coingecko#immutable-x"
    },
    "0x3A0C2Ba54D6CBd3121F01b96dFd20e99D1696C9D": {
      "decimals": "18",
      "symbol": "IMX",
      "to": "coingecko#immutable-x"
    },
    "0x52a6c53869ce09a731cd772f245b97a4401d3348": {
      "decimals": "18",
      "symbol": "ETH",
      "to": "coingecko#ethereum"
    },
    "0x6de8acc0d406837030ce4dd28e7c08c5a96a30d2": {
      "decimals": "6",
      "symbol": "USDC",
      "to": "coingecko#usd-coin"
    },
    "0xeb466342c4d449bc9f53a865d5cb90586f405215": {
      "decimals": "6",
      "symbol": "axlUSDC",
      "to": "coingecko#axlusdc"
    },
    "0x68bcc7f1190af20e7b572bcfb431c3ac10a936ab": {
      "decimals": "6",
      "symbol": "USDT",
      "to": "coingecko#tether"
    }
  },
  "sei": {
    "0x80Eede496655FB9047dd39d9f418d5483ED600df": {
      "decimals": "18",
      "symbol": "FRAX",
      "to": "coingecko#frax"
    },
    "0x43eDD7f3831b08FE70B7555ddD373C8bF65a9050": {
      "decimals": "18",
      "symbol": "frxETH",
      "to": "coingecko#frax-ether"
    },
    "0x3Ec3849C33291a9eF4c5dB86De593EB4A37fDe45": {
      "decimals": "18",
      "symbol": "sfrxETH",
      "to": "coingecko#staked-frax-ether"
    },
    "0x5Bff88cA1442c2496f7E475E9e7786383Bc070c0": {
      "decimals": "18",
      "symbol": "sFRAX",
      "to": "coingecko#staked-frax"
    },
    "0xDD7d5e4Ea2125d43C16eEd8f1FFeFffa2F4b4aF6": {
      "decimals": "18",
      "symbol": "JLY",
      "to": "coingecko#jellyverse"
    },
    "0x37a4dD9CED2b19Cfe8FAC251cd727b5787E45269": {
      "decimals": "18",
      "symbol": "fastUSD",
      "to": "coingecko#sei-fastusd"
    },
    "0xA8A3A5013104e093245164eA56588DBE10a3Eb48": {
      "decimals": "18",
      "symbol": "ssETH",
      "to": "coingecko#super-seyian-eth"
    },
    "0x9fAaEA2CDd810b21594E54309DC847842Ae301Ce": {
      "decimals": "18",
      "symbol": "seiyanETH",
      "to": "coingecko#seiyaneth"
    },
    "0x09D9420332bff75522a45FcFf4855F82a0a3ff50": {
      "decimals": "18",
      "symbol": "dinero",
      "to": "coingecko#dinero-2"
    },
    "0xbB5850008495B4D7e4C242e30fFC5B6A0f7E916E": {
      "decimals": "18",
      "symbol": "syUSD",
      "to": "coingecko#syusd"
    },
    "0x5f0E07dFeE5832Faa00c63F2D33A0D79150E8598": {
      "decimals": "6",
      "symbol": "seiyan",
      "to": "coingecko#seiyan"
    },
    "0x541FD749419CA806a8bc7da8ac23D346f2dF8B77": {
      "decimals": "18",
      "symbol": "SolvBTC",
      "to": "coingecko#solv-btc"
    },
    "0xCC0966D8418d412c599A6421b760a847eB169A8c": {
      "to": "coingecko#solv-protocol-solvbtc-bbn",
      "decimals": 18,
      "symbol": "SolvBTC.BBN"
    },
    "0x0555e30da8f98308edb960aa94c0db47230d2b9c": {
      "to": "coingecko#wrapped-bitcoin",
      "decimals": 8,
      "symbol": "WBTC"
    },
    "0x059a6b0ba116c63191182a0956cf697d0d2213ec": {
      "to": "coingecko#syusd",
      "decimals": 18,
      "symbol": "syUSD"
    },
    "0x64445f0aecc51e94ad52d8ac56b7190e764e561a": {
      "to": "coingecko#frax-share",
      "decimals": 18,
      "symbol": "FXS"
    },
    "0x83c82f0f959ad3eff528ee513b43808aa53f4b37": {
      "to": "coingecko#zenrock",
      "decimals": 6,
      "symbol": "ROCK"
    },
    "0x95597eb8d227a7c4b4f5e807a815c5178ee6dbe1": {
      "to": "coingecko#milli-coin",
      "decimals": 6,
      "symbol": "MILLI"
    },
    "0xe5085112160ff75ee89a540cdba570eafdaf7f57": {
      "to": "coingecko#kryptonite-staked-sei",
      "decimals": 6,
      "symbol": "STSEI"
    },
    "0x9faaea2cdd810b21594e54309dc847842ae301ce": {
      "to": "coingecko#seiyaneth",
      "decimals": 18,
      "symbol": "seiyanETH"
    },
    "0xa8a3a5013104e093245164ea56588dbe10a3eb48": {
      "to": "coingecko#super-seyian-eth",
      "decimals": 18,
      "symbol": "seiyanETH"
    },
    "0xff12470a969Dd362EB6595FFB44C82c959Fe9ACc": {
      "to": "coingecko#usda-2",
      "decimals": 18,
      "symbol": "USDa"
    },
    "0x6aB5d5E96aC59f66baB57450275cc16961219796": {
      "to": "asset#ethereum:0x2b66aade1e9c062ff411bd47c44e0ad696d43bd9",
      "decimals": 18,
      "symbol": "sUSDa"
    },
    "0x549943e04f40284185054145c6e4e9568c1d3241": {
      "to": "coingecko#wrapped-steth",
      "decimals": 18,
      "symbol": "wstETH"
    },
    "0x78E26E8b953C7c78A58d69d8B9A91745C2BbB258": {
      "to": "coingecko#universal-btc",
      "decimals": 18,
      "symbol": "uBTC"
    },
    "0x5fabd1D440a90eE57Dd698ea096B91F994B6DF56": {
      "decimals": "8",
      "symbol": "WFBTC",
      "to": "coingecko#ignition-fbtc"
    }
  },
  "rss3_vsl": {
    "0xe27d019909738d98ab7f850c05ee07806c30c71d": {
      "decimals": "18",
      "symbol": "RSS3",
      "to": "coingecko#rss3"
    }
  },
  "bevm": {
    "0xb5136feba197f5ff4b765e5b50c74db717796dcd": {
      "decimals": "18",
      "symbol": "BTC",
      "to": "coingecko#bitcoin"
    },
    "0x2967e7bb9daa5711ac332caf874bd47ef99b3820": {
      "decimals": "18",
      "symbol": "wstBTC",
      "to": "coingecko#wrapped-stbtc"
    },
    "0xa67ED736649F2958A35fd249a584151056b4b745": {
      "decimals": "6",
      "symbol": "USDT",
      "to": "coingecko#tether"
    }
  },
  "degen": {
    "0xeb54dacb4c2ccb64f8074eceea33b5ebb38e5387": {
      "decimals": "18",
      "symbol": "DEGEN",
      "to": "coingecko#degen-base"
    },
    "0xf058eb3c946f0eaeca3e6662300cb01165c64ede": {
      "decimals": "18",
      "symbol": "WETH",
      "to": "coingecko#ethereum"
    }
  },
  "ancient8": {
    "0x0000000000000000000000000000000000000000": {
      "decimals": "18",
      "symbol": "ETH",
      "to": "coingecko#ethereum"
    },
    "0x4200000000000000000000000000000000000006": {
      "decimals": "18",
      "symbol": "ETH",
      "to": "coingecko#ethereum"
    }
  },
  "karak": {
    "0xa415021bc5c4c3b5b989116dc35ae95d9c962c8d": {
      "decimals": "6",
      "symbol": "USDC",
      "to": "coingecko#usd-coin"
    },
    "0xf948aacec00289fc33d8226391f7e04bb457ad49": {
      "decimals": "18",
      "symbol": "RSWETH",
      "to": "coingecko#restaked-swell-eth"
    },
    "0x4200000000000000000000000000000000000006": {
      "decimals": "18",
      "symbol": "ETH",
      "to": "coingecko#ethereum"
    }
  },
  "bsquared": {
    "0x0000000000000000000000000000000000000000": {
      "decimals": "18",
      "symbol": "BTC",
      "to": "coingecko#bitcoin"
    },
    "0x4200000000000000000000000000000000000006": {
      "decimals": "18",
      "symbol": "BTC",
      "to": "coingecko#bitcoin"
    },
    "0x681202351a488040fa4fdcc24188afb582c9dd62": {
      "decimals": "6",
      "symbol": "USDT",
      "to": "coingecko#tether"
    },
    "0xe544e8a38add9b1abf21922090445ba93f74b9e5": {
      "decimals": "6",
      "symbol": "USDC",
      "to": "coingecko#usd-coin"
    },
    "0x7537c1f80c9e157ed7afd93a494be3e1f04f1462": {
      "decimals": "18",
      "symbol": "BSTONE",
      "to": "coingecko#stakestone-ether"
    },
    "0xc2fe4f673455ef92299770a09cdb5e8756a525d5": {
      "decimals": "18",
      "symbol": "FDUSD",
      "to": "coingecko#first-digital-usd"
    },
    "0xd48d3a551757ac47655fce25bde1b0b6b1cb2a5a": {
      "decimals": "18",
      "symbol": "WETH",
      "to": "coingecko#weth"
    },
    "0xc3ee2df14b1bc526c24ed802f1873d49664a0d5c": {
      "decimals": "18",
      "symbol": "MATIC",
      "to": "coingecko#matic-network"
    },
    "0x796e4d53067ff374b89b2ac101ce0c1f72ccaac2": {
      "decimals": "18",
      "symbol": "uBTC",
      "to": "coingecko#bitcoin"
    },
    "0xf6718b2701D4a6498eF77D7c152b2137Ab28b8A3": {
      "to": "coingecko#lorenzo-stbtc",
      "decimals": 18,
      "symbol": "stBTC"
    }
  },
  "planq": {
    "0x5ebcdf1de1781e8b5d41c016b0574ad53e2f6e1a": {
      "decimals": "18",
      "symbol": "PLQ",
      "to": "coingecko#planq"
    },
    "0xecEEEfCEE421D8062EF8d6b4D814efe4dc898265": {
      "decimals": "6",
      "symbol": "USDC",
      "to": "coingecko#usd-coin"
    },
    "0x75E20C5d4aade76143b8b74d1C5E2865347f9d3B": {
      "decimals": "18",
      "symbol": "USDC",
      "to": "coingecko#usd-coin"
    },
    "0x091F9A57A3F58d758b6572E9d41675918EAC7F09": {
      "decimals": "9",
      "symbol": "SRCX",
      "to": "coingecko#source-protocol"
    },
    "0x80b5a32E4F032B2a058b4F29EC95EEfEEB87aDcd": {
      "decimals": "6",
      "symbol": "SOURCE",
      "to": "coingecko#source"
    },
    "0xd567B3d7B8FE3C79a1AD8dA978812cfC4Fa05e75": {
      "decimals": "6",
      "symbol": "KUJI",
      "to": "coingecko#kujira"
    },
    "0x5FD55A1B9FC24967C4dB09C513C3BA0DFa7FF687": {
      "decimals": "18",
      "symbol": "ARCH",
      "to": "coingecko#archway"
    },
    "0x3C28a6Edc11746bf45c7fe0A2bCF95e27abc7bBa": {
      "decimals": "18",
      "symbol": "CNTO",
      "to": "coingecko#ciento-exchange"
    }
  },
  "lac": {
    "0x2911a1ab18546cb501628be8625c7503a2a7db54": {
      "decimals": "18",
      "symbol": "LAC",
      "to": "coingecko#la-coin"
    },
    "0x0000000000000000000000000000000000000000": {
      "to": "coingecko#la-coin",
      "decimals": 18,
      "symbol": "LAC"
    },
    "0x42c8c9c0f0a98720dacdaeac0c319cb272b00d7e": {
      "to": "coingecko#ethereum",
      "decimals": 18,
      "symbol": "WETH"
    },
    "0xf54b8cb8eeee3823a55dddf5540ceaddf9724626": {
      "to": "coingecko#wrapped-bitcoin",
      "decimals": 8,
      "symbol": "WBTC"
    },
    "0x7dc8b9e3b083c26c68f0b124ca923aaec7fbee39": {
      "to": "coingecko#tether",
      "decimals": 6,
      "symbol": "USDT"
    },
    "0x51115241c7b8361eee88d8610f71d0a92cee5323": {
      "to": "coingecko#usd-coin",
      "decimals": 6,
      "symbol": "USDC"
    }
  },
  "genesys": {
    "0xAa7aE83eb30DDdd14A017D4222121776317EA8Ba": {
      "decimals": "18",
      "symbol": "GSYS",
      "to": "coingecko#genesys"
    }
  },
  "bob": {
    "0xA45d4121b3D47719FF57a947A9d961539Ba33204": {
      "decimals": "8",
      "symbol": "LBTC",
      "to": "coingecko#lombard-staked-btc"
    },
    "0x541FD749419CA806a8bc7da8ac23D346f2dF8B77": {
      "decimals": "18",
      "symbol": "SolvBTC",
      "to": "coingecko#solv-btc"
    },
    "0x0000000000000000000000000000000000000000": {
      "decimals": "18",
      "symbol": "ETH",
      "to": "coingecko#ethereum"
    },
    "0x4200000000000000000000000000000000000006": {
      "decimals": "18",
      "symbol": "ETH",
      "to": "coingecko#ethereum"
    },
    "0x03c7054bcb39f7b2e5b2c7acb37583e32d70cfa3": {
      "decimals": "8",
      "symbol": "WBTC",
      "to": "coingecko#wrapped-bitcoin"
    },
    "0x05d032ac25d322df992303dca074ee7392c117b9": {
      "decimals": "6",
      "symbol": "USDT",
      "to": "coingecko#tether"
    },
    "0xe75d0fb2c24a55ca1e3f96781a2bcc7bdba058f0": {
      "decimals": "6",
      "symbol": "USDC",
      "to": "coingecko#usd-coin"
    },
    "0xbba2ef945d523c4e2608c9e1214c2cc64d4fc2e2": {
      "decimals": "18",
      "symbol": "TBTC",
      "to": "coingecko#tbtc"
    },
    "0x85008aE6198BC91aC0735CB5497CF125ddAAc528": {
      "decimals": "18",
      "symbol": "WSTETH",
      "to": "coingecko#wrapped-steth"
    },
    "0x96147a9ae9a42d7da551fd2322ca15b71032f342": {
      "decimals": "18",
      "symbol": "STONE",
      "to": "coingecko#stakestone-ether"
    },
    "0xb5686c4f60904ec2bda6277d6fe1f7caa8d1b41a": {
      "decimals": "18",
      "symbol": "RETH",
      "to": "coingecko#rocket-pool-eth"
    },
    "0xCFBF083A7749C23391296C65ADBdd8A4118b861f": {
      "decimals": "18",
      "symbol": "BLUES",
      "to": "coingecko#blueshift"
    },
    "0xba20a5e63eeefffa6fd365e7e540628f8fc61474": {
      "decimals": "18",
      "symbol": "SOV",
      "to": "coingecko#sovryn"
    },
    "0xEE03e367bcB59A9b4c1c0ea495A2e9cAC36372C8": {
      "decimals": "8",
      "symbol": "lfbtc-bedrock-bob",
      "to": "coingecko#ignition-fbtc"
    },
    "0xd681C5574b7F4E387B608ed9AF5F5Fc88662b37c": {
      "decimals": "8",
      "symbol": "lfbtc-pump-bob",
      "to": "coingecko#ignition-fbtc"
    },
    "0x541fd749419ca806a8bc7da8ac23d346f2df8b77": {
      "to": "coingecko#solv-btc",
      "decimals": 18,
      "symbol": "SolvBTC"
    },
    "0xCC0966D8418d412c599A6421b760a847eB169A8c": {
      "to": "coingecko#solv-protocol-solvbtc-bbn",
      "decimals": 18,
      "symbol": "SolvBTC.BBN"
    },
    "0x236f8c0a61dA474dB21B693fB2ea7AAB0c803894": {
      "to": "coingecko#universal-btc",
      "decimals": 8,
      "symbol": "uniBTC"
    },
    "0x250fC55c82bcE84C991ba25698A142B21cDC778A": {
      "to": "coingecko#usda-2",
      "decimals": 18,
      "symbol": "USDa"
    },
    "0xd76fDbDfc39798c10E734A8fdf27186528188311": {
      "to": "asset#ethereum:0x2b66aade1e9c062ff411bd47c44e0ad696d43bd9",
      "decimals": "18",
      "symbol": "sUSDa"
    }
  },
  "xlayer": {
    "0xe538905cf8410324e03a5a23c1c177a474d59b2b": {
      "decimals": "18",
      "symbol": "OKB",
      "to": "coingecko#okb"
    },
    "0xea034fb02eb1808c2cc3adbc15f447b93cbe08e1": {
      "decimals": "8",
      "symbol": "WBTC",
      "to": "coingecko#wrapped-bitcoin"
    },
    "0x5A77f1443D16ee5761d310e38b62f77f726bC71c": {
      "decimals": "18",
      "symbol": "ETH",
      "to": "coingecko#ethereum"
    },
    "0x1E4a5963aBFD975d8c9021ce480b42188849D41d": {
      "decimals": "6",
      "symbol": "USDT",
      "to": "coingecko#tether"
    },
    "0x74b7f16337b8972027f6196a17a631ac6de26d22": {
      "decimals": "6",
      "symbol": "USDC",
      "to": "coingecko#usd-coin"
    },
    "0x0000000000000000000000000000000000000000": {
      "to": "coingecko#okb",
      "decimals": 18,
      "symbol": "OKB"
    }
  },
  "btr": {
    "0x5659b4c62897fa36c05780cd96c2d5c0a5602488": {
      "decimals": "18",
      "symbol": "wstETH",
      "to": "coingecko#wrapped-steth"
    },
    "0x7dcb50b2180bc896da1200d2726a88af5d2cbb5a": {
      "decimals": "18",
      "symbol": "ordi",
      "to": "coingecko#ordi"
    },
    "0xe04d21d999faedf1e72ade6629e20a11a1ed14fa": {
      "decimals": "18",
      "symbol": "SolvBTC.m",
      "to": "coingecko#solv-btc"
    },
    "0x07373d112edc4570b46996ad1187bc4ac9fb5ed0": {
      "decimals": "18",
      "symbol": "BitUSD",
      "to": "coingecko#tether"
    },
    "0x0000000000000000000000000000000000000000": {
      "decimals": "18",
      "symbol": "BTC",
      "to": "coingecko#bitcoin"
    },
    "0xff204e2681a6fa0e2c3fade68a1b28fb90e4fc5f": {
      "decimals": "18",
      "symbol": "WBTC",
      "to": "coingecko#wrapped-bitcoin"
    },
    "0xfe9f969faf8ad72a83b761138bf25de87eff9dd2": {
      "decimals": "6",
      "symbol": "USDT",
      "to": "coingecko#tether"
    },
    "0xef63d4e178b3180beec9b0e143e0f37f4c93f4c2": {
      "decimals": "18",
      "symbol": "ETH",
      "to": "coingecko#ethereum"
    },
    "0xf8c374ce88a3be3d374e8888349c7768b607c755": {
      "decimals": "6",
      "symbol": "USDC",
      "to": "coingecko#usd-coin"
    },
    "0xf6718b2701d4a6498ef77d7c152b2137ab28b8a3": {
      "decimals": "18",
      "symbol": "stBTC",
      "to": "coingecko#wrapped-bitcoin"
    },
    "0xd53E6f1d37f430d84eFad8060F9Fec558B36F6fa": {
      "decimals": "18",
      "symbol": "ZBTC",
      "to": "coingecko#wrapped-bitcoin"
    },
    "0xC39E757dCb2b17B79A411eA1C2810735dc9032F8": {
      "to": "coingecko#solv-protocol-solvbtc",
      "decimals": 18,
      "symbol": "aBitSOLVBTC"
    },
    "0x91bd7f5e328aecd1024e4118ade0ccb786f55db1": {
      "to": "coingecko#usda-2",
      "decimals": 18,
      "symbol": "USDa"
    },
    "0xe8cfc9f5c3ad6eeeced88534aa641355451db326": {
      "to": "asset#ethereum:0x2b66aade1e9c062ff411bd47c44e0ad696d43bd9",
      "decimals": "18",
      "symbol": "sUSDa"
    }
  },
  "iotaevm": {
    "0xfbda5f676cb37624f28265a144a48b0d6e87d3b6": {
      "decimals": "6",
      "symbol": "USDC.e",
      "to": "coingecko#usd-coin"
    }
  },
  "bouncebit": {
    "0xa9b1eb5908cfc3cdf91f9b8b3a74108598009096": {
      "decimals": "18",
      "symbol": "AUCTION",
      "to": "coingecko#auction"
    },
    "0xf4c20e5004c6fdcdda920bdd491ba8c98a9c5863": {
      "decimals": "18",
      "symbol": "BB",
      "to": "coingecko#bouncebit"
    },
    "0x77776b40c3d75cb07ce54dea4b2fd1d07f865222": {
      "decimals": "18",
      "symbol": "USDT",
      "to": "coingecko#tether"
    },
    "0xf5e11df1ebcf78b6b6d26e04ff19cd786a1e81dc": {
      "decimals": "18",
      "symbol": "BBTC",
      "to": "coingecko#wrapped-bitcoin"
    },
    "0x0000000000000000000000000000000000000000": {
      "decimals": "18",
      "symbol": "BB",
      "to": "coingecko#bouncebit"
    },
    "0x8f083eafcbba2e126ad9757639c3a1e25a061a08": {
      "to": "coingecko#bouncebit-btc",
      "decimals": 18,
      "symbol": "wstBBTC"
    }
  },
  "taiko": {
    "0x5d5c8aec46661f029a5136a4411c73647a5714a7": {
      "decimals": "18",
      "symbol": "sUSDa",
      "to": "asset#ethereum:0x2b66aade1e9c062ff411bd47c44e0ad696d43bd9"
    },
    "0xff12470a969dd362eb6595ffb44c82c959fe9acc": {
      "decimals": "18",
      "symbol": "USDa",
      "to": "coingecko#usda-2"
    },
    "0x09413312b263fD252C16e592A45f4689F26cb79d": {
      "decimals": "18",
      "symbol": "CRV",
      "to": "coingecko#curve-dao-token"
    },
    "0xc8F4518ed4bAB9a972808a493107926cE8237068": {
      "decimals": "18",
      "symbol": "crvUSD",
      "to": "coingecko#crvusd"
    },
    "0x8c74d11da5E6cE0498cd280F9209dFB0C5e048A7": {
      "decimals": "18",
      "symbol": "scrvUSD",
      "to": "coingecko#savings-crvusd"
    },
    "0xA51894664A773981C6C112C43ce576f315d5b1B6": {
      "decimals": "18",
      "symbol": "ETH",
      "to": "coingecko#ethereum"
    },
    "0x07d83526730c7438048d55a4fc0b850e2aab6f0b": {
      "decimals": "6",
      "symbol": "USDC",
      "to": "coingecko#usd-coin"
    },
    "0xa9d23408b9ba935c230493c40c73824df71a0975": {
      "decimals": "18",
      "symbol": "TAIKO",
      "to": "coingecko#taiko"
    },
    "0x0000000000000000000000000000000000000000": {
      "decimals": "18",
      "symbol": "ETH",
      "to": "coingecko#ethereum"
    },
    "0x19e26b0638bf63aa9fa4d14c6baf8d52ebe86c5c": {
      "decimals": "6",
      "symbol": "USDC.e",
      "to": "coingecko#usd-coin"
    },
    "0x2def195713cf4a606b49d07e520e22c17899a736": {
      "decimals": "6",
      "symbol": "USDT",
      "to": "coingecko#tether"
    },
    "0x9c2dc7377717603eB92b2655c5f2E7997a4945BD": {
      "decimals": "6",
      "symbol": "USDT.e",
      "to": "coingecko#tether"
    },
    "0x7d02A3E0180451B17e5D7f29eF78d06F8117106C": {
      "to": "coingecko#dai",
      "decimals": 18,
      "symbol": "DAI"
    },
    "0x541fd749419ca806a8bc7da8ac23d346f2df8b77": {
      "to": "coingecko#solv-btc",
      "decimals": 18,
      "symbol": "SolvBTC"
    },
    "0xcc0966d8418d412c599a6421b760a847eb169a8c": {
      "to": "coingecko#solv-protocol-solvbtc-bbn",
      "decimals": 18,
      "symbol": "SolvBTC.BBN"
    },
    "0xf7fb2df9280eb0a76427dc3b34761db8b1441a49": {
      "to": "coingecko#merlin-s-seal-btc",
      "decimals": 18,
      "symbol": "M-BTC"
    },
    "0xd347949f8c85d9f3d6b06bfc4f8c2e07c161f064": {
      "to": "coingecko#loopring",
      "decimals": 18,
      "symbol": "LRC"
    },
    "0xff12470a969Dd362EB6595FFB44C82c959Fe9ACc": {
      "to": "coingecko#usda-2",
      "decimals": 18,
      "symbol": "USDa"
    },
    "0x5d5c8Aec46661f029A5136a4411C73647a5714a7": {
      "to": "asset#ethereum:0x2b66aade1e9c062ff411bd47c44e0ad696d43bd9",
      "decimals": 18,
      "symbol": "sUSDa"
    }
  },
  "real": {
    "0x0000000000000000000000000000000000000000": {
      "decimals": "18",
      "symbol": "BTC",
      "to": "coingecko#bitcoin"
    },
    "0x90c6e93849e06ec7478ba24522329d14a5954df4": {
      "decimals": "18",
      "symbol": "ETH",
      "to": "coingecko#ethereum"
    },
    "0x75d0cbf342060b14c2fc756fd6e717dfeb5b1b70": {
      "decimals": "18",
      "symbol": "DAI",
      "to": "coingecko#dai"
    },
    "0x83fedbc0b85c6e29b589aa6bdefb1cc581935ecd": {
      "decimals": "18",
      "symbol": "USDM",
      "to": "coingecko#mountain-protocol-usdm"
    },
    "0xAEC9e50e3397f9ddC635C6c429C8C7eca418a143": {
      "decimals": "18",
      "symbol": "arcUSD",
      "to": "coingecko#arcana-2"
    },
    "0xeAcFaA73D34343FcD57a1B3eB5B0D949df727712": {
      "decimals": "18",
      "symbol": "arcUSD",
      "to": "coingecko#arcana-2"
    },
    "0x25ea98ac87A38142561eA70143fd44c4772A16b6": {
      "decimals": "18",
      "symbol": "MORE",
      "to": "coingecko#stack-2"
    },
    "0x4644066f535ead0cde82d209df78d94572fcbf14": {
      "to": "coingecko#re-al",
      "decimals": 18,
      "symbol": "RWA"
    },
    "0xce1581d7b4ba40176f0e219b2cac30088ad50c7a": {
      "to": "coingecko#pearl",
      "decimals": 18,
      "symbol": "PEARL"
    },
    "0xc518a88c67ceca8b3f24c4562cb71deeb2af86b7": {
      "to": "coingecko#usd-coin",
      "decimals": 6,
      "symbol": "USDC"
    },
    "0xddf533a1cd8376473bfe5ae1d93b90e39e3d6fad": {
      "to": "coingecko#tether",
      "decimals": 6,
      "symbol": "USDT"
    },
    "0xb2d75f8aa33608cf15940ed47bf139f7cd15d073": {
      "to": "coingecko#real-usd",
      "decimals": 9,
      "symbol": "USDR"
    }
  },
  "cyeth": {
    "0x14778860E937f509e651192a90589dE711Fb88a9": {
      "decimals": "18",
      "symbol": "CYBER",
      "to": "coingecko#cyberconnect"
    },
    "0x4200000000000000000000000000000000000006": {
      "decimals": "18",
      "symbol": "ETH",
      "to": "coingecko#ethereum"
    }
  },
  "lukso": {
    "0x2db41674f2b882889e5e1bd09a3f3613952bc472": {
      "decimals": "18",
      "symbol": "WLYX",
      "to": "coingecko#wrapped-lyx-universalswaps-2"
    },
    "0x0000000000000000000000000000000000000000": {
      "to": "coingecko#lukso-token-2",
      "decimals": 18,
      "symbol": "LYX"
    }
  },
  "joltify": {
    "ujolt": {
      "decimals": "6",
      "symbol": "JOLT",
      "to": "coingecko#joltify"
    }
  },
  "defichain_evm": {
    "0x49febbf9626b2d39aba11c01d83ef59b3d56d2a4": {
      "to": "coingecko#defichain",
      "decimals": 18,
      "symbol": "DFI"
    },
    "0xff0000000000000000000000000000000000000d": {
      "to": "coingecko#usd-coin",
      "decimals": 18,
      "symbol": "USDC"
    },
    "0xff00000000000000000000000000000000000003": {
      "to": "coingecko#tether",
      "decimals": 18,
      "symbol": "USDT"
    },
    "0xff00000000000000000000000000000000000001": {
      "to": "coingecko#ethereum",
      "decimals": 18,
      "symbol": "ETH"
    },
    "0xff0000000000000000000000000000000000000f": {
      "to": "coingecko#decentralized-usd",
      "decimals": 18,
      "symbol": "DUSD"
    },
    "0x66F3Cf265D2D146A0348F6fC67E3Da0835e0968E": {
      "to": "coingecko#javsphere",
      "decimals": 18,
      "symbol": "JAV"
    }
  },
  "map": {
    "0x9bd1e0a3a727d0d4f4e9a6d59022e071ddc79924": {
      "to": "coingecko#marcopolo",
      "decimals": 18,
      "symbol": "stMAPO"
    },
    "0x9bd1e0a3a727d0d4f4e9a6d59022e071ddc79924 ": {
      "to": "coingecko#marcopolo",
      "decimals": 18,
      "symbol": "MAPO "
    }
  },
  "karura": {
    "KSM": {
      "to": "coingecko#kusama",
      "decimals": 12,
      "symbol": "KSM"
    },
    "LKSM": {
      "to": "coingecko#liquid-ksm",
      "decimals": 12,
      "symbol": "LKSM"
    },
    "KAR": {
      "to": "coingecko#karura",
      "decimals": 12,
      "symbol": "KAR"
    },
    "BNC": {
      "to": "coingecko#bifrost-native-coin",
      "decimals": 12,
      "symbol": "BNC"
    },
    "PHA": {
      "to": "coingecko#pha",
      "decimals": 12,
      "symbol": "PHA"
    },
    "KINT": {
      "to": "coingecko#kintsugi",
      "decimals": 12,
      "symbol": "KINT"
    },
    "KBTC": {
      "to": "coingecko#kintsugi-btc",
      "decimals": 8,
      "symbol": "KBTC"
    }
  },
  "etlk": {
    "0x3571aed54ccea5b69b00516d5a149a6baea77118": {
      "to": "coingecko#tezos",
      "decimals": 18,
      "symbol": "OGV1WXTZ"
    },
    "0x796ea11fa2dd751ed01b53c372ffdb4aaa8f00f9": {
      "to": "coingecko#usd-coin",
      "decimals": 6,
      "symbol": "USDC"
    },
    "0x2c03058c8afc06713be23e58d2febc8337dbfe6a": {
      "to": "coingecko#tether",
      "decimals": 6,
      "symbol": "USDT"
    },
    "0xfc24f770f94edbca6d6f885e12d4317320bcb401": {
      "to": "coingecko#weth",
      "decimals": 18,
      "symbol": "WETH"
    },
    "0xbfc94cd2b1e55999cfc7347a9313e88702b83d0f": {
      "to": "coingecko#wrapped-bitcoin",
      "decimals": 8,
      "symbol": "WBTC"
    },
    "0xe4880249745eAc5F1eD9d8F7DF844792D560e750": {
      "to": "coingecko#USTBL",
      "decimals": 5,
      "symbol": "USTBL"
    },
    "0xa0769f7A8fC65e47dE93797b4e21C073c117Fc80": {
      "to": "coingecko#EUTBL",
      "decimals": 5,
      "symbol": "EUTBL"
    }
  },
  "mint": {
    "0x0000000000000000000000000000000000000000": {
      "to": "coingecko#ethereum",
      "decimals": 18,
      "symbol": "ETH"
    },
    "0x4200000000000000000000000000000000000006": {
      "to": "coingecko#ethereum",
      "decimals": 18,
      "symbol": "WETH"
    },
    "0x05D032ac25d322df992303dCa074EE7392C117b9": {
      "to": "coingecko#tether",
      "decimals": 6,
      "symbol": "USDT"
    },
    "0xb62F35B9546A908d11c5803ecBBA735AbC3E3eaE": {
      "to": "coingecko#usd-coin",
      "decimals": 6,
      "symbol": "USDC"
    },
    "0x03C7054BCB39f7b2e5B2c7AcB37583e32D70Cfa3": {
      "to": "coingecko#wrapped-bitcoin",
      "decimals": 8,
      "symbol": "WBTC"
    },
    "0xFd24287551068981737F64ab5f4054DA27F01833": {
      "to": "coingecko#weth",
      "decimals": 18,
      "symbol": "nETH"
    }
  },
  "rari": {
    "0x0000000000000000000000000000000000000000": {
      "to": "coingecko#ethereum",
      "decimals": 18,
      "symbol": "ETH"
    },
    "0xf037540e51d71b2d2b1120e8432ba49f29edfbd0": {
      "to": "coingecko#weth",
      "decimals": 18,
      "symbol": "WETH"
    },
    "0xfbda5f676cb37624f28265a144a48b0d6e87d3b6": {
      "to": "coingecko#usd-coin",
      "decimals": 6,
      "symbol": "USDC.e"
    }
  },
  "ailayer": {
    "0x1470a4831F76954686BfB4dE8180F7469EA8dE6F": {
      "to": "coingecko#wrapped-bitcoin",
      "decimals": 18,
      "symbol": "WBTC"
    },
    "0xEAa3C2fa77c306592750C9220a8f52DA8A849Ede": {
      "to": "coingecko#bouncebit-btc",
      "decimals": 18,
      "symbol": "BBTC"
    },
    "0xc5ed6c946cdc82f4599f0f2f012e1822502e70e3": {
      "to": "coingecko#artificial-neural-network-ordinals",
      "decimals": 18,
      "symbol": "ORDI"
    },
    "0x0a3bb08b3a15a19b4de82f8acfc862606fb69a2d": {
      "to": "coingecko#izumi-bond-usd",
      "decimals": 18,
      "symbol": "iUSD"
    },
    "0xC2236204768456B21eAfEf0d232Ba1FccCe59823": {
      "to": "coingecko#bitcoin",
      "decimals": 18,
      "symbol": "BFBTC"
    }
  },
  "fraxtal": {
    "0x331B9182088e2A7d6D3Fe4742AbA1fB231aEcc56": {
      "decimals": "18",
      "symbol": "CRV",
      "to": "coingecko#curve-dao-token"
    },
    "0xB102f7Efa0d5dE071A8D37B3548e1C7CB148Caf3": {
      "decimals": "18",
      "symbol": "crvUSD",
      "to": "coingecko#crvusd"
    },
    "0xaB94C721040b33aA8b0b4D159Da9878e2a836Ed0": {
      "decimals": "18",
      "symbol": "scrvUSD",
      "to": "coingecko#savings-crvusd"
    },
    "0x50e52d7cf91eb4e38a28d9cf4c554e9dc37753f0": {
      "to": "coingecko#axlusdc",
      "decimals": 18,
      "symbol": "axlUSDC"
    },
    "0xA8a59D73388D0c4344a7b0Ba287ddb654227c38a": {
      "to": "coingecko#ethereum",
      "decimals": 18,
      "symbol": "WETH"
    },
    "0x211cc4dd073734da055fbf44a2b4667d5e5fe5d2": {
      "to": "coingecko#ethena-staked-usde",
      "decimals": 18,
      "symbol": "sUSDe"
    },
    "0xfc00000000000000000000000000000000000008": {
      "to": "coingecko#staked-frax",
      "decimals": 18,
      "symbol": "sFRAX"
    },
    "0x5d3a1ff2b6bab83b63cd9ad0787074081a52ef34": {
      "to": "coingecko#ethena-usde",
      "decimals": 18,
      "symbol": "USDe"
    }
  },
  "flare": {
    "0xFE2907DFa8DB6e320cDbF45f0aa888F6135ec4f8": {
      "to": "coingecko#hex-trust-usdx",
      "decimals": 6,
      "symbol": "cUSDX"
    },
    "0x1502fa4be69d526124d453619276faccab275d3d": {
      "to": "coingecko#weth",
      "decimals": 18,
      "symbol": "WETH"
    },
    "0xfbda5f676cb37624f28265a144a48b0d6e87d3b6": {
      "to": "coingecko#usd-coin",
      "decimals": 6,
      "symbol": "USDC.e"
    },
    "0x4a771cc1a39fdd8aa08b8ea51f7fd412e73b3d2b": {
      "to": "coingecko#hex-trust-usdx",
      "decimals": 6,
      "symbol": "USDX"
    }
  },
  "assetchain": {
    "0x2B7C1342Cc64add10B2a79C8f9767d2667DE64B2": {
      "to": "coingecko#usd-coin",
      "decimals": 6,
      "symbol": "USDC"
    },
    "0xDBDc8c7B96286899aB624F6a59dd0250DD4Ce9bC": {
      "to": "coingecko#bitcoin",
      "decimals": 18,
      "symbol": "BTC"
    },
    "0x26E490d30e73c36800788DC6d6315946C4BbEa24": {
      "to": "coingecko#tether",
      "decimals": 18,
      "symbol": "USDT"
    },
    "0xEc6943BB984AED25eC96986898721a7f8aB6212E": {
      "to": "coingecko#wicrypt",
      "decimals": 18,
      "symbol": "WNT"
    }
  },
  "aeternity": {
    "0x0000000000000000000000000000000000000000": {
      "to": "coingecko#aeternity",
      "decimals": 18,
      "symbol": "AE"
    },
    "ct_J3zBY8xxjsRr3QojETNw48Eb38fjvEuJKkQ6KzECvubvEcvCa": {
      "to": "coingecko#aeternity",
      "decimals": 18,
      "symbol": "WAE"
    },
    "ct_WVqAvLQpvZCgBg4faZLXA1YBj43Fxj91D33Z8K7pFsY8YCofv": {
      "to": "coingecko#ethereum",
      "decimals": 18,
      "symbol": "WETH"
    },
    "ct_U1i8dzJTVWdnU2cv59TZQfLFpLfjqf7MQQC5ygSMKphn8Yew2": {
      "to": "coingecko#usd-coin",
      "decimals": 18,
      "symbol": "USDC"
    },
    "ct_2AiMceYFXnUdA6A9Lu2ZQ2tr2TpfbGVfkxLfBnceoWgHTKZYvc": {
      "to": "coingecko#tether",
      "decimals": 18,
      "symbol": "USDT"
    },
    "ct_26Q5MYFKE4z4GaYLmhZiZ9AHsSVqVNZiiyzySSHTorWyr4od4K": {
      "to": "coingecko#wrapped-bitcoin",
      "decimals": 18,
      "symbol": "WBTC"
    }
  },
  "ethereumclassic": {
    "0x6c3b413c461c42a88160ed1b1b31d6f7b02a1c83": {
      "to": "coingecko#etcpow",
      "decimals": 18,
      "symbol": "ETCPOW"
    }
  },
  "pulse": {
    "0x30fcb23a906493371b1721c8feb8815804808d74": {
      "to": "coingecko#savings-dai",
      "decimals": 18,
      "symbol": "sDAI"
    }
  },
  "saakuru": {
    "0x557a526472372f1F222EcC6af8818C1e6e78A85f": {
      "to": "coingecko#oasys",
      "decimals": 18,
      "symbol": "WOAS"
    },
    "0x739222D8A9179fE05129C77a8fa354049c088CaA": {
      "to": "coingecko#usd-coin",
      "decimals": 6,
      "symbol": "USDC.e"
    }
  },
  "ripple": {
    "XRP": {
      "to": "coingecko#ripple",
      "decimals": 6,
      "symbol": "XRP"
    }
  },
  "reya": {
    "0x6b48c2e6a32077ec17e8ba0d98ffc676dfab1a30": {
      "to": "coingecko#ethereum",
      "decimals": 18,
      "symbol": "WETH"
    },
    "0x3B860c0b53f2e8bd5264AA7c3451d41263C933F2": {
      "to": "coingecko#usd-coin",
      "decimals": 6,
      "symbol": "USDC"
    },
    "0x4D3fEB76ab1C7eF40388Cd7a2066edacE1a2237D": {
      "to": "coingecko#elixir-deusd",
      "decimals": 18,
      "symbol": "sdeUSD"
    },
    "0x809B99df4DDd6fA90F2CF305E2cDC310C6AD3C2c": {
      "to": "coingecko#elixir-deusd",
      "decimals": 18,
      "symbol": "deUSD"
    },
    "0x2339D41f410EA761F346a14c184385d15f7266c4": {
      "to": "coingecko#ethena-staked-usde",
      "decimals": 18,
      "symbol": "sUSDe"
    },
    "0xAAB18B45467eCe5e47F85CA6d3dc4DF2a350fd42": {
      "to": "coingecko#ethena-usde",
      "decimals": 18,
      "symbol": "USDE"
    }
  },
  "chainflip": {
    "Dot": {
      "to": "coingecko#polkadot",
      "decimals": 10,
      "symbol": "Dot"
    },
    "Usdc": {
      "to": "coingecko#usd-coin",
      "decimals": 6,
      "symbol": "Usdc"
    },
    "Flip": {
      "to": "coingecko#chainflip",
      "decimals": 18,
      "symbol": "Flip"
    },
    "Btc": {
      "to": "coingecko#bitcoin",
      "decimals": 8,
      "symbol": "Btc"
    },
    "Eth": {
      "to": "coingecko#ethereum",
      "decimals": 18,
      "symbol": "Eth"
    },
    "Usdt": {
      "to": "coingecko#tether",
      "decimals": 6,
      "symbol": "Usdt"
    },
    "ArbEth": {
      "to": "coingecko#ethereum",
      "decimals": 18,
      "symbol": "ArbEth"
    },
    "ArbUsdc": {
      "to": "coingecko#usd-coin",
      "decimals": 6,
      "symbol": "ArbUsdc"
    }
  },
  "thundercore": {
    "0xc3c857a9e5be042c8acf4f2827aa053e93b5d039": {
      "to": "coingecko#thunder-token",
      "decimals": 18,
      "symbol": "veTT"
    }
  },
  "oasis": {
    "0x0000000000000000000000000000000000000000": {
      "to": "coingecko#oasis-network",
      "decimals": 18,
      "symbol": "OAS"
    }
  },
  "heco": {
    "0x5545153ccfca01fbd7dd11c0b23ba694d9509a6f": {
      "to": "coingecko#huobi-token",
      "decimals": 18,
      "symbol": "WHT"
    }
  },
  "zircuit": {
    "0x0000000000000000000000000000000000000000": {
      "to": "coingecko#ethereum",
      "decimals": 18,
      "symbol": "ETH"
    },
    "0x4200000000000000000000000000000000000006": {
      "to": "coingecko#ethereum",
      "decimals": 18,
      "symbol": "WETH"
    },
    "0xff12470a969Dd362EB6595FFB44C82c959Fe9ACc": {
      "to": "coingecko#usda-2",
      "decimals": 18,
      "symbol": "USDa"
    },
    "0x5d5c8Aec46661f029A5136a4411C73647a5714a7": {
      "to": "asset#ethereum:0x2b66aade1e9c062ff411bd47c44e0ad696d43bd9",
      "decimals": 18,
      "symbol": "sUSDa"
    },
    "0x1C1Fb35334290b5ff1bF7B4c09130885b10Fc0f4": {
      "to": "coingecko#eigenpie-msteth",
      "decimals": 18,
      "symbol": "mstETH"
    }
  },
  "islm": {
    "0x0ce35b0d42608ca54eb7bcc8044f7087c18e7717": {
      "to": "coingecko#usd-coin",
      "decimals": 6,
      "symbol": "USDC"
    }
  },
  "cronos_zkevm": {
    "0xc1bf55ee54e16229d9b369a5502bfe5fc9f20b6d": {
      "to": "coingecko#crypto-com-chain",
      "decimals": 18,
      "symbol": "wzkCRO"
    },
    "0x898b3560affd6d955b1574d87ee09e46669c60ea": {
      "to": "coingecko#ethereum",
      "decimals": 18,
      "symbol": "ETH"
    }
  },
  "noble": {
    "uusdc": {
      "to": "coingecko#usd-coin",
      "decimals": 6,
      "symbol": "uusdc"
    },
    "ausdy": {
      "to": "coingecko#ondo-us-dollar-yield",
      "decimals": 18,
      "symbol": "ausdy"
    }
  },
  "neox": {
    "0x0000000000000000000000000000000000000000": {
      "to": "coingecko#gas",
      "decimals": 18,
      "symbol": "GAS"
    },
    "0x008cd7f573998cb841a5d82a857ed1f0ce03a653": {
      "to": "coingecko#gas",
      "decimals": 18,
      "symbol": "WGAS"
    },
    "0xde41591ed1f8ed1484ac2cd8ca0876428de60eff": {
      "to": "coingecko#gas",
      "decimals": 18,
      "symbol": "WGAS"
    }
  },
  "aura": {
    "0x0000000000000000000000000000000000000000": {
      "to": "coingecko#aura-network",
      "decimals": 18,
      "symbol": "AURA"
    },
    "0xDE47A655a5d9904BD3F7e1A536D8323fBD99993A": {
      "to": "coingecko#aura-network",
      "decimals": 18,
      "symbol": "WAURA"
    },
    "0x80b5a32e4f032b2a058b4f29ec95eefeeb87adcd": {
      "to": "coingecko#tether",
      "decimals": 6,
      "symbol": "USDT"
    }
  },
  "gravity": {
    "0x0000000000000000000000000000000000000000": {
      "to": "coingecko#g-token",
      "decimals": 18,
      "symbol": "G"
    },
    "0xbb859e225ac8fb6be1c7e38d87b767e95fef0ebd": {
      "to": "coingecko#g-token",
      "decimals": 18,
      "symbol": "wG"
    },
    "0xf6f832466Cd6C21967E0D954109403f36Bc8ceaA": {
      "to": "coingecko#ethereum",
      "decimals": 18,
      "symbol": "WETH"
    },
    "0xfbda5f676cb37624f28265a144a48b0d6e87d3b6": {
      "to": "coingecko#usd-coin",
      "decimals": 6,
      "symbol": "USDC.e"
    }
  },
  "idex": {
    "0xfbda5f676cb37624f28265a144a48b0d6e87d3b6": {
      "to": "coingecko#usd-coin",
      "decimals": 6,
      "symbol": "USDC"
    }
  },
  "etn": {
    "0x138dafbda0ccb3d8e39c19edb0510fc31b7c1c77": {
      "to": "coingecko#electroneum",
      "decimals": 18,
      "symbol": "ETN"
    },
    "0x0000000000000000000000000000000000000000": {
      "to": "coingecko#electroneum",
      "decimals": 18,
      "symbol": "ETN"
    }
  },
  "polynomial": {
    "0x6224dC817dC4D5c53fcF3eb08A4f84C456F9f38f": {
      "to": "coingecko#usd0-liquid-bond",
      "decimals": 18,
      "symbol": "USD0++.e"
    },
    "0x17C9D8Cef7Ef072844EEaEdE1F9f54C7E3fa8743": {
      "to": "coingecko#usd-coin",
      "decimals": 6,
      "symbol": "USDC"
    },
    "0x615172e47c0C5A6dA8ea959632Ac0166f7a59eDc": {
      "to": "coingecko#savings-dai",
      "decimals": 18,
      "symbol": "SDAI"
    },
    "0x2A06DEAc3E863c23DD6a89Eeacd80aBA9E08B77B": {
      "to": "coingecko#ethena-staked-usde",
      "decimals": 18,
      "symbol": "sUSDe"
    },
    "0x2369eb4a76d80fbeaa7aa73e1e1f9eaee88c07f4": {
      "to": "coingecko#f-x-protocol-morpho-usdc",
      "decimals": 18,
      "symbol": "fxUSDC"
    }
  },
  "songbird": {
    "0x02f0826ef6ad107cfc861152b32b52fd11bab9ed": {
      "name": "Wrapped Songbird",
      "decimals": "18",
      "symbol": "WSGB",
      "to": "coingecko#songbird"
    },
    "0xc348f894d0e939fe72c467156e6d7dcbd6f16e21": {
      "name": "Experimental Finance Token",
      "decimals": "18",
      "symbol": "EXFI",
      "to": "coingecko#flare-finance"
    },
    "0x70ad7172ef0b131a1428d0c1f66457eb041f2176": {
      "name": "Canary Dollar",
      "decimals": "18",
      "symbol": "CAND",
      "to": "coingecko#canary-dollar"
    },
    "0x1a7b46656b2b8b29b1694229e122d066020503d0": {
      "decimals": "6",
      "symbol": "exUSDT",
      "to": "coingecko#tether"
    },
    "0x36b84a93820175c02f57e5c87a7ea33df58e5c94": {
      "decimals": "18",
      "symbol": "exETH",
      "to": "coingecko#ethereum"
    },
    "0xc54de96302981f87a6f80e4607593681b44d670c": {
      "decimals": "18",
      "symbol": "exXDC",
      "to": "coingecko#xdce-crowd-sale"
    }
  },
  "core": {
    "0x9410e8052bc661041e5cb27fdf7d9e9e842af2aa": {
      "to": "coingecko#free-bridged-solvbtcb-core",
      "decimals": 18,
      "symbol": "SolvBTC.CORE"
    },
    "0x000734cf9e469bad78c8ec1b0deed83d0a03c1f8": {
      "to": "coingecko#bitcoin",
      "decimals": 8,
      "symbol": "oBTC"
    },
    "0xbb4a26a053b217bb28766a4ed4b062c3b4de58ce": {
      "to": "coingecko#bitcoin",
      "decimals": 18,
      "symbol": "uBTC"
    },
    "0x5a2aa871954eBdf89b1547e75d032598356caad5": {
      "name": "pumpBTC",
      "decimals": "8",
      "symbol": "pumpBTC",
      "to": "coingecko#pumpbtc"
    },
    "0x8BB97A618211695f5a6a889faC3546D1a573ea77": {
      "name": "nBTC",
      "decimals": "8",
      "symbol": "nBTC",
      "to": "coingecko#bitcoin"
    },
    "0xad0c524Ce19ceA03654Dc377da7Bac52C56eDd10": {
      "decimals": "18",
      "symbol": "BTCUSD",
      "to": "coingecko#bitcoin-usd-btcfi"
    },
    "0xe04d21d999FaEDf1e72AdE6629e20A11a1ed14FA": {
      "decimals": "18",
      "symbol": "SolvBTC.m",
      "to": "coingecko#solv-btc"
    },
    "0x5B1Fb849f1F76217246B8AAAC053b5C7b15b7dc3": {
      "decimals": "18",
      "symbol": "SolvBTC.b",
      "to": "coingecko#solv-btc"
    }
  },
  "stellar": {
    "CDTKPWPLOURQA2SGTKTUQOWRCBZEORB4BWBOMJ3D3ZTQQSGE5F6JBQLV": {
      "to": "coingecko#euro-coin",
      "decimals": 7,
      "symbol": "EURC"
    },
    "CAUIKL3IYGMERDRUN6YSCLWVAKIFG5Q4YJHUKM4S4NJZQIA3BAS6OJPK": {
      "to": "coingecko#aquarius",
      "decimals": 7,
      "symbol": "AQUA"
    },
    "XLM": {
      "to": "coingecko#stellar",
      "decimals": 7,
      "symbol": "XLM"
    },
    "USDC-GA5ZSEJYB37JRC5AVCIA5MOP4RHTM335X2KGX3IHOJAPP5RE34K4KZVN-1": {
      "to": "coingecko#usd-coin",
      "decimals": 7,
      "symbol": "USDC"
    }
  },
  "shape": {
    "0x4200000000000000000000000000000000000006": {
      "to": "coingecko#ethereum",
      "decimals": 18,
      "symbol": "WETH"
    },
    "0x48A9B22b80F566E88f0f1DcC90Ea15A8A3bAE8a4": {
      "to": "coingecko#ethereum",
      "decimals": 18,
      "symbol": "WETH"
    }
  },
  "hela": {
    "0xf5b85320a772b436cb8105441a3db9ba29437b4a": {
      "to": "coingecko#usd-coin",
      "decimals": 6,
      "symbol": "hUSDC"
    },
    "0xd3442073fa7ccf8a7c39d95dc125cd59497aa078": {
      "to": "coingecko#tether",
      "decimals": 6,
      "symbol": "hUSDT"
    },
    "0x3a035615e101373fa9ba21c5bea7fe4026fc40b4": {
      "to": "coingecko#hela-usd",
      "decimals": 18,
      "symbol": "WHLUSD"
    }
  },
  "lisk": {
    "0x05d032ac25d322df992303dca074ee7392c117b9": {
      "to": "coingecko#tether",
      "decimals": 6,
      "symbol": "USDT"
    },
    "0x4200000000000000000000000000000000000006": {
      "to": "coingecko#ethereum",
      "decimals": 18,
      "symbol": "WETH"
    },
    "0xac485391eb2d7d88253a7f1ef18c37f4242d1a24": {
      "to": "coingecko#lisk",
      "decimals": 18,
      "symbol": "LSK"
    },
    "0xf242275d3a6527d877f2c927a82d9b057609cc71": {
      "to": "coingecko#usd-coin",
      "decimals": 6,
      "symbol": "USDC.e"
    },
    "0x03c7054bcb39f7b2e5b2c7acb37583e32d70cfa3": {
      "to": "coingecko#wrapped-bitcoin",
      "decimals": 8,
      "symbol": "WBTC"
    }
  },
  "flow": {
    "0xd3bF53DAC106A0290B0483EcBC89d40FcC961f3e": {
      "to": "coingecko#flow",
      "decimals": 18,
      "symbol": "WFLOW"
    },
    "0x1b97100eA1D7126C4d60027e231EA4CB25314bdb": {
      "to": "coingecko#ankr-staked-flow",
      "decimals": 18,
      "symbol": "ankrFLOWEVM"
    },
    "0x7f27352d5f83db87a5a3e00f4b07cc2138d8ee52": {
      "to": "coingecko#usd-coin",
      "decimals": 6,
      "symbol": "USDC.e"
    },
    "0xf1815bd50389c46847f0bda824ec8da914045d14": {
      "to": "coingecko#usd-coin",
      "decimals": 6,
      "symbol": "stgUSDC"
    },
    "0x2aabea2058b5ac2d339b163c6ab6f2b6d53aabed": {
      "to": "coingecko#flow-bridged-pyusd-flow",
      "decimals": 6,
      "symbol": "USDF"
    }
  },
  "matchain": {
    "0x0000000000000000000000000000000000000000": {
      "to": "coingecko#binancecoin",
      "decimals": 18,
      "symbol": "BNB"
    },
    "0x4200000000000000000000000000000000000006": {
      "to": "coingecko#binancecoin",
      "decimals": 18,
      "symbol": "WBNB"
    }
  },
  "rollux": {
    "0x570baA32dB74279a50491E88D712C957F4C9E409": {
      "to": "coingecko#uno-re",
      "decimals": 18,
      "symbol": "UNO"
    },
    "0xaa1c53afd099e415208f47fcfa2c880f659e6904": {
      "to": "coingecko#weth",
      "decimals": 18,
      "symbol": "ETH"
    },
    "0x2a4dc2e946b92ab4a1f7d62844eb237788f9056c": {
      "to": "coingecko#wrapped-bitcoin",
      "decimals": 8,
      "symbol": "BTC"
    }
  },
  "fuel": {
    "0x286c479da40dc953bddc3bb4c453b608bba2e0ac483b077bd475174115395e6b": {
      "to": "coingecko#usd-coin",
      "decimals": 6,
      "symbol": "USDC"
    },
    "0xf8f8b6283d7fa5b672b530cbb84fcccb4ff8dc40f8176ef4544ddb1f1952ad07": {
      "to": "coingecko#ethereum",
      "decimals": 9,
      "symbol": "ETH"
    },
    "0xa0265fb5c32f6e8db3197af3c7eb05c48ae373605b8165b6f4a51c5b0ba4812e": {
      "to": "coingecko#tether",
      "decimals": 6,
      "symbol": "USDT"
    },
    "0x9e46f919fbf978f3cad7cd34cca982d5613af63ff8aab6c379e4faa179552958": {
      "to": "coingecko#savings-dai",
      "decimals": 9,
      "symbol": "sDAI"
    },
    "0xaf3111a248ff7a3238cdeea845bb2d43cf3835f1f6b8c9d28360728b55b9ce5b": {
      "to": "coingecko#manta-mbtc",
      "decimals": 9,
      "symbol": "MBTC"
    },
    "0xafd219f513317b1750783c6581f55530d6cf189a5863fd18bd1b3ffcec1714b4": {
      "to": "coingecko#manta-meth",
      "decimals": 9,
      "symbol": "METH"
    },
    "0x91b3559edb2619cde8ffb2aa7b3c3be97efd794ea46700db7092abeee62281b0": {
      "to": "coingecko#renzo-restaked-eth",
      "decimals": 9,
      "symbol": "rzETH"
    }
  },
  "wc": {
    "0x79A02482A880bCE3F13e09Da970dC34db4CD24d1": {
      "to": "coingecko#usd-coin",
      "decimals": 6,
      "symbol": "USDC.e"
    },
    "0x2cFc85d8E48F8EAB294be644d9E25C3030863003": {
      "to": "coingecko#worldcoin-wld",
      "decimals": 18,
      "symbol": "WLD"
    },
    "0x03c7054bcb39f7b2e5b2c7acb37583e32d70cfa3": {
      "to": "coingecko#bitcoin",
      "decimals": 8,
      "symbol": "WBTC"
    },
    "0x4200000000000000000000000000000000000006": {
      "to": "coingecko#weth",
      "decimals": 18,
      "symbol": "WETH"
    },
    "0x0000000000000000000000000000000000000000": {
      "to": "coingecko#ethereum",
      "decimals": 18,
      "symbol": "ETH"
    }
  },
  "apechain": {
    "0x48b62137EdfA95a428D35C09E44256a739F6B557": {
      "to": "coingecko#apecoin",
      "decimals": 18,
      "symbol": "APE"
    },
    "0xA2235d059F80e176D931Ef76b6C51953Eb3fBEf4": {
      "to": "coingecko#savings-dai",
      "decimals": 18,
      "symbol": "sDAI"
    },
    "0xcF800F4948D16F23333508191B1B1591daF70438": {
      "to": "coingecko#staked-ether",
      "decimals": 18,
      "symbol": "ApeETH"
    },
    "0x0000000000000000000000000000000000000000": {
      "to": "coingecko#apecoin",
      "decimals": 18,
      "symbol": "APE"
    }
  },
  "hedera": {
    "0x00000000000000000000000000000000001647e8": {
      "to": "coingecko#xsauce",
      "decimals": 6,
      "symbol": "XSAUCE"
    },
    "0x000000000000000000000000000000000006f89a": {
      "to": "coingecko#usd-coin",
      "decimals": 6,
      "symbol": "USDC"
    },
    "0x000000000000000000000000000000000022d6de": {
      "to": "coingecko#karate-combat",
      "decimals": 8,
      "symbol": "KARATE"
    },
    "0x00000000000000000000000000000000000cba44": {
      "to": "coingecko#hbarx",
      "decimals": 8,
      "symbol": "HBARX"
    },
    "0x00000000000000000000000000000000000b2ad5": {
      "to": "coingecko#saucerswap",
      "decimals": 6,
      "symbol": "SAUCE"
    },
    "0x0000000000000000000000000000000000000000": {
      "to": "coingecko#hedera-hashgraph",
      "decimals": 18,
      "symbol": "HBAR"
    },
    "0x0000000000000000000000000000000000163b5a": {
      "to": "coingecko#hedera-hashgraph",
      "decimals": 8,
      "symbol": "WHBAR"
    },
    "0x000000000000000000000000000000000038b3db": {
      "to": "coingecko#dovu-2",
      "decimals": 8,
      "symbol": "DOVU"
    },
    "0x00000000000000000000000000000000005c9f70": {
      "to": "coingecko#hedera-liquity",
      "decimals": 8,
      "symbol": "HLQT"
    },
    "0x00000000000000000000000000000000000ec585": {
      "to": "coingecko#headstarter",
      "decimals": 8,
      "symbol": "HST"
    },
    "0x0000000000000000000000000000000000492a28": {
      "to": "coingecko#hashpack",
      "decimals": 6,
      "symbol": "PACK"
    },
    "0x000000000000000000000000000000000030fb8b": {
      "to": "coingecko#steam",
      "decimals": 2,
      "symbol": "STEAM"
    },
    "0x00000000000000000000000000000000000c01f3": {
      "to": "coingecko#hsuite",
      "decimals": 4,
      "symbol": "HSUITE"
    },
    "0x0000000000000000000000000000000000101ae3": {
      "to": "coingecko#usd-coin",
      "decimals": 6,
      "symbol": "USDC[hts]"
    },
    "0x0000000000000000000000000000000000101af0": {
      "to": "coingecko#tether",
      "decimals": 6,
      "symbol": "USDT[hts]"
    },
    "0x0000000000000000000000000000000000101af5": {
      "to": "coingecko#dai",
      "decimals": 8,
      "symbol": "DAI[hts]"
    },
    "0x0000000000000000000000000000000000101afb": {
      "to": "coingecko#wrapped-bitcoin",
      "decimals": 8,
      "symbol": "WBTC[hts]"
    },
    "0x000000000000000000000000000000000008437c": {
      "to": "coingecko#ethereum",
      "decimals": 8,
      "symbol": "WETH[hts]"
    },
    "0x00000000000000000000000000000000007e545e": {
      "to": "coingecko#bonzo-finance",
      "decimals": 8,
      "symbol": "BONZO"
    }
  },
  "morph": {
    "0xe3C0FF176eF92FC225096C6d1788cCB818808b35": {
      "decimals": "8",
      "symbol": "oBTC",
      "to": "coingecko#bitcoin"
    },
    "0x6A9A65B84843F5fD4aC9a0471C4fc11AFfFBce4a": {
      "decimals": "8",
      "symbol": "enzoBTC",
      "to": "coingecko#bitcoin"
    },
    "0x5300000000000000000000000000000000000011": {
      "to": "coingecko#ethereum",
      "decimals": 18,
      "symbol": "WETH"
    },
    "0xc7d67a9cbb121b3b0b9c053dd9f469523243379a": {
      "to": "coingecko#tether",
      "decimals": 6,
      "symbol": "USDT"
    },
    "0x803dce4d3f4ae2e17af6c51343040dee320c149d": {
      "to": "coingecko#wrapped-bitcoin",
      "decimals": 8,
      "symbol": "WBTC"
    },
    "0xe34c91815d7fc18A9e2148bcD4241d0a5848b693": {
      "to": "coingecko#usd-coin",
      "decimals": 6,
      "symbol": "USDC"
    },
    "0x1fcca65fb6ae3b2758b9b2b394cb227eae404e1e": {
      "to": "coingecko#pumpbtc",
      "decimals": 8,
      "symbol": "pumpBTC"
    },
    "0x5d3a1ff2b6bab83b63cd9ad0787074081a52ef34": {
      "to": "coingecko#ethena-usde",
      "decimals": 18,
      "symbol": "USDe"
    },
    "0x211cc4dd073734da055fbf44a2b4667d5e5fe5d2": {
      "to": "coingecko#ethena-staked-usde",
      "decimals": 18,
      "symbol": "sUSDe"
    },
    "0x7dcc39b4d1c53cb31e1abc0e358b43987fef80f7": {
      "to": "coingecko#wrapped-eeth",
      "decimals": 18,
      "symbol": "weETH"
    },
    "0x2840F9d9f96321435Ab0f977E7FDBf32EA8b304f": {
      "decimals": "18",
      "symbol": "sUSDa",
      "to": "asset#ethereum:0x2b66aade1e9c062ff411bd47c44e0ad696d43bd9"
    },
    "0xff12470a969Dd362EB6595FFB44C82c959Fe9ACc": {
      "decimals": "18",
      "symbol": "USDa",
      "to": "coingecko#usda-2"
    }
  },
  "iotex": {
    "0x236f8c0a61da474db21b693fb2ea7aab0c803894": {
      "to": "coingecko#iotex",
      "decimals": 18,
      "symbol": "uniIOTX"
    }
  },
  "eclipse": {
    "F72PqK74jc28zjC7kWDk6ykJ2ZAbjNzn2jaAY9v9M6om": {
      "to": "coingecko#etherfi-weeths",
      "decimals": 9,
      "symbol": "weETHs"
    },
    "So11111111111111111111111111111111111111112": {
      "to": "coingecko#ethereum",
      "decimals": 9,
      "symbol": "ETH"
    },
    "9pan9bMn5HatX4EJdBwg9VgCa7Uz5HL8N1m5D3NdXejP": {
      "to": "coingecko#ethereum",
      "decimals": 9,
      "symbol": "ETH"
    },
    "BeRUj3h7BqkbdfFU7FBNYbodgf8GCHodzKvF9aVjNNfL": {
      "to": "coingecko#solana",
      "decimals": 9,
      "symbol": "SOL"
    },
    "AKEWE7Bgh87GPp171b4cJPSSZfmZwQ3KaqYqXoKLNAEE": {
      "to": "coingecko#usd-coin",
      "decimals": 6,
      "symbol": "USDC"
    },
    "841P4tebEgNux2jaWSjCoi9LhrVr9eHGjLc758Va3RPH": {
      "to": "coingecko#dogwifcoin",
      "decimals": 6,
      "symbol": "WIF"
    },
    "HP5ksEQBkX5UZXxLThvF24TEh5ta9AUB8TLA1YSXKzDs": {
      "to": "coingecko#neptune-protocol",
      "decimals": 9,
      "symbol": "NPT"
    },
    "V5m1Cc9VK61mKL8xVYrjR7bjD2BC5VpADLa6ws3G8KM": {
      "to": "coingecko#stride-staked-tia",
      "decimals": 6,
      "symbol": "stTIA"
    },
    "9RryNMhAVJpAwAGjCAMKbbTFwgjapqPkzpGMfTQhEjf8": {
      "to": "coingecko#celestia",
      "decimals": 6,
      "symbol": "TIA"
    },
    "Fu5P5ikrnQ8BKZECJ1XeeDAaTgWJUrcjw8JmFrNA8TJk": {
      "to": "coingecko#renzo-restaked-sol",
      "decimals": 9,
      "symbol": "ezSOL"
    }
  },
  "unit0": {
    "0xcf43f7703d9b4e8835f977ef364b4014fa7e856e": {
      "to": "coingecko#unit0",
      "decimals": 18,
      "symbol": "UNIT"
    },
    "0xEb19000D90f17FFbd3AD9CDB8915D928F4980fD1": {
      "to": "coingecko#usd-coin",
      "decimals": 6,
      "symbol": "USDC"
    },
    "0xb303d80db8415FD1d3C9FED68A52EEAc9a052671": {
      "to": "coingecko#tether",
      "decimals": 6,
      "symbol": "USDT"
    },
    "0x1B100DE3F13E3f8Bb2f66FE58c1949c32E71248B": {
      "to": "coingecko#ethereum",
      "decimals": 18,
      "symbol": "WETH"
    },
    "0x9CE808657ba90C65a2700b1cA5D943eC72834B52": {
      "to": "coingecko#wrapped-bitcoin",
      "decimals": 8,
      "symbol": "WBTC"
    }
  },
  "rbn": {
    "0x6ed1f491e2d31536d6561f6bdb2adc8f092a6076": {
      "to": "coingecko#redbelly-network-token",
      "decimals": 18,
      "symbol": "RBNT"
    },
    "0x0000000000000000000000000000000000000000": {
      "to": "coingecko#redbelly-network-token",
      "decimals": 18,
      "symbol": "RBNT"
    },
    "0x0233971bd2de29e81029336c46997055df3b5282": {
      "to": "coingecko#liquid-crypto",
      "decimals": 18,
      "symbol": "LQDX"
    }
  },
  "shido": {
    "0x8cbaffd9b658997e7bf87e98febf6ea6917166f7": {
      "to": "coingecko#shido",
      "decimals": 18,
      "symbol": "WSHIDO"
    },
    "0x80b5a32e4f032b2a058b4f29ec95eefeeb87adcd": {
      "to": "coingecko#usd-coin",
      "decimals": 6,
      "symbol": "USDC"
    }
  },
  "zksync": {
    "0xB8d7d88D042880aE87Bb61DE2dFFF8441768766D": {
      "to": "coingecko#usda-2",
      "decimals": 18,
      "symbol": "USDa"
    },
    "0x4047aE7cc300b5cc5a6fac2417C76eaAD18972F6": {
      "to": "asset#ethereum:0x2b66aade1e9c062ff411bd47c44e0ad696d43bd9",
      "decimals": 18,
      "symbol": "sUSDa"
    }
  },
  "ace": {
    "0x71ee6485cf72b9c3bf183528a2241474f21b2efa": {
      "to": "coingecko#usd-coin",
      "decimals": 6,
      "symbol": "USDC.e"
    }
  },
  "tara": {
    "0x0000000000000000000000000000000000000000": {
      "to": "coingecko#taraxa",
      "decimals": 18,
      "symbol": "TARA"
    },
    "0x5d0fa4c5668e5809c83c95a7cef3a9dd7c68d4fe": {
      "to": "coingecko#taraxa",
      "decimals": 18,
      "symbol": "WTARA"
    },
    "0xc26b690773828999c2612549cc815d1f252ea15e": {
      "to": "coingecko#mountain-protocol-usdm",
      "decimals": 18,
      "symbol": "USDM"
    },
    "0xe6a69cd4ff127ad8e53c21a593f7bac4c608945e": {
      "to": "coingecko#lara",
      "decimals": 18,
      "symbol": "LARA"
    }
  },
  "corn": {
    "0xda5ddd7270381a7c2717ad10d1c0ecb19e3cdfb2": {
      "to": "coingecko#bitcoin",
      "decimals": 18,
      "symbol": "BTCN"
    },
    "0x541FD749419CA806a8bc7da8ac23D346f2dF8B77": {
      "decimals": "18",
      "symbol": "SolvBTC",
      "to": "coingecko#solv-btc"
    },
    "0xCC0966D8418d412c599A6421b760a847eB169A8c": {
      "to": "coingecko#solv-protocol-solvbtc-bbn",
      "decimals": 18,
      "symbol": "SolvBTC.BBN"
    },
    "0xff12470a969Dd362EB6595FFB44C82c959Fe9ACc": {
      "decimals": "18",
      "symbol": "USDa",
      "to": "coingecko#usda-2"
    },
    "0x2840F9d9f96321435Ab0f977E7FDBf32EA8b304f": {
      "to": "asset#ethereum:0x2b66aade1e9c062ff411bd47c44e0ad696d43bd9",
      "decimals": "18",
      "symbol": "sUSDa"
    }
  },
  "sonic": {
    "0x02f92800F57BCD74066F5709F1Daa1A4302Df875": {
      "decimals": "18",
      "symbol": "PEAS",
      "to": "coingecko#peapods-finance"
    },
    "0x8221312e9cF90A2B160eCdabf922408a5ef1CF9E": {
      "to": "asset#sonic:0x97a10beebb25e0ebfa55ca0a7d00e37afe957dea",
      "decimals": 18,
      "symbol": "veSTTX"
    },
    "0xe30e73Cc52EF50A4E4a8b1a3dd0b002b2276F854": {
      "to": "coingecko#usd-coin",
      "decimals": 18,
      "symbol": "DUSX"
    },
    "0x0C4E186Eae8aCAA7F7de1315D5AD174BE39Ec987": {
      "to": "coingecko#sonic-3",
      "decimals": 18,
      "symbol": "anS"
    },
    "0xd3DCe716f3eF535C5Ff8d041c1A41C3bd89b97aE": {
      "to": "coingecko#usd-coin",
      "decimals": 6,
      "symbol": "scUSD"
    },
    "0x33B29bcf17e866A35941e07CbAd54f1807B337f5": {
      "to": "sonic:0xCd4D2b142235D5650fFA6A38787eD0b7d7A51c0C",
      "decimals": 18,
      "symbol": "bpt-rsb-gauge"
    },
    "0x4D85bA8c3918359c78Ed09581E5bc7578ba932ba": {
      "to": "coingecko#usd-coin",
      "decimals": 6,
      "symbol": "stkscUSD"
    },
    "0x3bcE5CB273F0F148010BbEa2470e7b5df84C7812": {
      "to": "coingecko#weth",
      "decimals": 18,
      "symbol": "scETH"
    },
    "0x455d5f11Fea33A8fa9D3e285930b478B6bF85265": {
      "to": "coingecko#weth",
      "decimals": 18,
      "symbol": "stkscETH"
    },
    "0xe715cbA7B5cCb33790ceBFF1436809d36cb17E57": {
      "to": "coingecko#euro-coin",
      "decimals": 6,
      "symbol": "EURC.e"
    },
    "0x50c42dEAcD8Fc9773493ED674b675bE577f2634b": {
      "to": "coingecko#ethereum",
      "decimals": 18,
      "symbol": "WETH"
    },
    "0x0000000000000000000000000000000000000000": {
      "to": "coingecko#fantom",
      "decimals": 18,
      "symbol": "S"
    },
    "0x039e2fb66102314ce7b64ce5ce3e5183bc94ad38": {
      "to": "coingecko#fantom",
      "decimals": 18,
      "symbol": "wS"
    },
    "0x832497895f05100e53f42dfa8fc758b4866b183a": {
      "to": "coingecko#fantom",
      "decimals": 18,
      "symbol": "WS"
    },
    "0x29219dd400f2Bf60E5a23d13Be72B486D4038894": {
      "to": "coingecko#usd-coin",
      "decimals": 6,
      "symbol": "USDC.e"
    },
    "0x309C92261178fA0CF748A855e90Ae73FDb79EBc7": {
      "to": "coingecko#ethereum",
      "decimals": 18,
      "symbol": "WETH"
    },
    "0x541FD749419CA806a8bc7da8ac23D346f2dF8B77": {
      "decimals": "18",
      "symbol": "SolvBTC",
      "to": "coingecko#solv-btc"
    },
    "0xCC0966D8418d412c599A6421b760a847eB169A8c": {
      "to": "coingecko#solv-protocol-solvbtc-bbn",
      "decimals": 18,
      "symbol": "SolvBTC.BBN"
    },
    "0x040c10f8238e4689c5e549ef5e07478b738b2ba5": {
      "to": "coingecko#ignition-fbtc",
      "decimals": 8,
      "symbol": "lfbtc-avalon-sonic"
    },
    "0x6047828dc181963ba44974801ff68e538da5eaf9": {
      "to": "coingecko#tether",
      "decimals": 6,
      "symbol": "USDT"
    },
    "0x0555E30da8f98308EdB960aa94C0Db47230d2B9c": {
      "to": "coingecko#wrapped-bitcoin",
      "decimals": 8,
      "symbol": "WBTC"
    },
    "0xecac9c5f704e954931349da37f60e39f515c11c1": {
      "to": "coingecko#lombard-staked-btc",
      "decimals": 8,
      "symbol": "LBTC"
    },
    "0xff12470a969Dd362EB6595FFB44C82c959Fe9ACc": {
      "decimals": "18",
      "symbol": "USDa",
      "to": "coingecko#usda-2"
    },
    "0x2840F9d9f96321435Ab0f977E7FDBf32EA8b304f": {
      "to": "asset#ethereum:0x2b66aade1e9c062ff411bd47c44e0ad696d43bd9",
      "decimals": "18",
      "symbol": "sUSDa"
    },
    "0xBb30e76d9Bb2CC9631F7fC5Eb8e87B5Aff32bFbd": {
      "to": "coingecko#lombard-staked-btc",
      "decimals": "8",
      "symbol": "scBTC"
    }
  },
  "vinu": {
    "0xC0264277fcCa5FCfabd41a8bC01c1FcAF8383E41": {
      "to": "coingecko#tether",
      "decimals": 6,
      "symbol": "USDT"
    },
    "0xDd4b9b3Ce03faAbA4a3839c8B5023b7792be6e2C": {
      "to": "coingecko#ethereum",
      "decimals": 18,
      "symbol": "ETH"
    },
    "0x00c1E515EA9579856304198EFb15f525A0bb50f6": {
      "to": "coingecko#vita-inu",
      "decimals": 18,
      "symbol": "VINU"
    },
    "0xEd8c5530a0A086a12f57275728128a60DFf04230": {
      "to": "coingecko#vinuchain",
      "decimals": 18,
      "symbol": "WVC"
    }
  },
  "ink": {
    "0x4200000000000000000000000000000000000006": {
      "to": "coingecko#ethereum",
      "decimals": 18,
      "symbol": "WETH"
    },
    "0x0000000000000000000000000000000000000000": {
      "to": "coingecko#ethereum",
      "decimals": 18,
      "symbol": "WETH"
    },
    "0xf1815bd50389c46847f0bda824ec8da914045d14": {
      "to": "coingecko#usd-coin",
      "decimals": 6,
      "symbol": "USDC.e"
    },
    "0x0200c29006150606b650577bbe7b6248f58470c1": {
      "to": "coingecko#usdt0",
      "decimals": 6,
      "symbol": "USDT0"
    }
  },
  "sophon": {
    "0x42E5bFdC7032D1F8e4B4D3fea3Eb5dB9C01Ef997": {
      "to": "coingecko#aethir",
      "decimals": 18,
      "symbol": "stAethir"
    },
    "0x841bE23f3872309f50E0c955c8Cb4b660f733811": {
      "to": "coingecko#azuro-protocol",
      "decimals": 18,
      "symbol": "stAZUR"
    },
    "0x72af9f169b619d85a47dfa8fefbcd39de55c567d": {
      "to": "coingecko#ethereum",
      "decimals": 18,
      "symbol": "ETH"
    },
    "0x6386da73545ae4e2b2e0393688fa8b65bb9a7169": {
      "to": "coingecko#tether",
      "decimals": 6,
      "symbol": "USDT"
    },
    "0x9aa0f72392b5784ad86c6f3e899bcc053d00db4f": {
      "to": "coingecko#usd-coin",
      "decimals": 6,
      "symbol": "USDC"
    },
    "0x60d02f185f80644e1a5ae35497736dd31d1b078b": {
      "to": "coingecko#wrapped-steth",
      "decimals": 18,
      "symbol": "WSTETH"
    },
    "0x5e9fc50b44988b66ba84500f8bc32c0493fe8f8d": {
      "to": "coingecko#wrapped-eeth",
      "decimals": 18,
      "symbol": "weETH"
    },
    "0x88171a5bbacd92ca5e25575c5904581c80b025dd": {
      "to": "coingecko#dai",
      "decimals": 18,
      "symbol": "DAI"
    },
    "0xeccbb9360d235548473cb8c752735f68e652439b": {
      "to": "coingecko#savings-dai",
      "decimals": 18,
      "symbol": "sDAI"
    },
    "0xC1AA99c3881B26901aF70738A7C217dc32536d36": {
      "to": "coingecko#noon-usn",
      "decimals": 18,
      "symbol": "USN"
    }
  },
  "duckchain": {
    "0x7F9308E8d724e724EC31395f3af52e0593BB2e3f": {
      "to": "coingecko#the-open-network",
      "decimals": 18,
      "symbol": "TON"
    },
    "0x9bfa177621119e64cecbeabe184ab9993e2ef727": {
      "to": "coingecko#bitcoin",
      "decimals": 18,
      "symbol": "MBTC"
    }
  },
  "qom": {
    "0xa26dfBF98Dd1A32FAe56A3D2B2D60A8a41b0bDF0": {
      "to": "coingecko#wrapped-qom",
      "decimals": 18,
      "symbol": "WQOM"
    }
  },
  "vana": {
    "0x0000000000000000000000000000000000000000": {
      "to": "coingecko#vana",
      "decimals": 18,
      "symbol": "VANA"
    },
    "0x00eddd9621fb08436d0331c149d1690909a5906d": {
      "to": "coingecko#vana",
      "decimals": 18,
      "symbol": "WVANA"
    },
    "0xf1815bd50389c46847f0bda824ec8da914045d14": {
      "to": "coingecko#usd-coin",
      "decimals": 6,
      "symbol": "USDC.e"
    }
  },
  "water": {
    "0xC807C5FfFf748eF435Ddb99b181846Edd1e70041": {
      "to": "coingecko#water-3",
      "decimals": 18,
      "symbol": "wWATER"
    }
  },
  "bittorrent": {
    "0x0000000000000000000000000000000000000000": {
      "to": "coingecko#bittorrent",
      "decimals": 18,
      "symbol": "BTTR"
    }
  },
  "dymension": {
    "0x0000000000000000000000000000000000000000": {
      "to": "coingecko#dymension",
      "decimals": 18,
      "symbol": "DYM"
    }
  },
  "energyweb": {
    "0x0000000000000000000000000000000000000000": {
      "to": "coingecko#energy-web-token",
      "decimals": 18,
      "symbol": "EWT"
    }
  },
  "kopi": {
    "uasusdc": {
      "to": "coingecko#usd-coin",
      "decimals": 6,
      "symbol": "uasusdc"
    },
    "ucusdc": {
      "to": "coingecko#usd-coin",
      "decimals": 6,
      "symbol": "ucusdc"
    },
    "uasusdtinj": {
      "to": "coingecko#tether",
      "decimals": 6,
      "symbol": "uasusdtinj"
    },
    "ucusdtinj": {
      "to": "coingecko#tether",
      "decimals": 6,
      "symbol": "ucusdtinj"
    }
  },
  "swellchain": {
    "0x0000000000000000000000000000000000000000": {
      "to": "coingecko#ethereum",
      "decimals": 18,
      "symbol": "ETH"
    },
    "0x4200000000000000000000000000000000000006": {
      "to": "coingecko#ethereum",
      "decimals": 18,
      "symbol": "WETH"
    },
    "0xb5668713E9BA8bC96f97D691663E70b54CE90b0A": {
      "to": "coingecko#wrapped-bitcoin-universal",
      "decimals": 18,
      "symbol": "uBTC"
    },
    "0xf6718b2701D4a6498eF77D7c152b2137Ab28b8A3": {
      "to": "coingecko#lorenzo-stbtc",
      "decimals": 18,
      "symbol": "stBTC"
    },
    "0x2826D136F5630adA89C1678b64A61620Aab77Aea": {
      "to": "coingecko#swell-network",
      "decimals": 18,
      "symbol": "SWELL"
    },
    "0x1cf7b5f266A0F39d6f9408B90340E3E71dF8BF7B": {
      "to": "coingecko#swell-restaked-btc",
      "decimals": 8,
      "symbol": "swBTC"
    },
    "0xFA3198ecF05303a6d96E57a45E6c815055D255b1": {
      "to": "coingecko#universal-btc",
      "decimals": 18,
      "symbol": "uBTC"
    },
    "0xb89c6ED617f5F46175E41551350725A09110bbCE": {
      "to": "coingecko#tether",
      "decimals": 6,
      "symbol": "USDT"
    },
    "0x99a38322cAF878Ef55AE4d0Eda535535eF8C7960": {
      "to": "coingecko#usd-coin",
      "decimals": 6,
      "symbol": "USDC"
    },
    "0xA6cB988942610f6731e664379D15fFcfBf282b44": {
      "to": "coingecko#wrapped-eeth",
      "decimals": 18,
      "symbol": "weETH"
    },
    "0x18d33689AE5d02649a859A1CF16c9f0563975258": {
      "to": "coingecko#restaked-swell-eth",
      "decimals": 18,
      "symbol": "rswETH"
    },
    "0x09341022ea237a4DB1644DE7CCf8FA0e489D85B7": {
      "to": "coingecko#sweth",
      "decimals": 18,
      "symbol": "swETH"
    },
    "0x9cb41CD74D01ae4b4f640EC40f7A60cA1bCF83E7": {
      "to": "coingecko#renzo-restaked-lst",
      "decimals": 18,
      "symbol": "pzETH"
    },
    "0x2416092f143378750bb29b79eD961ab195CcEea5": {
      "to": "coingecko#renzo-restaked-eth",
      "decimals": 18,
      "symbol": "ezETH"
    },
    "0xc3eACf0612346366Db554C991D7858716db09f58": {
      "to": "coingecko#kelp-dao-restaked-eth",
      "decimals": 18,
      "symbol": "rsETH"
    },
    "0x7c98E0779EB5924b3ba8cE3B17648539ed5b0Ecc": {
      "to": "coingecko#wrapped-steth",
      "decimals": 18,
      "symbol": "wstETH"
    },
    "0x5d3a1Ff2b6BAb83b63cd9AD0787074081a52ef34": {
      "to": "coingecko#ethena-usde",
      "decimals": 18,
      "symbol": "USDe"
    },
    "0x211Cc4DD073734dA055fbF44a2b4667d5E5fE5d2": {
      "to": "coingecko#ethena-staked-usde",
      "decimals": 18,
      "symbol": "sUSDe"
    },
    "0x58538e6A46E07434d7E7375Bc268D3cb839C0133": {
      "to": "coingecko#ethena",
      "decimals": 18,
      "symbol": "ENA"
    }
  },
  "elys": {
    "uelys": {
      "to": "coingecko#elys-network",
      "decimals": 6,
      "symbol": "uelys"
    }
  },
  "soneium": {
    "0x0000000000000000000000000000000000000000": {
      "to": "coingecko#ethereum",
      "decimals": 18,
      "symbol": "ETH"
    },
    "0x4200000000000000000000000000000000000006": {
      "to": "coingecko#ethereum",
      "decimals": 18,
      "symbol": "WETH"
    },
    "0xbA9986D2381edf1DA03B0B9c1f8b00dc4AacC369": {
      "to": "coingecko#usd-coin",
      "decimals": 6,
      "symbol": "USDC"
    },
    "0x3A337a6adA9d885b6Ad95ec48F9b75f197b5AE35": {
      "to": "coingecko#tether",
      "decimals": 6,
      "symbol": "USDT"
    },
    "0x2cae934a1e84f693fbb78ca5ed3b0a6893259441": {
      "to": "coingecko#astar",
      "decimals": 18,
      "symbol": "ASTAR"
    },
    "0x60336f9296c79da4294a19153ec87f8e52158e5f": {
      "to": "coingecko#bifrost-voucher-astr",
      "decimals": 18,
      "symbol": "vASTR"
    },
    "0x541FD749419CA806a8bc7da8ac23D346f2dF8B77": {
<<<<<<< HEAD
      "decimals": "18",
      "symbol": "SolvBTC",
      "to": "coingecko#solv-btc"
    },
    "0xCC0966D8418d412c599A6421b760a847eB169A8c": {
      "decimals": "18",
      "symbol": "SolvBTC.BBN",
      "to": "coingecko#solv-protocol-solvbtc-bbn"
    }
=======
      "to": "coingecko#solv-btc",
      "decimals": 18,
      "symbol": "SolvBTC"
    },
    "0xCC0966D8418d412c599A6421b760a847eB169A8c": {
      "to": "coingecko#solv-protocol-solvbtc-bbn",
      "decimals": 18,
      "symbol": "SolvBTC.BBN"
    },
    "0xc67476893C166c537afd9bc6bc87b3f228b44337": {
      "to": "coingecko#neemo-staked-astar",
      "decimals": 18,
      "symbol": "NSASTR"
    },
    "0x2fc9a87b1ef46dCDdF4801C36d752E0d5F243E4b": {
      "to": "coingecko#weth",
      "decimals": 18,
      "symbol": "nrETH"
    },
    "0x0555E30da8f98308EdB960aa94C0Db47230d2B9c": {
      "to": "coingecko#wrapped-bitcoin",
      "decimals": 18,
      "symbol": "WBTC"
    },
    "0x3b0dc2dac9498a024003609031d973b1171de09e": {
      "to": "coingecko#wrapped-stastr",
      "decimals": 18,
      "symbol": "wstASTR"
    }	
>>>>>>> d70d191f
  },
  "odyssey": {
    "0x0000000000000000000000000000000000000000": {
      "to": "coingecko#dione",
      "decimals": 18,
      "symbol": "DIONE"
    },
    "0xf21cbaf7bd040d686bd390957770d2ea652e4013": {
      "to": "coingecko#dione",
      "decimals": 18,
      "symbol": "WDIONE"
    }
  },
  "crossfi": {
    "0x0000000000000000000000000000000000000000": {
      "to": "coingecko#crossfi-2",
      "decimals": 18,
      "symbol": "XFI"
    },
    "0xC537D12bd626B135B251cCa43283EFF69eC109c4": {
      "to": "coingecko#crossfi-2",
      "decimals": 18,
      "symbol": "WXFI"
    }
  },
  "mantra": {
    "uom": {
      "to": "coingecko#mantra-dao",
      "decimals": 6,
      "symbol": "uom"
    }
  },
  "verus": {
    "i5w5MuNik5NtLcYmNzcvaoixooEebB6MGV": {
      "to": "coingecko#verus-coin",
      "decimals": 0,
      "symbol": "VERUS"
    },
    "iGBs4DWztRNvNEJBt4mqHszLxfKTNHTkhM": {
      "to": "coingecko#dai",
      "decimals": 0,
      "symbol": "DAI"
    },
    "iCkKJuJScy4Z6NSDK7Mt42ZAB2NEnAE1o4": {
      "to": "coingecko#maker",
      "decimals": 0,
      "symbol": "MKR"
    },
    "i9nwxtKuVYX4MSbeULLiK2ttVi6rUEhh4X": {
      "to": "coingecko#ethereum",
      "decimals": 0,
      "symbol": "ETH"
    },
    "iS8TfRPfVpKo5FVfSUzfHBQxo9KuzpnqLU": {
      "to": "coingecko#tbtc",
      "decimals": 0,
      "symbol": "TBTC"
    },
    "i9oCSqKALwJtcv49xUKS2U2i79h1kX6NEY": {
      "to": "coingecko#tether",
      "decimals": 0,
      "symbol": "USDT"
    }
  },
  "spn": {
    "0x0000000000000000000000000000000000000000": {
      "to": "coingecko#ethereum",
      "decimals": 18,
      "symbol": "ETH"
    },
    "0x1fB719f10b56d7a85DCD32f27f897375fB21cfdd": {
      "to": "coingecko#ethereum",
      "decimals": 18,
      "symbol": "WETH"
    },
    "0xA2555701754464d32D9624149E3fDb459F3c8DE4": {
      "to": "coingecko#arbitrum",
      "decimals": 18,
      "symbol": "ARB"
    },
    "0x6c030c5cc283f791b26816f325b9c632d964f8a1": {
      "to": "coingecko#usd-coin",
      "decimals": 6,
      "symbol": "USDC.e"
    },
    "0x80eFAD50D395671C13C4b1FA2969f7a7Aa9EF7b3": {
      "to": "coingecko#fluidity-money",
      "decimals": 18,
      "symbol": "FLY"
    },
    "0x6e142cdaefa4ba7786e8d1ff74968db67c3b910d": {
      "to": "coingecko#wrapped-bitcoin",
      "decimals": 8,
      "symbol": "WBTC"
    }
  },
  "occ": {
    "0xd282de0c2bd41556c887f319a5c19ff441dcdf90": {
      "to": "coingecko#usd-coin",
      "decimals": 18,
      "symbol": "ESD"
    },
    "0xd02e8c38a8e3db71f8b2ae30b8186d7874934e12": {
      "to": "coingecko#edu-coin",
      "decimals": 18,
      "symbol": "WEDU"
    },
    "0x836d275563bab5e93fd6ca62a95db7065da94342": {
      "to": "coingecko#usd-coin",
      "decimals": 6,
      "symbol": "USDC"
    },
    "0x7277cc818e3f3ffbb169c6da9cc77fc2d2a34895": {
      "to": "coingecko#tether",
      "decimals": 6,
      "symbol": "USDT"
    }
  },
  "artela": {
    "0x0000000000000000000000000000000000000000": {
      "to": "coingecko#artela-network",
      "decimals": 18,
      "symbol": "ART"
    },
    "0xadcd43c78a914c6b14171ab1380bcfcfa25cd3ad": {
      "to": "coingecko#artela-network",
      "decimals": 18,
      "symbol": "WART"
    },
    "0x891986cf778004c86c5f2d8c18198635f725a5ce": {
      "to": "coingecko#artela-network",
      "decimals": 18,
      "symbol": "WART"
    }
  },
  "fluence": {
    "0x0000000000000000000000000000000000000000": {
      "to": "coingecko#fluence-2",
      "decimals": 18,
      "symbol": "FLT"
    },
    "0x236501327e701692a281934230af0b6be8df3353": {
      "to": "coingecko#fluence-2",
      "decimals": 18,
      "symbol": "WFLT"
    }
  },
  "swan": {
    "0x0000000000000000000000000000000000000000": {
      "to": "coingecko#swan-chain",
      "decimals": 18,
      "symbol": "SWAN"
    },
    "0xBb4eC1b56cB624863298740Fd264ef2f910d5564": {
      "to": "coingecko#swan-chain",
      "decimals": 18,
      "symbol": "SWAN"
    }
  },
  "abstract": {
    "0x000000000000000000000000000000000000800a": {
      "to": "coingecko#ethereum",
      "decimals": 18,
      "symbol": "ETH"
    },
    "0x0000000000000000000000000000000000000000": {
      "to": "coingecko#ethereum",
      "decimals": 18,
      "symbol": "ETH"
    },
    "0x3439153eb7af838ad19d56e1571fbd09333c2809": {
      "to": "coingecko#weth",
      "decimals": 18,
      "symbol": "WETH"
    },
    "0x66De4D3Ad9A490e4f090D60bFF1B82723150abB3": {
      "to": "coingecko#ethereum",
      "decimals": 18,
      "symbol": "ETH"
    },
    "0x84A71ccD554Cc1b02749b35d22F684CC8ec987e1": {
      "to": "coingecko#usd-coin",
      "decimals": 6,
      "symbol": "USDC.e"
    },
    "0x0709F39376dEEe2A2dfC94A58EdEb2Eb9DF012bD": {
      "to": "coingecko#tether",
      "decimals": 6,
      "symbol": "USDT"
    }
  },
  "zero_network": {
    "0xac98b49576b1c892ba6bfae08fe1bb0d80cf599c": {
      "to": "coingecko#weth",
      "decimals": 18,
      "symbol": "WETH"
    },
    "0xf1f9e08a0818594fde4713ae0db1e46672ca960e": {
      "to": "coingecko#wrapped-bitcoin",
      "decimals": 8,
      "symbol": "WBTC"
    },
    "0x6a6394f47dd0baf794808f2749c09bd4ee874e70": {
      "to": "coingecko#usd-coin",
      "decimals": 6,
      "symbol": "USDC.e"
    },
    "0x6386da73545ae4e2b2e0393688fa8b65bb9a7169": {
      "to": "coingecko#tether",
      "decimals": 6,
      "symbol": "USDT"
    }
  },
  "redstone": {
    "0x4200000000000000000000000000000000000006": {
      "to": "coingecko#ethereum",
      "decimals": 18,
      "symbol": "ETH"
    },
    "0xd5d59fc063e7548b6015a36feb10b875924a19be": {
      "to": "coingecko#usd-coin",
      "decimals": 6,
      "symbol": "USDC.e"
    }
  },
  "parex": {
    "0x0B4231f1b076b78B04ab46c455b9129aF70541D5": {
      "to": "coingecko#parex",
      "decimals": 18,
      "symbol": "WPRX"
    },
    "0x64C22C9a13143dda17c0477d7959D084Bc566334": {
      "to": "coingecko#tether",
      "decimals": 18,
      "symbol": "USDT"
    }
  },
  "plume": {
    "0xd630fb6a07c9c723cf709d2daa9b63325d0e0b73": {
      "to": "coingecko#ethereum",
      "decimals": 18,
      "symbol": "pETH"
    },
    "0xdddd73f5df1f0dc31373357beac77545dc5a6f3f": {
      "to": "coingecko#usd-coin",
      "decimals": 6,
      "symbol": "pUSD"
    },
    "0x0000000000000000000000000000000000000000": {
      "to": "coingecko#ethereum",
      "decimals": 18,
      "symbol": "ETH"
    },
    "0x3938A812c54304fEffD266C7E2E70B48F9475aD6": {
      "to": "coingecko#usd-coin",
      "decimals": 6,
      "symbol": "USDC.e"
    },
    "0xA849026cDA282eeeBC3C39Afcbe87a69424F16B4": {
      "to": "coingecko#tether",
      "decimals": 6,
      "symbol": "USDT"
    },
    "0x626613B473F7eF65747967017C11225436EFaEd7": {
      "to": "coingecko#ethereum",
      "decimals": 18,
      "symbol": "WETH"
    }
  },
  "sxr": {
    "0x0000000000000000000000000000000000000000": {
      "to": "coingecko#sx-network-2",
      "decimals": 18,
      "symbol": "SX"
    },
    "0x3E96B0a25d51e3Cc89C557f152797c33B839968f": {
      "to": "coingecko#sx-network-2",
      "decimals": 18,
      "symbol": "WSX"
    },
    "0x6629ce1cf35cc1329ebb4f63202f3f197b3f050b": {
      "to": "coingecko#usd-coin",
      "decimals": 6,
      "symbol": "USDC"
    }
  },
  "stratis": {
    "0xeA705D2DbD8DE7Dc70Db7B531D0F620d9CeE9d18": {
      "to": "coingecko#stratis",
      "decimals": 18,
      "symbol": "WSTRAX"
    }
  },
  "silicon_zk": {
    "0x0000000000000000000000000000000000000000": {
      "to": "coingecko#ethereum",
      "decimals": 18,
      "symbol": "ETH"
    },
    "0xe66863b695a392507f5d68b6a7b8aa8218914059": {
      "to": "coingecko#ethereum",
      "decimals": 18,
      "symbol": "WETH"
    },
    "0x1e4a5963abfd975d8c9021ce480b42188849d41d": {
      "to": "coingecko#tether",
      "decimals": 18,
      "symbol": "USDT"
    },
    "0xa8ce8aee21bc2a48a5ef670afcc9274c7bbbc035": {
      "to": "coingecko#usd-coin",
      "decimals": 6,
      "symbol": "USDC"
    },
    "0xea034fb02eb1808c2cc3adbc15f447b93cbe08e1": {
      "to": "coingecko#wrapped-bitcoin",
      "decimals": 8,
      "symbol": "WBTC"
    },
    "0xc5015b9d9161dca7e18e32f6f25c4ad850731fd4": {
      "to": "coingecko#dai",
      "decimals": 18,
      "symbol": "DAI"
    }
  },
  "unichain": {
    "0x0000000000000000000000000000000000000000": {
      "to": "coingecko#ethereum",
      "decimals": 18,
      "symbol": "ETH"
    },
    "0x4200000000000000000000000000000000000006": {
      "to": "coingecko#ethereum",
      "decimals": 18,
      "symbol": "WETH"
    },
    "0x20CAb320A855b39F724131C69424240519573f81": {
      "to": "coingecko#dai",
      "decimals": 18,
      "symbol": "DAI"
    },
    "0x8f187aA05619a017077f5308904739877ce9eA21": {
      "to": "coingecko#uniswap",
      "decimals": 18,
      "symbol": "UNI"
    },
    "0x078D782b760474a361dDA0AF3839290b0EF57AD6": {
      "to": "coingecko#usd-coin",
      "decimals": 6,
      "symbol": "USDC"
    }
  },
  "sty": {
    "0x0000000000000000000000000000000000000000": {
      "to": "coingecko#story-2",
      "decimals": 18,
      "symbol": "IP"
    },
    "0x1514000000000000000000000000000000000000": {
      "to": "coingecko#story-2",
      "decimals": 18,
      "symbol": "WIP"
    },
    "0xf1815bd50389c46847f0bda824ec8da914045d14": {
      "to": "coingecko#usd-coin",
      "decimals": 6,
      "symbol": "USDC.e"
    },
    "0xBAb93B7ad7fE8692A878B95a8e689423437cc500": {
      "to": "coingecko#ethereum",
      "decimals": 18,
      "symbol": "WETH"
    }
  },
  "formnetwork": {
    "0x0000000000000000000000000000000000000000": {
      "to": "coingecko#ethereum",
      "decimals": 18,
      "symbol": "ETH"
    },
    "0xb1b812b664c28E1bA1d35De925Ae88b7Bc7cdCF5": {
      "to": "coingecko#ethereum",
      "decimals": 18,
      "symbol": "WETH"
    },
    "0xFBf489bb4783D4B1B2e7D07ba39873Fb8068507D": {
      "to": "coingecko#usd-coin",
      "decimals": 6,
      "symbol": "USDC"
    },
    "0xFA3198ecF05303a6d96E57a45E6c815055D255b1": {
      "to": "coingecko#tether",
      "decimals": 6,
      "symbol": "USDT"
    },
    "0x0dc95Af5156fb0cC34a8c9BD646B748B9989A956": {
      "to": "coingecko#wrapped-bitcoin",
      "decimals": 8,
      "symbol": "WBTC"
    }
  },
  "hyperliquid": {
    "0x5555555555555555555555555555555555555555": {
      "to": "coingecko#hyperliquid",
      "decimals": 18,
      "symbol": "WHYPE"
    },
    "0xffaa4a3d97fe9107cef8a3f48c069f577ff76cc1": {
      "to": "coingecko#staked-hype",
      "decimals": 18,
      "symbol": "STHYPE"
    },
    "0x94e8396e0869c9f2200760af0621afd240e1cf38": {
      "to": "coingecko#hyperliquid",
      "decimals": 18,
      "symbol": "wstHYPE"
    },
    "0xbe6727b535545c67d5caa73dea54865b92cf7907": {
      "to": "coingecko#ethereum",
      "decimals": 18,
      "symbol": "UETH"
    }
  },
  "hemi": {
    "0x623F2774d9f27B59bc6b954544487532CE79d9DF": {
      "to": "coingecko#bitcoin",
      "decimals": 8,
      "symbol": "bfBTC"
    },
    "0x8154Aaf094c2f03Ad550B6890E1d4264B5DdaD9A": {
      "to": "coingecko#bitcoin",
      "decimals": 18,
      "symbol": "iBTC"
    },
    "0x0000000000000000000000000000000000000000": {
      "to": "coingecko#ethereum",
      "decimals": 18,
      "symbol": "ETH"
    },
    "0x4200000000000000000000000000000000000006": {
      "to": "coingecko#ethereum",
      "decimals": 18,
      "symbol": "WETH"
    },
    "0xad11a8BEb98bbf61dbb1aa0F6d6F2ECD87b35afA": {
      "to": "coingecko#hemi",
      "decimals": 6,
      "symbol": "USDC.e"
    },
    "0xaa40c0c7644e0b2b224509571e10ad20d9c4ef28": {
      "to": "coingecko#bitcoin",
      "decimals": 8,
      "symbol": "hemiBTC"
    },
    "0x0Af3EC6F9592C193196bEf220BC0Ce4D9311527D": {
      "to": "coingecko#babypie-wrapped-btc",
      "decimals": 8,
      "symbol": "mBTC"
    },
    "0x6a9a65b84843f5fd4ac9a0471c4fc11afffbce4a": {
      "decimals": "8",
      "symbol": "enzoBTC",
      "to": "coingecko#lorenzo-stbtc"
    },
    "0x9BFA177621119e64CecbEabE184ab9993E2ef727": {
      "decimals": "18",
      "symbol": "M-BTC",
      "to": "coingecko#merlin-s-seal-btc"
    },
    "0xF469fBD2abcd6B9de8E169d128226C0Fc90a012e": {
      "decimals": "8",
      "symbol": "pumpBTC",
      "to": "coingecko#pumpbtc"
    },
    "0xf6718b2701D4a6498eF77D7c152b2137Ab28b8A3": {
      "decimals": "18",
      "symbol": "stBTC",
      "to": "coingecko#lorenzo-stbtc"
    },
    "0x78E26E8b953C7c78A58d69d8B9A91745C2BbB258": {
      "decimals": "18",
      "symbol": "uBTC",
      "to": "coingecko#wrapped-bitcoin"
    },
    "0x93919784c523f39cacaa98ee0a9d96c3f32b593e": {
      "decimals": "8",
      "symbol": "brBTC",
      "to": "coingecko#bedrock-btc"
    },
    "0x7a06c4aef988e7925575c50261297a946ad204a8": {
      "decimals": "18",
      "symbol": "VUSD",
      "to": "coingecko#vesper-vdollar"
    },
    "0x027a9d301fb747cd972cfb29a63f3bda551dfc5c": {
      "decimals": "18",
      "symbol": "egETH",
      "to": "coingecko#weth"
    },
    "0xF9775085d726E782E83585033B58606f7731AB18": {
      "decimals": "8",
      "symbol": "uniBTC",
      "to": "coingecko#universal-btc"
    },
    "0x6c851f501a3f24e29a8e39a29591cddf09369080": {
      "to": "coingecko#dai",
      "decimals": 18,
      "symbol": "DAI"
    },
    "0xbb0d083fb1be0a9f6157ec484b6c79e0a4e31c2e": {
      "to": "coingecko#tether",
      "decimals": 6,
      "symbol": "USDT"
    },
    "0x03c7054bcb39f7b2e5b2c7acb37583e32d70cfa3": {
      "to": "coingecko#wrapped-bitcoin",
      "decimals": 8,
      "symbol": "WBTC"
    },
    "0xc3eACf0612346366Db554C991D7858716db09f58": {
      "to": "coingecko#kelp-dao-restaked-eth",
      "decimals": 18,
      "symbol": "rsETH"
    }
  },
  "oas": {
    "0x4D17C0609B77e456Fb98Ea99a62bCeF09adae32D": {
      "to": "coingecko#usd-coin",
      "decimals": 6,
      "symbol": "USDC"
    }
  },
  "hsk": {
    "0xb210d2120d57b758ee163cffb43e73728c471cf1": {
      "to": "coingecko#hashkey-ecopoints",
      "decimals": 18,
      "symbol": "WHSK"
    },
    "0xf1b50ed67a9e2cc94ad3c477779e2d4cbfff9029": {
      "to": "coingecko#tether",
      "decimals": 6,
      "symbol": "USDT"
    },
    "0xefd4bc9afd210517803f293ababd701caeecdfd0": {
      "to": "coingecko#ethereum",
      "decimals": 18,
      "symbol": "WETH"
    },
    "0xc7dcece84ec314f08014da2036632afb7fb1e05c": {
      "to": "coingecko#cellula",
      "decimals": 18,
      "symbol": "CELA"
    },
    "0x054ed45810dbbab8b27668922d110669c9d88d0a": {
      "to": "coingecko#usd-coin",
      "decimals": 6,
      "symbol": "USDC.e"
    }
  },
  "saga": {
    "0xfc960c233b8e98e0cf282e29bde8d3f105fc24d5": {
      "to": "coingecko#usd-coin",
      "decimals": 6,
      "symbol": "USDC"
    },
    "0xc8fe3c1de344854f4429bb333affaef97ef88cea": {
      "to": "coingecko#tether",
      "decimals": 6,
      "symbol": "USDT"
    },
    "0xeb41d53f14cb9a67907f2b8b5dbc223944158ccb": {
      "to": "coingecko#ethereum",
      "decimals": 18,
      "symbol": "WETH"
    },
    "0x4e33613add93463e82a14080021f2ffaf1e062cf": {
      "to": "coingecko#uniswap",
      "decimals": 18,
      "symbol": "UNI"
    },
    "0xa19377761fed745723b90993988e04d641c2cffe": {
      "to": "coingecko#saga-2",
      "decimals": 6,
      "symbol": "SAGA"
    }
  },
  "move": {
    "0x1::aptos_coin::AptosCoin": {
      "decimals": "8",
      "symbol": "MOVE",
      "to": "coingecko#movement"
    },
    "0xa": {
      "to": "coingecko#movement",
      "decimals": 8,
      "symbol": "MOVE"
    },
    "0x447721a30109c662dde9c73a0c2c9c9c459fb5e5a9c92f03c50fa69737f5d08d": {
      "to": "coingecko#tether",
      "decimals": 6,
      "symbol": "USDT.e"
    },
    "0x83121c9f9b0527d1f056e21a950d6bf3b9e9e2e8353d0e95ccea726713cbea39": {
      "to": "coingecko#usd-coin",
      "decimals": 6,
      "symbol": "USDC.e"
    },
    "0xb06f29f24dde9c6daeec1f930f14a441a8d6c0fbea590725e88b340af3e1939c": {
      "to": "coingecko#wrapped-bitcoin",
      "decimals": 8,
      "symbol": "WBTC"
    },
    "0x908828f4fb0213d4034c3ded1630bbd904e8a3a6bf3c63270887f0b06653a376": {
      "to": "coingecko#ethereum",
      "decimals": 8,
      "symbol": "ETH"
    }
  },
  "mtt_network": {
    "0xecEEEfCEE421D8062EF8d6b4D814efe4dc898265": {
      "to": "coingecko#usd-coin",
      "decimals": 6,
      "symbol": "USDC"
    },
    "0x78a39b9101983D2009Ff14773E8e47Ca3a23BBfD": {
      "to": "coingecko#tether",
      "decimals": 18,
      "symbol": "USDT"
    }
  },
  "waves": {
    "GjwAHMjqWzYR4LgoNy91CxUKAGJN79h2hseZoae4nU8t": {
      "to": "coingecko#unit0",
      "decimals": 8,
      "symbol": "UNIT0"
    }
  },
  "perennial": {
    "0x39CD9EF9E511ec008247aD5DA01245D84a9521be": {
      "to": "coingecko#usd-coin",
      "decimals": 6,
      "symbol": "USDC.e"
    }
  },
  "prom": {
    "0x0000000000000000000000000000000000000000": {
      "to": "coingecko#prometeus",
      "decimals": 18,
      "symbol": "PROM"
    },
    "0x7e942605B5028E3B751dBB5Ef8afC5CF85a5A7eD": {
      "to": "coingecko#tether",
      "decimals": 6,
      "symbol": "USDT"
    },
    "0xd9c95e2ad330E11D7Dfa58f18504049f625E955e": {
      "to": "coingecko#usd-coin",
      "decimals": 6,
      "symbol": "USDC"
    },
    "0x6064C9028d069a7822d30EF17065A57524A5FcAb": {
      "to": "coingecko#tether",
      "decimals": 18,
      "symbol": "USDT"
    },
    "0x04A21a38D5E275d6023B27504beB3095dC43B0C0": {
      "to": "coingecko#prometeus",
      "decimals": 18,
      "symbol": "WPROM"
    }
  }
}<|MERGE_RESOLUTION|>--- conflicted
+++ resolved
@@ -7375,17 +7375,6 @@
       "symbol": "vASTR"
     },
     "0x541FD749419CA806a8bc7da8ac23D346f2dF8B77": {
-<<<<<<< HEAD
-      "decimals": "18",
-      "symbol": "SolvBTC",
-      "to": "coingecko#solv-btc"
-    },
-    "0xCC0966D8418d412c599A6421b760a847eB169A8c": {
-      "decimals": "18",
-      "symbol": "SolvBTC.BBN",
-      "to": "coingecko#solv-protocol-solvbtc-bbn"
-    }
-=======
       "to": "coingecko#solv-btc",
       "decimals": 18,
       "symbol": "SolvBTC"
@@ -7414,8 +7403,7 @@
       "to": "coingecko#wrapped-stastr",
       "decimals": 18,
       "symbol": "wstASTR"
-    }	
->>>>>>> d70d191f
+    }		
   },
   "odyssey": {
     "0x0000000000000000000000000000000000000000": {
