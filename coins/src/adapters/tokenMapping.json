{
  "grove": {
    "0x0000000000000000000000000000000000000000": {
      "decimals": "18",
      "symbol": "GRV",
      "to": "coingecko#grove"
    },
    "0xe85f139488c689038028a3eb8fc38dcc29d4c340": {
      "decimals": "18",
      "symbol": "WGRV",
      "to": "coingecko#grove"
    }
  },
  "polygon_zkevm": {
    "0x83b874c1e09d316059d929da402dcb1a98e92082": {
      "decimals": "18",
      "symbol": "stMATIC",
      "to": "ethereum:0x9ee91f9f426fa633d227f7a9b000e28b9dfd8599"
    }
  },
  "ibc": {},
  "sui": {
    "0xdbe380b13a6d0f5cdedd58de8f04625263f113b3f9db32b3e1983f49e2841676::coin::COIN": {
      "decimals": "8",
      "symbol": "WMATIC",
      "to": "coingecko#matic-network"
    },
    "0xa198f3be41cda8c07b3bf3fee02263526e535d682499806979a111e88a5a8d0f::coin::COIN": {
      "decimals": "8",
      "symbol": "CELO",
      "to": "coingecko#celo"
    },
    "0x027792d9fed7f9844eb4839566001bb6f6cb4804f66aa2da6fe1ee242d896881::coin::COIN": {
      "decimals": "8",
      "symbol": "WBTC",
      "to": "coingecko#wrapped-bitcoin"
    },
    "0x1e8b532cca6569cab9f9b9ebc73f8c13885012ade714729aa3b450e0339ac766::coin::COIN": {
      "decimals": "8",
      "symbol": "WAVAX",
      "to": "coingecko#wrapped-avax"
    },
    "0x6081300950a4f1e2081580e919c210436a1bed49080502834950d31ee55a2396::coin::COIN": {
      "decimals": "8",
      "symbol": "WFTM",
      "to": "coingecko#fantom"
    },
    "0x66f87084e49c38f76502d17f87d17f943f183bb94117561eb573e075fdc5ff75::coin::COIN": {
      "decimals": "8",
      "symbol": "WGLMR",
      "to": "coingecko#moonbeam"
    },
    "0xb231fcda8bbddb31f2ef02e6161444aec64a514e2c89279584ac9806ce9cf037::coin::COIN": {
      "decimals": "8",
      "symbol": "USDCsol",
      "to": "coingecko#usd-coin"
    },
    "0xe32d3ebafa42e6011b87ef1087bbc6053b499bf6f095807b9013aff5a6ecd7bb::coin::COIN": {
      "decimals": "6",
      "symbol": "USDCarb",
      "to": "coingecko#usd-coin"
    },
    "0x909cba62ce96d54de25bec9502de5ca7b4f28901747bbf96b76c2e63ec5f1cba::coin::COIN": {
      "decimals": "8",
      "symbol": "USDCbnb",
      "to": "coingecko#usd-coin"
    }
  },
  "ton": {
    "EQBynBO23ywHy_CgarY9NK9FTz0yDsG82PtcbSTQgGoXwiuA": {
      "decimals": "6",
      "symbol": "jUSDT",
      "to": "coingecko#tether"
    },
    "EQB-MPwrd1G6WKNkLz_VnV6WqBDd142KMQv-g1O-8QUA3728": {
      "decimals": "6",
      "symbol": "jUSDC",
      "to": "coingecko#usd-coin"
    },
    "EQDcBkGHmC4pTf34x3Gm05XvepO5w60DNxZ-XT4I6-UGG5L5": {
      "decimals": "8",
      "symbol": "jWBTC",
      "to": "coingecko#wrapped-bitcoin"
    },
    "EQDo_ZJyQ_YqBzBwbVpMmhbhIddKtRP99HugZJ14aFscxi7B": {
      "decimals": "18",
      "symbol": "jDAI",
      "to": "coingecko#dai"
    }
  },
<<<<<<< HEAD
  "ethereum": {
    "0xc3d688b66703497daa19211eedff47f25384cdc3": {
      "decimals": 6,
      "symbol": "cUSDCv3",
      "to": "coingecko#usd-coin"
    },
    "0xa17581a9e3356d9a858b789d68b4d866e593ae94": {
      "decimals": 18,
      "symbol": "cWETHv3",
      "to": "coingecko#weth"
    }
  },
  "polygon": {
    "0xf25212e676d1f7f89cd72ffee66158f541246445": {
      "decimals": 6,
      "symbol": "cUSDCv3",
      "to": "coingecko#usd-coin"
    }
  },
  "arbitrum": {
    "0xa5edbdd9646f8dff606d7448e414884c7d905dca": {
      "decimals": 6,
      "symbol": "cUSDCv3",
      "to": "coingecko#usd-coin"
=======
  "tron": {
    "TNUC9Qb1rRpS5CbWLmNMxXBjyFoydXjWFR": {
      "decimals": "6",
      "symbol": "WTRX",
      "to": "coingecko#tron"
    },
    "TSSMHYeV2uE9qYH95DqyoCuNCzEL1NvU3S": {
      "decimals": "18",
      "symbol": "SUN",
      "to": "coingecko#sun-token"
    },
    "TAoA331n3iKDkR62kAZ4H2n3vNL7y3d8x9": {
      "decimals": "6",
      "symbol": "BCM",
      "to": "coingecko#bemchain"
    },
    "TAFjULxiVgT4qWk6UZwjqwZXTSaGaqnVp4": {
      "decimals": "18",
      "symbol": "BTT",
      "to": "coingecko#bittorrent"
    },
    "TZ5jA9F5zGRgi9qk9ATMu6D7wyEpnxQGJh": {
      "decimals": "18",
      "symbol": "CYFM",
      "to": "coingecko#cyberfm"
    },
    "TCFLL5dx5ZJdKnWuesXxi1VPwjLVmWZZy9": {
      "decimals": "18",
      "symbol": "JST",
      "to": "coingecko#just"
    },
    "TDyvndWuvX5xTBwHPYJi7J3Yq8pq8yh62h": {
      "decimals": "18",
      "symbol": "HT",
      "to": "coingecko#huobi-token"
    },
    "TDBNKiYQ8yfJtT5MDP3byu7f1npJuG2DBN": {
      "decimals": "6",
      "symbol": "LUMI",
      "to": "coingecko#lumi-credits"
    },
    "TFczxzPhnThNSqr5by8tvxsdCFRRz6cPNq": {
      "decimals": "6",
      "symbol": "NFT",
      "to": "coingecko#apenft"
    },
    "TT8VkSkW6igkiRsV5WiJgLrsbVwY5bLLjA": {
      "decimals": "8",
      "symbol": "JM",
      "to": "coingecko#justmoney-2"
    },
    "TU3kjFuhtEo42tsCBtfYUAZxoqQ4yuSLQ5": {
      "decimals": "18",
      "symbol": "STRX",
      "to": "coingecko#staked-trx"
    },
    "TUpMhErZL2fhh4sVNULAbNKLokS4GjC1F4": {
      "decimals": "18",
      "symbol": "TUSD",
      "to": "coingecko#true-usd"
    },
    "TYX2iy3i3793YgKU5vqKxDnLpiBMSa5EdV": {
      "decimals": "6",
      "symbol": "USTX",
      "to": "coingecko#upstabletoken"
    },
    "TLa2f6VPqDgRE67v1736s7bJ8Ray5wYjU7": {
      "decimals": "6",
      "symbol": "WIN",
      "to": "coingecko#wink"
    }
  },
  "pulse": {
    "0x02dcdd04e3f455d838cd1249292c58f3b79e3c3c": {
      "decimals": "18",
      "symbol": "ETH",
      "to": "coingecko#ethereum"
    },
    "0xefd766ccb38eaf1dfd701853bfce31359239f305": {
      "decimals": "18",
      "symbol": "DAI",
      "to": "coingecko#dai"
>>>>>>> 97926896
    }
  }
}<|MERGE_RESOLUTION|>--- conflicted
+++ resolved
@@ -88,7 +88,6 @@
       "to": "coingecko#dai"
     }
   },
-<<<<<<< HEAD
   "ethereum": {
     "0xc3d688b66703497daa19211eedff47f25384cdc3": {
       "decimals": 6,
@@ -113,7 +112,8 @@
       "decimals": 6,
       "symbol": "cUSDCv3",
       "to": "coingecko#usd-coin"
-=======
+    }
+  },
   "tron": {
     "TNUC9Qb1rRpS5CbWLmNMxXBjyFoydXjWFR": {
       "decimals": "6",
@@ -196,7 +196,6 @@
       "decimals": "18",
       "symbol": "DAI",
       "to": "coingecko#dai"
->>>>>>> 97926896
     }
   }
 }