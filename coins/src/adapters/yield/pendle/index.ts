import getTokenPrices from "./pendle";

const config: { [chain: string]: any } = {
  ethereum: {
    toAsset: "0x263833d47eA3fA4a30f269323aba6a107f9eB14C",
<<<<<<< HEAD
    factories: [
      {
        factory: "0x27b1dacd74688af24a64bd3c9c1b143118740784",
        fromBlock: 16032059,
        toBlock: 18969420,
        eventAbi:
          "event CreateNewMarket (address indexed market, address indexed PT, int256 scalarRoot, int256 initialAnchor)",
      },
      {
        factory: "0x1A6fCc85557BC4fB7B534ed835a03EF056552D52",
        fromBlock: 18969410,
        eventAbi:
          "event CreateNewMarket (address indexed market, address indexed PT, int256 scalarRoot, int256 initialAnchor, uint256 lnFeeRateRoot)",
      },
    ],
=======
    v2Factory: "0x1a6fcc85557bc4fb7b534ed835a03ef056552d52"
>>>>>>> c5755c90
  },
  arbitrum: {
    toAsset: "0xAdB09F65bd90d19e3148D9ccb693F3161C6DB3E8",
<<<<<<< HEAD
    factories: [
      {
        factory: "0xf5a7de2d276dbda3eef1b62a9e718eff4d29ddc8",
        fromBlock: 62979673,
        toBlock: 156987308,
        eventAbi:
          "event CreateNewMarket (address indexed market, address indexed PT, int256 scalarRoot, int256 initialAnchor)",
      },
      {
        factory: "0x2FCb47B58350cD377f94d3821e7373Df60bD9Ced",
        fromBlock: 156987300,
        eventAbi:
          "event CreateNewMarket (address indexed market, address indexed PT, int256 scalarRoot, int256 initialAnchor, uint256 lnFeeRateRoot)",
      },
    ],
=======
    v2Factory: "0x2fcb47b58350cd377f94d3821e7373df60bd9ced"
>>>>>>> c5755c90
  },
  bsc: {
    toAsset: "0x2700ADB035F82a11899ce1D3f1BF8451c296eABb",
    factories: [
      {
        factory: "0x2bEa6BfD8fbFF45aA2a893EB3B6d85D10EFcC70E",
        fromBlock: 29484286,
        toBlock: 33884419,
        eventAbi:
          "event CreateNewMarket (address indexed market, address indexed PT, int256 scalarRoot, int256 initialAnchor)",
      },
      {
        factory: "0xC40fEbF5A33b8C92B187d9be0fD3fe0ac2E4B07c",
        fromBlock: 33884419,
        eventAbi:
          "event CreateNewMarket (address indexed market, address indexed PT, int256 scalarRoot, int256 initialAnchor, uint256 lnFeeRateRoot)",
      },
    ],
  },
  optimism: {
    toAsset: "0x704478Dd72FD7F9B83d1F1e0fc18C14B54F034d0",
    factories: [
      {
        factory: "0x17F100fB4bE2707675c6439468d38249DD993d58",
        fromBlock: 108061449,
        toBlock: 112783590,
        eventAbi:
          "event CreateNewMarket (address indexed market, address indexed PT, int256 scalarRoot, int256 initialAnchor)",
      },
      {
        factory: "0x4A2B38b9cBd83c86F261a4d64c243795D4d44aBC",
        fromBlock: 112783590,
        eventAbi:
          "event CreateNewMarket (address indexed market, address indexed PT, int256 scalarRoot, int256 initialAnchor, uint256 lnFeeRateRoot)",
      },
    ],
  },
};

export function pendle(timestamp: number = 0) {
  console.log("starting pendle");
  return Promise.all(
    Object.keys(config).map((chain: string) =>
      getTokenPrices(timestamp, chain, config[chain]),
    ),
  );
}<|MERGE_RESOLUTION|>--- conflicted
+++ resolved
@@ -3,7 +3,6 @@
 const config: { [chain: string]: any } = {
   ethereum: {
     toAsset: "0x263833d47eA3fA4a30f269323aba6a107f9eB14C",
-<<<<<<< HEAD
     factories: [
       {
         factory: "0x27b1dacd74688af24a64bd3c9c1b143118740784",
@@ -19,13 +18,9 @@
           "event CreateNewMarket (address indexed market, address indexed PT, int256 scalarRoot, int256 initialAnchor, uint256 lnFeeRateRoot)",
       },
     ],
-=======
-    v2Factory: "0x1a6fcc85557bc4fb7b534ed835a03ef056552d52"
->>>>>>> c5755c90
   },
   arbitrum: {
     toAsset: "0xAdB09F65bd90d19e3148D9ccb693F3161C6DB3E8",
-<<<<<<< HEAD
     factories: [
       {
         factory: "0xf5a7de2d276dbda3eef1b62a9e718eff4d29ddc8",
@@ -41,9 +36,6 @@
           "event CreateNewMarket (address indexed market, address indexed PT, int256 scalarRoot, int256 initialAnchor, uint256 lnFeeRateRoot)",
       },
     ],
-=======
-    v2Factory: "0x2fcb47b58350cd377f94d3821e7373df60bd9ced"
->>>>>>> c5755c90
   },
   bsc: {
     toAsset: "0x2700ADB035F82a11899ce1D3f1BF8451c296eABb",
