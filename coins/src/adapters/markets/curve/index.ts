import getTokenPrices2 from "./curve2";
import getGaugePrices from "./gauges";

const defaultRegistries = [
  "stableswap",
  "crypto",
  "stableFactory",
  "cryptoFactory",
];
export function curve(timestamp: number = 0) {
  return Promise.all([
    getTokenPrices2("ethereum", ["crypto"], timestamp),
    getTokenPrices2("ethereum", [], timestamp, "eth-custom", [
      "0x7b0eff0c991f0aa880481fdfa5624cb0bc9b10e1",
      "0x326290a1b0004eee78fa6ed4f1d8f4b2523ab669",
      "0x6685fcFCe05e7502bf9f0AA03B36025b09374726",
      "0x8a8434A5952aC2CF4927bbEa3ace255c6dd165CD",
      "0x1f7e9321ce32af1f9ea1185fd10d31fea31ffd95",
      "0x1220868672d5b10f3e1cb9ab519e4d0b08545ea4",
      "0x94b17476a93b3262d87b9a326965d1e91f9c13e7",
      "0xd632f22692fac7611d2aa1c0d552930d43caed3b",
      "0xbcb91e689114b9cc865ad7871845c95241df4105",
      "0xce6431d21e3fb1036ce9973a3312368ed96f5ce7",
      "0x2cf99a343e4ecf49623e82f2ec6a9b62e16ff3fe",
      "0x5a6a4d54456819380173272a5e8e9b9904bdf41b",
      "0xc7de47b9ca2fc753d6a2f167d8b3e19c6d18b19a",
      "0x744793b5110f6ca9cc7cdfe1ce16677c3eb192ef",
      "0x8b83c4aa949254895507d09365229bc3a8c7f710",
<<<<<<< HEAD
      "0x2570f1bd5d2735314fc102eb12fc1afe9e6e7193",
=======
      "0x1d08E7adC263CfC70b1BaBe6dC5Bb339c16Eec52",
>>>>>>> 53a04414
    ]),
    getGaugePrices("ethereum", timestamp),
  ]);
}
export function curve1(timestamp: number = 0) {
  return Promise.all([
    getTokenPrices2("fantom", defaultRegistries, timestamp),
    getGaugePrices("fantom", timestamp),
  ]);
}
export function curve2(timestamp: number = 0) {
  return Promise.all([
    getTokenPrices2("arbitrum", defaultRegistries, timestamp),
    getTokenPrices2("arbitrum", [], timestamp, "eth-custom", [
      "0x2FE7AE43591E534C256A1594D326e5779E302Ff4",
      "0xec090cf6DD891D2d014beA6edAda6e05E025D93d",
      "0x73aF1150F265419Ef8a5DB41908B700C32D49135",
      "0x3aDf984c937FA6846E5a24E0A68521Bdaf767cE1",
      "0x8ce4e9d3246e3d629f8ed811c421054dc6542bd6",
      "0x81fdbd700db44c3e57639c2c4518630945c132a6",
      "0x73f8b9739a557d5822f0e431f5e03f614f3bd8a9",
      "0xdf96c0334d628e2fd084111761ae1016f3a1fb3d",
      "0xe699fd2b4ea36af0ca07cee042e0833ab831d067",
    ]),
    getGaugePrices("arbitrum", timestamp),
  ]);
}
export function curve3(timestamp: number = 0) {
  return Promise.all([
    getTokenPrices2("optimism", defaultRegistries, timestamp),
    getTokenPrices2("optimism", [], timestamp, "eth-custom", [
      "0x95e0A2a90De52C0f03Ba17A0b218442f4f42A78e",
      "0x2ebd3f70aa2f29092f759418e4f9489d14ac403e",
      "0x8f63ccd329d4ba07a3c6703d94d3137a9cfbfc6c",
      "0x555aea44f348c4f53a0160335658a8619006c5b0",
      "0x56fc84bfa907b6ced228ed14a8489c88f7f3ec2a",
    ]),
    getGaugePrices("optimism", timestamp),
  ]);
}
export function curve4(timestamp: number = 0) {
  return Promise.all([
    getTokenPrices2("polygon", defaultRegistries, timestamp),
    getTokenPrices2("polygon", [], timestamp, "eth-custom", [
      "0xa691d34abf93c0a77998e53b564becfaf46dae27",
      "0xA73EdCf18421B56D9AF1cE08A34E102E23b2C4B6",
      "0xc7c939A474CB10EB837894D1ed1a77C61B268Fa7",
    ]),
    getGaugePrices("polygon", timestamp),
  ]);
}
export function curve5(timestamp: number = 0) {
  return Promise.all([
    getTokenPrices2("avax", defaultRegistries, timestamp),
    getGaugePrices("avax", timestamp),
  ]);
}
export function curve6(timestamp: number = 0) {
  return Promise.all([
    getTokenPrices2("base", [], timestamp, "eth-custom", [
      "0xf6c5f01c7f3148891ad0e19df78743d31e390d1f",
      "0x6e53131f68a034873b6bfa15502af094ef0c5854",
      "0x6dfe79cece4f64c1a34f48cf5802492ab595257e",
      "0x3b9860321f03afe02d3ff9e4fdd4017dc6f4d7ca",
      "0x1f0dbecda414f401db46464864273cad19368706",
      "0x3e07f263c1ce5ec2a3f1ca87af56b80b27674d96",
      "0x68446d5f287c5dfaabff932efbecda2dd7e7861b",
      "0x70d410b739da81303a76169cdd406a746bde8b34",
      "0x5ecfa6940a33a2dad5c473896452f018c6c04577",
    ]),
  ]);
}
export function curve7(timestamp: number = 0) {
  return Promise.all([
    getTokenPrices2("moonbeam", defaultRegistries, timestamp),
    getGaugePrices("moonbeam", timestamp),
  ]);
}
export function curve8(timestamp: number = 0) {
  return Promise.all([getTokenPrices2("aurora", defaultRegistries, timestamp)]);
}
export function curve9(timestamp: number = 0) {
  return Promise.all([
    getTokenPrices2("celo", defaultRegistries, timestamp),
    getGaugePrices("celo", timestamp),
  ]);
}
export function curve10(timestamp: number = 0) {
  return Promise.all([
    getTokenPrices2("bsc", defaultRegistries, timestamp),
    getTokenPrices2("bsc", [], timestamp, "eth-custom", [
      "0xa5e0e46462970c9ee8c2ecadcde254c483748ec4",
    ]),
  ]);
}
export function curve11(timestamp: number = 0) {
  return Promise.all([getTokenPrices2("bsc", ["pcs"], timestamp, "pcs")]);
}
export function curve12(timestamp: number = 0) {
  return Promise.all([
    getTokenPrices2("xdai", defaultRegistries, timestamp),
    getGaugePrices("xdai", timestamp),
  ]);
}
export function curve13(timestamp: number = 0) {
  return Promise.all([
    getTokenPrices2("kava", defaultRegistries, timestamp),
    getGaugePrices("kava", timestamp),
  ]);
}

export const adapters = {
  curve,
  curve1,
  curve2,
  curve3,
  curve4,
  curve5,
  curve6,
  curve7,
  curve8,
  curve9,
  curve10,
  curve11,
  curve12,
  curve13,
};<|MERGE_RESOLUTION|>--- conflicted
+++ resolved
@@ -26,11 +26,8 @@
       "0xc7de47b9ca2fc753d6a2f167d8b3e19c6d18b19a",
       "0x744793b5110f6ca9cc7cdfe1ce16677c3eb192ef",
       "0x8b83c4aa949254895507d09365229bc3a8c7f710",
-<<<<<<< HEAD
       "0x2570f1bd5d2735314fc102eb12fc1afe9e6e7193",
-=======
       "0x1d08E7adC263CfC70b1BaBe6dC5Bb339c16Eec52",
->>>>>>> 53a04414
     ]),
     getGaugePrices("ethereum", timestamp),
   ]);
