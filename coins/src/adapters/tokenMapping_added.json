{
  "xdai": {
    "0xeeeeeeeeeeeeeeeeeeeeeeeeeeeeeeeeeeeeeeee": {
      "name": "DAI",
      "decimals": "18",
      "symbol": "DAI",
      "to": "ethereum:0x6b175474e89094c44da98b954eedeac495271d0f"
    },
    "0x678df3415fc31947da4324ec63212874be5a82f8": {
      "name": "DAI",
      "decimals": "18",
      "symbol": "DAI",
      "to": "ethereum:0x6b175474e89094c44da98b954eedeac495271d0f"
    }
  },
  "nova": {
    "0x0000000000000000000000000000000000000000": {
      "name": "Supernova",
      "decimals": "18",
      "symbol": "SNT",
      "to": "fantom:0x69D17C151EF62421ec338a0c92ca1c1202A427EC"
    },
    "0x657a66332a65b535da6c5d67b8cd1d410c161a08": {
      "name": "Wrapped Supernova",
      "decimals": "18",
      "symbol": "WSNT",
      "to": "fantom:0x69D17C151EF62421ec338a0c92ca1c1202A427EC"
    },
    "0x1f5396f254ee25377a5c1b9c6bff5f44e9294fff": {
      "name": "Nova USD",
      "decimals": "6",
      "symbol": "NUSD",
      "to": "fantom:0x04068da6c83afcfa0e13ba15a6696662335d5b75"
    }
  },
  "metis": {
    "0x0000000000000000000000000000000000000000": {
      "name": "METIS",
      "decimals": "18",
      "symbol": "METIS",
      "to": "ethereum:0x9e32b13ce7f2e80a01932b42553652e053d6ed8e"
    },
    "0x4c078361fc9bbb78df910800a991c7c3dd2f6ce0": {
      "decimals": "18",
      "symbol": "m.DAI",
      "to": "coingecko#dai"
    },
    "0x75cb093e4d61d2a2e65d8e0bbb01de8d89b53481": {
      "name": "Wrapped METIS",
      "decimals": "18",
      "symbol": "WMETIS",
      "to": "ethereum:0x9e32b13ce7f2e80a01932b42553652e053d6ed8e"
    },
    "0x71802e8f394bb9d05a1b8e9d0562917609fd7325": {
      "name": "Wrapped METIS",
      "decimals": "18",
      "symbol": "WMETIS",
      "to": "ethereum:0x9e32b13ce7f2e80a01932b42553652e053d6ed8e"
    },
    "0x5801d0e1c7d977d78e4890880b8e579eb4943276": {
      "name": "USD Open Dollar",
      "decimals": "18",
      "symbol": "USDO",
      "to": "bsc:0x5801d0e1c7d977d78e4890880b8e579eb4943276"
    },
    "0x2692be44a6e38b698731fddf417d060f0d20a0cb": {
      "name": "Poly-Peg BNB",
      "decimals": "18",
      "symbol": "BNB",
      "to": "bsc:0xbb4CdB9CBd36B01bD1cBaEBF2De08d9173bc095c"
    },
    "0x12d84f1cfe870ca9c9df9785f8954341d7fbb249": {
      "name": "Poly-Peg BUSD",
      "decimals": "18",
      "symbol": "BUSD",
      "to": "bsc:0xe9e7cea3dedca5984780bafc599bd69add087d56"
    },
    "0xe253e0cea0cdd43d9628567d097052b33f98d611": {
      "name": "Avalanche Token",
      "decimals": "18",
      "symbol": "rAVAX",
      "to": "avax:0xb31f66aa3c1e785363f0875a1b74e27b85fd66c7"
    },
    "0xa9109271abcf0c4106ab7366b4edb34405947eed": {
      "name": "Fantom Token",
      "decimals": "18",
      "symbol": "rFTM",
      "to": "fantom:0x21be370D5312f44cB42ce377BC9b8a0cEF1A4C83"
    },
    "0x6ab6d61428fde76768d7b45d8bfeec19c6ef91a8": {
      "name": "Fantom",
      "decimals": "18",
      "symbol": "FTM",
      "to": "bsc:0xad29abb318791d579433d831ed122afeaf29dcfe"
    },
    "0x4b9d2923d875edf43980bf5ddddede3fb20fc742": {
      "name": "Matic Token",
      "decimals": "18",
      "symbol": "MATIC",
      "to": "bsc:0xcc42724c6683b7e57334c4e856f4c9965ed682bd"
    },
    "0x67c10c397dd0ba417329543c1a40eb48aaa7cd00": {
      "name": "Synapse",
      "decimals": "18",
      "symbol": "SYN",
      "to": "ethereum:0x0f2d719407fdbeff09d87557abb7232601fd9f29"
    },
    "0x226d8bfb4da78ddc5bd8fd6c1532c58e88f9fd34": {
      "name": "BoringDAO",
      "decimals": "18",
      "symbol": "BORING",
      "to": "ethereum:0xbc19712feb3a26080ebf6f2f7849b417fdd792ca"
    },
    "0x433e43047b95cb83517abd7c9978bdf7005e9938": {
      "name": "WBTC Token",
      "decimals": "8",
      "symbol": "m.WBTC",
      "to": "ethereum:0x2260fac5e5542a773aa44fbcfedf7c193bc2c599"
    },
    "0xd1f0a4e5444eed0fbcd6624dcef7ef33043e6168": {
      "name": "AAVE Token",
      "decimals": "18",
      "symbol": "m.AAVE",
      "to": "ethereum:0x7fc66500c84a76ad7e9c93437bfc5ac33e2ddae9"
    }
  },
  "velas": {
    "0xe41c4324dcbd2926481101f8580d13930aff8a75": {
      "name": "Wrapped VLX",
      "decimals": "18",
      "symbol": "WVLX",
      "to": "velas:0xc579D1f3CF86749E05CD06f7ADe17856c2CE3126"
    },
    "0xc9b3aa6e91d70f4ca0988d643ca2bb93851f3de4": {
      "name": "Fantom",
      "decimals": "18",
      "symbol": "FTM",
      "to": "fantom:0x21be370D5312f44cB42ce377BC9b8a0cEF1A4C83"
    },
    "0x300a8be53b4b5557f48620d578e7461e3b927dd0": {
      "name": "BambooDeFi",
      "decimals": "18",
      "symbol": "BAMBOO",
      "to": "ethereum:0xf56842af3b56fd72d17cb103f92d027bba912e89"
    },
    "0x9b6fbf0ea23faf0d77b94d5699b44062e5e747ac": {
      "name": "Swapz",
      "decimals": "18",
      "symbol": "SWAPZ",
      "to": "bsc:0xd522a1dce1ca4b138dda042a78672307eb124cc2"
    },
    "0x8d9fb713587174ee97e91866050c383b5cee6209": {
      "name": "VELHALLA.io",
      "decimals": "18",
      "symbol": "SCAR",
      "to": "bsc:0x8d9fb713587174ee97e91866050c383b5cee6209"
    },
    "0x3611fbfb06ffbcef9afb210f6ace86742e6c14a4": {
      "name": "Ada Asset",
      "decimals": "6",
      "symbol": "ADA",
      "to": "coingecko#cardano"
    }
  },
  "fuse": {
    "0x0000000000000000000000000000000000000000": {
      "name": "Fuse",
      "decimals": "18",
      "symbol": "FUSE",
      "to": "ethereum:0x970b9bb2c0444f5e81e9d0efb84c8ccdcdcaf84d"
    },
    "0x0be9e53fd7edac9f859882afdda116645287c629": {
      "name": "Wrapped Fuse",
      "decimals": "18",
      "symbol": "WFUSE",
      "to": "ethereum:0x970b9bb2c0444f5e81e9d0efb84c8ccdcdcaf84d"
    },
    "0x620fd5fa44be6af63715ef4e65ddfa0387ad13f5": {
      "name": "USD Coin on Fuse",
      "decimals": "6",
      "symbol": "USDC",
      "to": "ethereum:0xa0b86991c6218b36c1d19d4a2e9eb0ce3606eb48"
    },
    "0x94ba7a27c7a95863d1bdc7645ac2951e0cca06ba": {
      "name": "Dai Stablecoin on Fuse",
      "decimals": "18",
      "symbol": "DAI",
      "to": "ethereum:0x6b175474e89094c44da98b954eedeac495271d0f"
    },
    "0xfadbbf8ce7d5b7041be672561bba99f79c532e10": {
      "name": "Tether USD on Fuse",
      "decimals": "6",
      "symbol": "USDT",
      "to": "ethereum:0xa0b86991c6218b36c1d19d4a2e9eb0ce3606eb48"
    },
    "0xa722c13135930332eb3d749b2f0906559d2c5b99": {
      "name": "Wrapped Ether on Fuse",
      "decimals": "18",
      "symbol": "WETH",
      "to": "ethereum:0x0000000000000000000000000000000000000000"
    },
    "0x43b17749b246fd2a96de25d9e4184e27e09765b0": {
      "name": "Kyber Network Crystal on Fuse",
      "decimals": "18",
      "symbol": "KNC",
      "to": "ethereum:0xdefa4e8a7bcba345f687a2f1456f5edd9ce97202"
    }
  },
  "optimism": {
    "0xc4a65a93dd6cd9717551ebe827e8baee025d1d7e": {
      "decimals": "18",
      "symbol": "PNP",
      "to": "coingecko#penpie"
    },
    "0x121ab82b49b2bc4c7901ca46b8277962b4350204": {
      "name": "Wrapped Ether",
      "decimals": "18",
      "symbol": "WETH",
      "to": "ethereum:0x0000000000000000000000000000000000000000"
    },
    "0x35d48a789904e9b15705977192e5d95e2af7f1d3": {
      "name": "Fei",
      "decimals": "18",
      "symbol": "FEI",
      "to": "ethereum:0x956f47f50a910163d8bf957cf5846d573e7f87ca"
    },
    "0x67ccea5bb16181e7b4109c9c2143c24a1c2205be": {
      "name": "Frax Share",
      "decimals": "18",
      "symbol": "FXS",
      "to": "ethereum:0x3432b6a60d23ca0dfca7761b7ab56459d9c964d0"
    },
    "0x2e3d870790dc77a83dd1d18184acc7439a53f475": {
      "name": "Frax",
      "decimals": "18",
      "symbol": "FRAX",
      "to": "ethereum:0x853d955acef822db058eb8505911ed77f175b99e"
    },
    "0x0b5740c6b4a97f90ef2f0220651cca420b868ffb": {
      "name": "Governance OHM",
      "decimals": "18",
      "symbol": "gOHM",
      "to": "ethereum:0x0ab87046fbb341d058f17cbc4c1133f25a20a52f"
    },
    "0xc5db22719a06418028a40a9b5e9a7c02959d0d08": {
      "name": "Synth sLINK",
      "decimals": "18",
      "symbol": "sLINK",
      "to": "ethereum:0xbbc455cb4f1b9e4bfc4b73970d360c8f032efee6"
    },
    "0x298b9b95708152ff6968aafd889c6586e9169f1d": {
      "name": "Synth sBTC",
      "decimals": "18",
      "symbol": "sBTC",
      "to": "ethereum:0xfe18be6b3bd88a2d2a7f928d00292e7a9963cfc6"
    }
  },
  "bsc": {
    "0x352cb5e19b12fc216548a2677bd0fce83bae434b": {
      "decimals": "18",
      "symbol": "BTT",
      "to": "coingecko#bittorrent"
    },
    "0xce7de646e7208a4ef112cb6ed5038fa6cc6b12e3": {
      "decimals": "6",
      "symbol": "TRX",
      "to": "coingecko#tron"
    },
    "0xa5d4b64a639d93b660cda04d331374da1108f8f5": {
      "decimals": 18,
      "symbol": "CROWD",
      "to": "coingecko#crowdswap"
    },
    "0xb7f8cd00c5a06c0537e2abff0b58033d02e5e094": {
      "name": "Paxos Standard",
      "decimals": "18",
      "symbol": "PAX",
      "to": "ethereum:0x8e870d67f660d95d5be530380d0ec0bd388289e1"
    },
    "0xa35d95872d8eb056eb2cbd67d25124a6add7455e": {
      "name": "2030Floki",
      "decimals": "4",
      "symbol": "2030Floki",
      "to": "ethereum:0x123"
    },
    "0x808a3f2639a5cd54d64ed768192369bcd729100e": {
      "name": "Zircon Gamma Token",
      "decimals": "18",
      "symbol": "ZRG",
      "to": "moonriver:0x4545e94974adacb82fc56bcf136b07943e152055"
    },
    "0x6ded0f2c886568fb4bb6f04f179093d3d167c9d7": {
      "name": "DeFIL-V2",
      "decimals": "18",
      "symbol": "DFL",
      "to": "ethereum:0x09ce2b746c32528b7d864a1e3979bd97d2f095ab"
    },
    "0x2f28add68e59733d23d5f57d94c31fb965f835d0": {
      "name": "Synthetic USD Coin from Ethereum",
      "decimals": "6",
      "symbol": "sUSDC",
      "to": "ethereum:0xa0b86991c6218b36c1d19d4a2e9eb0ce3606eb48"
    },
    "0xce86f7fcd3b40791f63b86c3ea3b8b355ce2685b": {
      "name": "MahaDAO",
      "decimals": "18",
      "symbol": "MAHA",
      "to": "ethereum:0xb4d930279552397bba2ee473229f89ec245bc365"
    },
    "0xbb9858603b1fb9375f6df972650343e985186ac5": {
      "name": "BUSD-USDC Staked APE-LP",
      "decimals": "18",
      "symbol": "BUSDUSDC-APE-LP-S",
      "to": "bsc:0xc087c78abac4a0e900a327444193dbf9ba69058e"
    },
    "0xc5fb6476a6518dd35687e0ad2670cb8ab5a0d4c5": {
      "name": "BUSD-USDT Staked APE-LP",
      "decimals": "18",
      "symbol": "BUSDUSDT-APE-LP-S",
      "to": "bsc:0x2e707261d086687470b515b320478eb1c88d49bb"
    },
    "0x532197ec38756b9956190b845d99b4b0a88e4ca9": {
      "name": "PAID Network",
      "decimals": "18",
      "symbol": "PAID",
      "to": "ethereum:0x1614f18fc94f47967a3fbe5ffcd46d4e7da3d787"
    },
    "0x6d1b7b59e3fab85b7d3a3d86e505dd8e349ea7f3": {
      "name": "BXHToken",
      "decimals": "18",
      "symbol": "BXH",
      "to": "heco:0xcbd6cb9243d8e3381fea611ef023e17d1b7aedf0"
    },
    "0x42586ef4495bb512a86cf7496f6ef85ae7d69a64": {
      "name": "Spice",
      "decimals": "18",
      "symbol": "SPICE",
      "to": "polygon:0x66e8617d1df7ab523a316a6c01d16aa5bed93681"
    },
    "0x60d01ec2d5e98ac51c8b4cf84dfcce98d527c747": {
      "name": "izumi Token",
      "decimals": "18",
      "symbol": "iZi",
      "to": "ethereum:0x9ad37205d608b8b219e6a2573f922094cec5c200"
    },
    "0x0a3bb08b3a15a19b4de82f8acfc862606fb69a2d": {
      "name": "iZUMi Bond USD",
      "decimals": "18",
      "symbol": "iUSD",
      "to": "ethereum:0x0a3bb08b3a15a19b4de82f8acfc862606fb69a2d"
    },
    "0xa8bb71facdd46445644c277f9499dd22f6f0a30c": {
      "name": "beltBNB",
      "decimals": "18",
      "symbol": "beltBNB",
      "to": "bsc:0xbb4CdB9CBd36B01bD1cBaEBF2De08d9173bc095c"
    },
    "0x0000000000000000000000000000000000000000": {
      "name": "BNB",
      "decimals": "18",
      "symbol": "BNB",
      "to": "bsc:0xbb4CdB9CBd36B01bD1cBaEBF2De08d9173bc095c"
    },
    "0xeeeeeeeeeeeeeeeeeeeeeeeeeeeeeeeeeeeeeeee": {
      "name": "binancecoin",
      "decimals": "18",
      "symbol": "BNB",
      "to": "coingecko#binancecoin"
    },
    "0x9cb73f20164e399958261c289eb5f9846f4d1404": {
      "name": "Belt.fi 4Belt",
      "decimals": "18",
      "symbol": "4Belt",
      "to": "bsc:0x55d398326f99059ff775485246999027b3197955"
    },
    "0x51bd63f240fb13870550423d208452ca87c44444": {
      "name": "beltBTC",
      "decimals": "18",
      "symbol": "beltBTC",
      "to": "bsc:0x7130d2a12b9bcbfae4f2634d864a1ee1ce3ead9c"
    },
    "0xaa20e8cb61299df2357561c2ac2e1172bc68bc25": {
      "name": "beltETH",
      "decimals": "18",
      "symbol": "beltETH",
      "to": "bsc:0x2170ed0880ac9a755fd29b2688956bd959f933f8"
    },
    "0x13ab6739368a4e4abf24695bf52959224367391f": {
      "name": "Yield Guild Games Token",
      "decimals": "18",
      "symbol": "YGG",
      "to": "ethereum:0x25f8087ead173b73d6e8b84329989a8eea16cf73"
    },
    "0xd7d069493685a581d27824fc46eda46b7efc0063": {
      "name": "Interest Bearing BNB",
      "decimals": "18",
      "symbol": "ibBNB",
      "to": "bsc:0xbb4CdB9CBd36B01bD1cBaEBF2De08d9173bc095c"
    },
    "0x7c9e73d4c71dae564d41f78d56439bb4ba87592f": {
      "name": "Interest Bearing BUSD",
      "decimals": "18",
      "symbol": "ibBUSD",
      "to": "bsc:0xe9e7cea3dedca5984780bafc599bd69add087d56"
    },
    "0x158da805682bdc8ee32d52833ad41e74bb951e59": {
      "name": "Interest Bearing USDT",
      "decimals": "18",
      "symbol": "ibUSDT",
      "to": "bsc:0xe9e7cea3dedca5984780bafc599bd69add087d56"
    },
    "0x08fc9ba2cac74742177e0afc3dc8aed6961c24e7": {
      "name": "Interest Bearing BTCB",
      "decimals": "18",
      "symbol": "ibBTCB",
      "to": "bsc:0x7130d2a12b9bcbfae4f2634d864a1ee1ce3ead9c"
    },
    "0xbff4a34a4644a113e8200d7f1d79b3555f723afe": {
      "name": "Interest Bearing ETH",
      "decimals": "18",
      "symbol": "ibETH",
      "to": "ethereum:0x0000000000000000000000000000000000000000"
    },
    "0x3282d2a151ca00bfe7ed17aa16e42880248cd3cd": {
      "name": "Interest Bearing TUSD",
      "decimals": "18",
      "symbol": "ibTUSD",
      "to": "ethereum:0x0000000000085d4780b73119b644ae5ecd22b376"
    },
    "0xf1be8ecc990cbcb90e166b71e368299f0116d421": {
      "name": "Interest Bearing ALPACA",
      "decimals": "18",
      "symbol": "ibALPACA",
      "to": "bsc:0x8f0528ce5ef7b51152a59745befdd91d97091d2f"
    },
    "0x772f317ec695ce20290b56466b3f48501ba81352": {
      "name": "DotDot Tokenized EPX Lock",
      "decimals": "18",
      "symbol": "dEPX",
      "to": "bsc:0xaf41054c1487b0e5e2b9250c0332ecbce6ce9d71"
    },
    "0x3f847b01d4d498a293e3197b186356039ecd737f": {
      "name": "Rail BSC",
      "decimals": "18",
      "symbol": "RAILBSC",
      "to": "ethereum:0xe76C6c83af64e4C60245D8C7dE953DF673a7A33D"
    },
    "0xbb4cdb9cbd36b01bd1cbaebf2de08d9173bc095c": {
      "name": "Wrapped BNB",
      "decimals": "18",
      "symbol": "WBNB",
      "to": "coingecko#binancecoin"
    },
    "0xea7a82e0bc636667ab5c65623cd1438370620c3e": {
      "name": "Wrapped BNB",
      "decimals": "18",
      "symbol": "WBNB",
      "to": "coingecko#binancecoin"
    },
    "0x8b04e56a8cd5f4d465b784ccf564899f30aaf88c": {
      "name": "Anchor Terra USD",
      "decimals": "6",
      "symbol": "aUST",
      "to": "coingecko#anchorust"
    },
    "0x6a46d878401f46b4c7f665f065e0667580e031ec": {
      "name": "Investintoken",
      "decimals": "18",
      "symbol": "IVN",
      "to": "coingecko#investin"
    },
    "0xa4ef4b0b23c1fc81d3f9ecf93510e64f58a4a016": {
      "name": "1MILNFT",
      "decimals": "18",
      "symbol": "1MIL",
      "to": "coingecko#1million-nfts"
    },
    "0x37dfacfaeda801437ff648a1559d73f4c40aacb7": {
      "name": "APYSwap",
      "decimals": "18",
      "symbol": "APYS",
      "to": "coingecko#apyswap"
    },
    "0x71be881e9c5d4465b3fff61e89c6f3651e69b5bb": {
      "name": "BRZ Token",
      "decimals": "4",
      "symbol": "BRZ",
      "to": "coingecko#brz"
    },
    "0x316622977073bbc3df32e7d2a9b3c77596a0a603": {
      "name": "Jarvis Synthetic Brazilian Real",
      "decimals": "18",
      "symbol": "jBRL",
      "to": "coingecko#brz"
    },
    "0x5b1a9850f55d9282a7c4bf23a2a21b050e3beb2f": {
      "name": "BRZ",
      "decimals": "4",
      "symbol": "BRZ",
      "to": "coingecko#brz"
    },
    "0xdcecf0664c33321ceca2effce701e710a2d28a3f": {
      "name": "Alpaca USD",
      "decimals": "18",
      "symbol": "AUSD",
      "to": "coingecko#tether"
    },
    "0x1ddcaa4ed761428ae348befc6718bcb12e63bfaa": {
      "name": "deBridge USD Coin",
      "decimals": "6",
      "symbol": "deUSDC",
      "to": "coingecko#usd-coin"
    },
    "0x4268b8f0b87b6eae5d897996e6b845ddbd99adf3": {
      "name": "Axelar Wrapped USDC",
      "decimals": "6",
      "symbol": "axlUSDC",
      "to": "coingecko#usd-coin"
    },
    "0xfb5b838b6cfeedc2873ab27866079ac55363d37e": {
      "name": "FLOKI",
      "decimals": "9",
      "symbol": "FLOKI",
      "to": "coingecko#floki"
    }
  },
  "boba": {
    "0xd203de32170130082896b4111edf825a4774c18e": {
      "name": "Wrapped Ether",
      "decimals": "18",
      "symbol": "WETH",
      "to": "ethereum:0x0000000000000000000000000000000000000000"
    },
    "0x0000000000000000000000000000000000000000": {
      "name": "Ether",
      "decimals": "18",
      "symbol": "ETH",
      "to": "ethereum:0x0000000000000000000000000000000000000000"
    },
    "0xf74195bb8a5cf652411867c5c2c5b8c2a402be35": {
      "name": "Dai Stablecoin",
      "decimals": "18",
      "symbol": "DAI",
      "to": "ethereum:0x6b175474e89094c44da98b954eedeac495271d0f"
    },
    "0x461d52769884ca6235b685ef2040f47d30c94eb5": {
      "name": "Binance-Peg BUSD Token",
      "decimals": "18",
      "symbol": "BUSD",
      "to": "bsc:0xe9e7cea3dedca5984780bafc599bd69add087d56"
    },
    "0x7562f525106f5d54e891e005867bf489b5988cd9": {
      "name": "Frax",
      "decimals": "18",
      "symbol": "FRAX",
      "to": "ethereum:0x853d955acef822db058eb8505911ed77f175b99e"
    },
    "0x2f28add68e59733d23d5f57d94c31fb965f835d0": {
      "name": "Synthetic USD Coin from Ethereum",
      "decimals": "6",
      "symbol": "sUSDC",
      "to": "ethereum:0xa0b86991c6218b36c1d19d4a2e9eb0ce3606eb48"
    },
    "0xf04d3a8eb17b832fbebf43610e94bdc4fd5cf2dd": {
      "name": "Synthetic Binance-Peg BUSD Token from BSC",
      "decimals": "18",
      "symbol": "sBUSD",
      "to": "bsc:0xe9e7cea3dedca5984780bafc599bd69add087d56"
    }
  },
  "boba_bnb": {
    "0x9f98f9f312d23d078061962837042b8918e6aff2": {
      "name": "USD Coin",
      "decimals": "18",
      "symbol": "USDC",
      "to": "bsc:0xe9e7CEA3DedcA5984780Bafc599bD69ADd087D56"
    },
    "0x4200000000000000000000000000000000000006": {
      "name": "Boba Network",
      "decimals": "18",
      "symbol": "BOBA",
      "to": "ethereum:0x42bbfa2e77757c645eeaad1655e0911a7553efbc"
    },
    "0x4200000000000000000000000000000000000023": {
      "name": "BNB",
      "decimals": "18",
      "symbol": "BNB",
      "to": "bsc:0xbb4CdB9CBd36B01bD1cBaEBF2De08d9173bc095c"
    }
  },
  "boba_avax": {
    "0x126969743a6d300bab08f303f104f0f7dbafbe20": {
      "name": "USD Coin",
      "decimals": "6",
      "symbol": "USDC.e",
      "to": "avax:0xA7D7079b0FEaD91F3e65f86E8915Cb59c1a4C664"
    },
    "0x26c319b7b2cf823365414d082698c8ac90cbba63": {
      "name": "Wrapped BOBA Token",
      "decimals": "18",
      "symbol": "WBOBA",
      "to": "ethereum:0x42bbfa2e77757c645eeaad1655e0911a7553efbc"
    },
    "0x4200000000000000000000000000000000000023": {
      "name": "Avalanche",
      "decimals": "18",
      "symbol": "AVAX",
      "to": "avax:0xb31f66aa3c1e785363f0875a1b74e27b85fd66c7"
    }
  },
  "okexchain": {
    "0xe1c110e1b1b4a1ded0caf3e42bfbdbb7b5d7ce1c": {
      "name": "Elk",
      "decimals": "18",
      "symbol": "ELK",
      "to": "avax:0xe1c110e1b1b4a1ded0caf3e42bfbdbb7b5d7ce1c"
    },
    "0x0000000000000000000000000000000000000000": {
      "name": "oec-token",
      "decimals": "18",
      "symbol": "OKC",
      "to": "coingecko#oec-token"
    }
  },
  "milkomeda": {
    "0x5950f9b6ef36f3127ea66799e64d0ea1f5fdb9d1": {
      "name": "Wrapped Ether",
      "decimals": "18",
      "symbol": "WETH",
      "to": "ethereum:0x0000000000000000000000000000000000000000"
    },
    "0x41eafc40cd5cb904157a10158f73ff2824dc1339": {
      "name": "Dai Stablecoin",
      "decimals": "18",
      "symbol": "DAI",
      "to": "ethereum:0x6b175474e89094c44da98b954eedeac495271d0f"
    },
    "0xab58da63dfdd6b97eaab3c94165ef6f43d951fb2": {
      "name": "Tether USD",
      "decimals": "6",
      "symbol": "USDT",
      "to": "ethereum:0xa0b86991c6218b36c1d19d4a2e9eb0ce3606eb48"
    },
    "0x48aeb7584ba26d3791f06fba360db435b3d7a174": {
      "name": "Wrapped BTC",
      "decimals": "8",
      "symbol": "WBTC",
      "to": "ethereum:0x2260fac5e5542a773aa44fbcfedf7c193bc2c599"
    },
    "0x42110a5133f91b49e32b671db86e2c44edc13832": {
      "name": "Synthetic USD Coin from Ethereum",
      "decimals": "6",
      "symbol": "sUSDC",
      "to": "ethereum:0xa0b86991c6218b36c1d19d4a2e9eb0ce3606eb48"
    },
    "0xae83571000af4499798d1e3b0fa0070eb3a3e3f9": {
      "name": "Wrapped ADA",
      "decimals": "18",
      "symbol": "WADA",
      "to": "coingecko#cardano"
    },
    "0x4bf769b05e832fcdc9053fffbc78ca889acb5e1e": {
      "name": "Binance USD",
      "decimals": "18",
      "symbol": "BUSD",
      "to": "coingecko#binance-usd"
    },
    "0x8c008bba2dd56b99f4a6ab276be3a478cb075f0c": {
      "name": "BLUES",
      "decimals": "18",
      "symbol": "BLUES",
      "to": "coingecko#blueshift"
    }
  },
  "csc": {
    "0x0000000000000000000000000000000000000000": {
      "name": "CET",
      "decimals": "18",
      "symbol": "CET",
      "to": "ethereum:0x081f67afa0ccf8c7b17540767bbe95df2ba8d97f"
    },
    "0xe6f8988d30614afe4f7124b76477add79c665822": {
      "name": "Wrapped CET",
      "decimals": "18",
      "symbol": "WCET",
      "to": "ethereum:0x081f67afa0ccf8c7b17540767bbe95df2ba8d97f"
    },
    "0x398dca951cd4fc18264d995dcd171aa5debda129": {
      "name": "CSC Peg USDT",
      "decimals": "18",
      "symbol": "USDT",
      "to": "coingecko#tether"
    }
  },
  "fantom": {
    "0xxxxxxxxxxxxxxxxxxxxxxxxxxxxxxxxxxxxxxxxx": {
      "name": "Fantom",
      "decimals": "18",
      "symbol": "FTM",
      "to": "ethereum:0x4e15361fd6b4bb609fa63c81a2be19d873717870"
    },
    "0x4a89338a2079a01edbf5027330eac10b615024e5": {
      "name": "USDL",
      "decimals": "18",
      "symbol": "USDL Stablecoin",
      "to": "fantom:0xad84341756bf337f5a0164515b1f6f993d194e1f"
    },
    "0xe3a486c1903ea794eed5d5fa0c9473c7d7708f40": {
      "name": "Creditum USD",
      "decimals": "18",
      "symbol": "cUSD",
      "to": "fantom:0xad84341756bf337f5a0164515b1f6f993d194e1f"
    },
    "0x8cc97b50fe87f31770bcdcd6bc8603bc1558380b": {
      "name": "SINGLE Token",
      "decimals": "18",
      "symbol": "SINGLE",
      "to": "cronos:0x0804702a4e749d39a35fde73d1df0b1f1d6b8347"
    },
    "0xc5cd01e988cd0794e05ab80f2bcdbdf13ce08bd3": {
      "name": "Wrapped Nova USD",
      "decimals": "6",
      "symbol": "nUSD",
      "to": "ethereum:0xa0b86991c6218b36c1d19d4a2e9eb0ce3606eb48"
    },
    "0x7f620d7d0b3479b1655cefb1b0bc67fb0ef4e443": {
      "name": "Staked Ice Tokens",
      "decimals": "18",
      "symbol": "nICE",
      "to": "fantom:0xf16e81dce15b08f326220742020379b855b87df9"
    }
  },
  "reichain": {
    "0xdd2bb4e845bd97580020d8f9f58ec95bf549c3d9": {
      "name": "KillSwitch-Peg BUSD Token",
      "decimals": "18",
      "symbol": "kBUSD",
      "to": "bsc:0xe9e7cea3dedca5984780bafc599bd69add087d56"
    },
    "0xf8ab4aaf70cef3f3659d3f466e35dc7ea10d4a5d": {
      "name": "BNB Token (BSC)",
      "decimals": "18",
      "symbol": "BNB",
      "to": "bsc:0xbb4CdB9CBd36B01bD1cBaEBF2De08d9173bc095c"
    }
  },
  "cronos": {
    "0x87efb3ec1576dec8ed47e58b832bedcd86ee186e": {
      "name": "TrueUSD",
      "decimals": "18",
      "symbol": "TUSD",
      "to": "ethereum:0x0000000000085d4780B73119b644AE5ecd22b376"
    },
    "0x0000000000000000000000000000000000000000": {
      "name": "crypto-com-chain",
      "decimals": "18",
      "symbol": "CRO",
      "to": "coingecko#crypto-com-chain"
    },
    "0xca2503482e5d6d762b524978f400f03e38d5f962": {
      "name": "Wrapped CRO",
      "decimals": "18",
      "symbol": "WCRO",
      "to": "coingecko#crypto-com-chain"
    },
    "0x45c135c1cdce8d25a3b729a28659561385c52671": {
      "name": "Artificial Liquid Intelligence Token",
      "decimals": "18",
      "symbol": "ALI",
      "to": "coingecko#alethea-artificial-liquid-intelligence-token"
    },
    "0x39a65a74dc5a778ff93d1765ea51f57bc49c81b3": {
      "name": "AKT",
      "decimals": "6",
      "symbol": "AKT",
      "to": "coingecko#akash-network"
    },
    "0xbed48612bc69fa1cab67052b42a95fb30c1bcfee": {
      "name": "SHIBA INU",
      "decimals": "18",
      "symbol": "SHIB",
      "to": "coingecko#shiba-inu"
    },
    "0xb888d8dd1733d72681b30c00ee76bde93ae7aa93": {
      "name": "ATOM",
      "decimals": "6",
      "symbol": "ATOM",
      "to": "coingecko#cosmos"
    },
    "0x02dccaf514c98451320a9365c5b46c61d3246ff3": {
      "name": "Dogelon",
      "decimals": "18",
      "symbol": "ELON",
      "to": "coingecko#dogelon-mars"
    }
  },
  "kcc": {
    "0xe1c110e1b1b4a1ded0caf3e42bfbdbb7b5d7ce1c": {
      "name": "Elk",
      "decimals": "18",
      "symbol": "ELK",
      "to": "avax:0xe1c110e1b1b4a1ded0caf3e42bfbdbb7b5d7ce1c"
    },
    "0x0000000000000000000000000000000000000000": {
      "name": "kucoin-shares",
      "decimals": "18",
      "symbol": "KCS",
      "to": "coingecko#kucoin-shares"
    },
    "0x4446fc4eb47f2f6586f9faab68b3498f86c07521": {
      "name": "Wrapped KCS",
      "decimals": "18",
      "symbol": "WKCS",
      "to": "coingecko#kucoin-shares"
    },
    "0x2ca48b4eea5a731c2b54e7c3944dbdb87c0cfb6f": {
      "name": "MojitoToken",
      "decimals": "18",
      "symbol": "MJT",
      "to": "coingecko#mojitoswap"
    },
    "0x0039f574ee5cc39bdd162e9a88e3eb1f111baf48": {
      "name": "KCC-Peg Tether USD",
      "decimals": "18",
      "symbol": "USDT",
      "to": "coingecko#tether"
    },
    "0x980a5afef3d17ad98635f6c5aebcbaeded3c3430": {
      "name": "KCC-Peg USD Coin",
      "decimals": "18",
      "symbol": "USDC",
      "to": "coingecko#usd-coin"
    },
    "0xe3f5a90f9cb311505cd691a46596599aa1a0ad7d": {
      "name": "Binance-Peg BUSD Token",
      "decimals": "18",
      "symbol": "BUSD",
      "to": "coingecko#binance-usd"
    },
    "0xfa93c12cd345c658bc4644d1d4e1b9615952258c": {
      "name": "KCC-Peg BTCK Token",
      "decimals": "18",
      "symbol": "BTCK",
      "to": "coingecko#bitcoin"
    },
    "0x639a647fbe20b6c8ac19e48e2de44ea792c62c5c": {
      "name": "Binance",
      "decimals": "18",
      "symbol": "BNB",
      "to": "coingecko#binancecoin"
    },
    "0x00ee2d494258d6c5a30d6b6472a09b27121ef451": {
      "name": "Staked KCS",
      "decimals": "18",
      "symbol": "sKCS",
      "to": "coingecko#staked-kcs"
    }
  },
  "findora": {
    "0xabc979788c7089b516b8f2f1b5ceabd2e27fd78b": {
      "name": "Wrapped BNB",
      "decimals": "18",
      "symbol": "WBNB.b",
      "to": "bsc:0xbb4CdB9CBd36B01bD1cBaEBF2De08d9173bc095c"
    },
    "0x008a628826e9470337e0cd9c0c944143a83f32f3": {
      "name": "Wrapped Ethereum",
      "decimals": "18",
      "symbol": "WETH.b",
      "to": "bsc:0x2170ed0880ac9a755fd29b2688956bd959f933f8"
    },
    "0x93edfa31d7ac69999e964dac9c25cd6402c75db3": {
      "name": "USDT",
      "decimals": "18",
      "symbol": "USDT.b",
      "to": "bsc:0x55d398326f99059ff775485246999027b3197955"
    },
    "0xda33ef1a7b48bebbf579ee86dfa735a9529c4950": {
      "name": "USDC",
      "decimals": "18",
      "symbol": "USDC.b",
      "to": "bsc:0x8ac76a51cc950d9822d68b83fe1ad97b32cd580d"
    },
    "0xe80eb4a234f718edc5b76bb442653827d20ebb2d": {
      "name": "BUSD",
      "decimals": "18",
      "symbol": "BUSD.b",
      "to": "bsc:0xe9e7cea3dedca5984780bafc599bd69add087d56"
    },
    "0x07efa82e00e458ca3d53f2cd5b162e520f46d911": {
      "name": "Wrapped Bitcoin",
      "decimals": "18",
      "symbol": "WBTC.b",
      "to": "bsc:0x7130d2a12b9bcbfae4f2634d864a1ee1ce3ead9c"
    },
    "0x0000000000000000000000000000000000000000": {
      "name": "findora",
      "decimals": "18",
      "symbol": "FRA",
      "to": "coingecko#findora"
    },
    "0x0000000000000000000000000000000000001000": {
      "name": "Findora",
      "decimals": "18",
      "symbol": "FRA",
      "to": "coingecko#findora"
    },
    "0x2e8079e0fe49626af8716fc38adea6799065d7f7": {
      "name": "USD Coin",
      "decimals": "6",
      "symbol": "USDC.e",
      "to": "coingecko#usd-coin"
    },
    "0x0632baa26299c9972ed4d9affa3fd057a72252ff": {
      "name": "Tether USD",
      "decimals": "6",
      "symbol": "USDT.e",
      "to": "coingecko#tether"
    }
  },
  "moonriver": {
    "0xe6a991ffa8cfe62b0bf6bf72959a3d4f11b2e0f5": {
      "decimals": "8",
      "symbol": "WBTC.eth",
      "to": "coingecko#wrapped-bitcoin"
    },
    "0x868892cccedbff0b028f3b3595205ea91b99376b": {
      "decimals": "18",
      "symbol": "BNB.bsc",
      "to": "coingecko#binancecoin"
    },
    "0xf50225a84382c74cbdea10b0c176f71fc3de0c4d": {
      "decimals": "18",
      "symbol": "WMOVR",
      "to": "coingecko#moonriver"
    },
    "0x748134b5f553f2bcbd78c6826de99a70274bdeb3": {
      "decimals": "6",
      "symbol": "USDC.m",
      "to": "coingecko#usd-coin"
    },
    "0x15b9ca9659f5dff2b7d35a98dd0790a3cbb3d445": {
      "decimals": "10",
      "symbol": "DOT.m",
      "to": "coingecko#polkadot"
    },
    "0x9d5bc9b873aed984e2b6a64d4792249d68bba2fe": {
      "decimals": "6",
      "symbol": "XRP.m",
      "to": "coingecko#ripple"
    },
    "0xc005a7a1502c9de16ccdaba7cda0cee4ac304993": {
      "decimals": "18",
      "symbol": "AVAX.m",
      "to": "coingecko#avalanche-2"
    },
    "0xd924f195c6012c301f42290cf0fde385a66039de": {
      "decimals": "18",
      "symbol": "FTM.m",
      "to": "coingecko#fantom"
    },
    "0xe936caa7f6d9f5c9e907111fcaf7c351c184cda7": {
      "decimals": "6",
      "symbol": "USDT.m",
      "to": "coingecko#tether"
    },
    "0x41562ae242d194247389152acaa7a9397136b09f": {
      "decimals": "18",
      "symbol": "WAN.m",
      "to": "coingecko#wanchain"
    },
    "0x576fde3f61b7c97e381c94e7a03dbc2e08af1111": {
      "decimals": "18",
      "symbol": "ETH.m",
      "to": "coingecko#ethereum"
    },
    "0x78f811a431d248c1edcf6d95ec8551879b2897c3": {
      "decimals": "8",
      "symbol": "BTC.m",
      "to": "coingecko#wrapped-bitcoin"
    },
    "0xffc7780c34b450d917d557e728f033033cb4fa8c": {
      "decimals": "12",
      "symbol": " stKSM",
      "to": "moonriver:0xffffffff1fcacbd218edc0eba20fc2308c778080"
    },
    "0xe1c110e1b1b4a1ded0caf3e42bfbdbb7b5d7ce1c": {
      "name": "Elk",
      "decimals": "18",
      "symbol": "ELK",
      "to": "avax:0xe1c110e1b1b4a1ded0caf3e42bfbdbb7b5d7ce1c"
    },
    "0xe3c7487eb01c74b73b7184d198c7fbf46b34e5af": {
      "name": "Wrapped MOVR",
      "decimals": "18",
      "symbol": "WMOVR",
      "to": "moonriver:0x98878B06940aE243284CA214f92Bb71a2b032B8A"
    },
    "0x6ccf12b480a99c54b23647c995f4525d544a7e72": {
      "name": "Lido DAO Token",
      "decimals": "18",
      "symbol": "LDO",
      "to": "coingecko#lido-dao"
    },
    "0xfffffffff6e528ad57184579beee00c5d5e646f0": {
      "name": "Kintsugi Wrapped BTC",
      "decimals": "8",
      "symbol": "xcKBTC",
      "to": "coingecko#wrapped-bitcoin"
    },
    "0xcb4a593ce512d78162c58384f0b2fd6e802c2c47": {
      "name": "BEPRO Network",
      "decimals": "18",
      "symbol": "BEPRO",
      "to": "coingecko#bepro-network"
    }
  },
  "bittorrent": {
    "0xdb28719f7f938507dbfe4f0eae55668903d34a15": {
      "name": "Tether USD_TRON",
      "decimals": "6",
      "symbol": "USDT_t",
      "to": "ethereum:0xa0b86991c6218b36c1d19d4a2e9eb0ce3606eb48"
    },
    "0x935faa2fcec6ab81265b301a30467bbc804b43d3": {
      "name": "USD Coin_TRON",
      "decimals": "6",
      "symbol": "USDC_t",
      "to": "ethereum:0xa0b86991c6218b36c1d19d4a2e9eb0ce3606eb48"
    },
    "0x8d193c6efa90bcff940a98785d1ce9d093d3dc8a": {
      "name": "Wrapped BTT",
      "decimals": "18",
      "symbol": "WBTT",
      "to": "ethereum:0xc669928185dbce49d2230cc9b0979be6dc797957"
    },
    "0x17f235fd5974318e4e2a5e37919a209f7c37a6d1": {
      "name": "Decentralized USD_TRON",
      "decimals": "18",
      "symbol": "USDD_t",
      "to": "ethereum:0x0c10bf8fcb7bf5412187a595ab97a3609160b5c6"
    },
    "0xae17940943ba9440540940db0f1877f101d39e8b": {
      "name": "USD Coin_Ethereum",
      "decimals": "6",
      "symbol": "USDC_e",
      "to": "ethereum:0xa0b86991c6218b36c1d19d4a2e9eb0ce3606eb48"
    },
    "0x1249c65afb11d179ffb3ce7d4eedd1d9b98ad006": {
      "name": "ETH",
      "decimals": "18",
      "symbol": "ETH",
      "to": "ethereum:0x0000000000000000000000000000000000000000"
    },
    "0xe887512ab8bc60bcc9224e1c3b5be68e26048b8b": {
      "name": "Tether USD_Ethereum",
      "decimals": "6",
      "symbol": "USDT_e",
      "to": "ethereum:0xa0b86991c6218b36c1d19d4a2e9eb0ce3606eb48"
    },
    "0xe467f79e9869757dd818dfb8535068120f6bcb97": {
      "name": "Kyber Network Crystal v2 - Ethereum",
      "decimals": "18",
      "symbol": "KNC_e",
      "to": "ethereum:0xdefa4e8a7bcba345f687a2f1456f5edd9ce97202"
    },
    "0x9888221fe6b5a2ad4ce7266c7826d2ad74d40ccf": {
      "name": "Wrapped BTC_Ethereum",
      "decimals": "8",
      "symbol": "WBTC_e",
      "to": "ethereum:0x2260fac5e5542a773aa44fbcfedf7c193bc2c599"
    },
    "0xca424b845497f7204d9301bd13ff87c0e2e86fcf": {
      "name": "USD Coin_BSC",
      "decimals": "18",
      "symbol": "USDC_b",
      "to": "coingecko#usd-coin"
    },
    "0x9b5f27f6ea9bbd753ce3793a07cba3c74644330d": {
      "name": "Binance-Peg BSC-USD_BSC",
      "decimals": "18",
      "symbol": "USDT_b",
      "to": "coingecko#tether"
    },
    "0x23181f21dea5936e24163ffaba4ea3b316b57f3c": {
      "name": "Wrapped BTT",
      "decimals": "18",
      "symbol": "WBTT",
      "to": "coingecko#bittorrent"
    },
    "0xedf53026aea60f8f75fca25f8830b7e2d6200662": {
      "name": "TRX",
      "decimals": "6",
      "symbol": "TRX",
      "to": "coingecko#tron"
    }
  },
  "evmos": {
    "0x2c68d1d6ab986ff4640b51e1f14c716a076e44c4": {
      "decimals": "18",
      "symbol": "STEVMOS",
      "to": "coingecko#evmos"
    },
    "0x50de24b3f0b3136c50fa8a3b8ebc8bd80a269ce5": {
      "decimals": "18",
      "symbol": "AXLWETH",
      "to": "coingecko#axlweth"
    },
    "0xb5124fa2b2cf92b2d469b249433ba1c96bdf536d": {
      "decimals": "6",
      "symbol": "STATOM",
      "to": "coingecko#stride-staked-atom"
    },
    "0xc5e00d3b04563950941f7137b5afa3a534f0d6d6": {
      "decimals": "6",
      "symbol": "ATOM",
      "to": "coingecko#cosmos"
    },
    "0x8fa78ceb7f04118ec6d06aac37ca854691d8e963": {
      "decimals": "6",
      "symbol": "STRIDE",
      "to": "coingecko#stride"
    },
    "0xe60ce2dfa6d4ad37ade1dcb7ac4d6c3a093b3a7e": {
      "decimals": "18",
      "symbol": "axlRETH",
      "to": "coingecko#rocket-pool-eth"
    },
    "0x51e44ffad5c2b122c8b635671fcc8139dc636e82": {
      "name": "USD Coin",
      "decimals": "6",
      "symbol": "USDC",
      "to": "ethereum:0xa0b86991c6218b36c1d19d4a2e9eb0ce3606eb48"
    },
    "0x8d395affc1767141387fff45af88a074614e7ccf": {
      "name": "tBTC v2",
      "decimals": "18",
      "symbol": "tBTC",
      "to": "ethereum:0x18084fba666a33d37592fa2633fd49a74dd93a88"
    },
    "0xb1a8c961385b01c3aa782fba73e151465445d319": {
      "name": "renBTC",
      "decimals": "8",
      "symbol": "renBTC",
      "to": "ethereum:0xeb4c2781e4eba804ce9a9803c67d0893436bb27d"
    },
    "0xe46910336479f254723710d57e7b683f3315b22b": {
      "name": "USD Coin (Celer)",
      "decimals": "6",
      "symbol": "ceUSDC",
      "to": "ethereum:0xa0b86991c6218b36c1d19d4a2e9eb0ce3606eb48"
    },
    "0x63743acf2c7cfee65a5e356a4c4a005b586fc7aa": {
      "name": "Dai Stablecoin",
      "decimals": "18",
      "symbol": "DAI",
      "to": "ethereum:0x6b175474e89094c44da98b954eedeac495271d0f"
    },
    "0x7ff4a56b32ee13d7d4d405887e0ea37d61ed919e": {
      "name": "Tether USD",
      "decimals": "6",
      "symbol": "USDT",
      "to": "ethereum:0xa0b86991c6218b36c1d19d4a2e9eb0ce3606eb48"
    },
    "0xb72a7567847aba28a2819b855d7fe679d4f59846": {
      "name": "Tether USD (Celer)",
      "decimals": "6",
      "symbol": "ceUSDT",
      "to": "ethereum:0xa0b86991c6218b36c1d19d4a2e9eb0ce3606eb48"
    },
    "0x5842c5532b61acf3227679a8b1bd0242a41752f2": {
      "name": "Wrapped Ether",
      "decimals": "18",
      "symbol": "WETH",
      "to": "ethereum:0x0000000000000000000000000000000000000000"
    },
    "0xf80699dc594e00ae7ba200c7533a07c1604a106d": {
      "name": "Wrapped BTC",
      "decimals": "8",
      "symbol": "WBTC",
      "to": "ethereum:0x2260fac5e5542a773aa44fbcfedf7c193bc2c599"
    },
    "0x28ec4b29657959f4a5052b41079fe32919ec3bd3": {
      "name": "Frax",
      "decimals": "18",
      "symbol": "FRAX",
      "to": "ethereum:0x853d955aCEf822Db058eb8505911ED77F175b99e"
    },
    "0xe03494d0033687543a80c9b1ca7d6237f2ea8bd8": {
      "name": "Frax",
      "decimals": "18",
      "symbol": "FRAX",
      "to": "ethereum:0x853d955aCEf822Db058eb8505911ED77F175b99e"
    },
    "0x3f75ceabcdfed1aca03257dc6bdc0408e2b4b026": {
      "name": "Diffusion",
      "decimals": "18",
      "symbol": "DIFF",
      "to": "coingecko#diffusion"
    },
    "0xd4949664cd82660aae99bedc034a0dea8a0bd517": {
      "name": "Wrapped Evmos",
      "decimals": "18",
      "symbol": "WEVMOS",
      "to": "coingecko#evmos"
    }
  },
  "ethereum": {
    "0x03928473f25bb2da6bc880b07ecbadc636822264": {
      "decimals": "18",
      "symbol": "stataEthWETH",
      "to": "ethereum:0x8b8bf083fd1837486c141681e10ea61d0f3cd692"
    },
    "0xbb6881874825e60e1160416d6c426eae65f2459e": {
      "decimals": "18",
      "symbol": "bb-a-WETH",
      "to": "ethereum:0x60d604890feaa0b5460b28a424407c24fe89374a"
    },
    "0x72e4f9f808c49a2a61de9c5896298920dc4eeea9": {
      "decimals": 8,
      "symbol": "BITCOIN",
      "to": "coingecko#harrypotterobamasonic10in"
    },
    "0xe0b469cb3eda0ece9e425cfeda4df986a55ea9f8": {
      "decimals": 18,
      "symbol": "WETH",
      "to": "coingecko#ethereum"
    },
    "0xc3d688b66703497daa19211eedff47f25384cdc3": {
      "decimals": 6,
      "symbol": "cUSDCv3",
      "to": "coingecko#usd-coin"
    },
    "0xa17581a9e3356d9a858b789d68b4d866e593ae94": {
      "decimals": 18,
      "symbol": "cWETHv3",
      "to": "coingecko#weth"
    },
    "0x72a19342e8f1838460ebfccef09f6585e32db86e": {
      "decimals": "18",
      "symbol": "vlCVX",
      "to": "coingecko#convex-finance"
    },
    "0xfeef77d3f69374f66429c91d732a244f074bdf74": {
      "name": "Convex FXS",
      "decimals": "18",
      "symbol": "cvxFXS",
      "to": "ethereum:0x3432b6a60d23ca0dfca7761b7ab56459d9c964d0"
    },
    "0xb8c77482e45f1f44de1745f52c74426c631bdd52": {
      "name": "BNB",
      "decimals": "18",
      "symbol": "BNB",
      "to": "bsc:0xbb4CdB9CBd36B01bD1cBaEBF2De08d9173bc095c"
    },
    "0xC5c9fB6223A989208Df27dCEE33fC59ff5c26fFF": {
      "name": "ParaSpace Compound APE",
      "decimals": "18",
      "symbol": "cAPE",
      "to": "ethereum:0x4d224452801ACEd8B2F0aebE155379bb5D594381"
    },
    "0xaa0c3f5f7dfd688c6e646f66cd2a6b66acdbe434": {
      "name": "Staked CvxCrv",
      "decimals": "18",
      "symbol": "stkCvxCrv",
      "to": "ethereum:0x62B9c7356A2Dc64a1969e19C23e4f579F9810Aa7"
    },
    "0xeb637a9ab6be83c7f8c79fdaa62e1043b65534f0": {
      "name": "BXHToken",
      "decimals": "18",
      "symbol": "BXH",
      "to": "heco:0xcbd6cb9243d8e3381fea611ef023e17d1b7aedf0"
    },
    "0xea5a82b35244d9e5e48781f00b11b14e627d2951": {
      "name": "Cosmos",
      "decimals": "6",
      "symbol": "ATOM",
      "to": "coingecko#cosmos"
    },
    "0x18084fba666a33d37592fa2633fd49a74dd93a88": {
      "name": "tBTC v2",
      "decimals": "18",
      "symbol": "tBTC",
      "to": "ethereum:0x18084fba666a33d37592fa2633fd49a74dd93a88"
    },
    "0xef779cf3d260dbe6177b30ff08b10db591a6dd9c": {
      "name": "kUSD",
      "decimals": "18",
      "symbol": "kUSD",
      "to": "ethereum:0x0000000000085d4780B73119b644AE5ecd22b376"
    },
    "0x42ef9077d8e79689799673ae588e046f8832cb95": {
      "name": "fryUSD",
      "decimals": "18",
      "symbol": "fUSD",
      "to": "ethereum:0x0000000000085d4780B73119b644AE5ecd22b376"
    },
    "0xd3d13a578a53685b4ac36a1bab31912d2b2a2f36": {
      "name": "TokemakWethPool",
      "decimals": "18",
      "symbol": "tWETH",
      "to": "ethereum:0x0000000000000000000000000000000000000000"
    },
    "0xeeeeeeeeeeeeeeeeeeeeeeeeeeeeeeeeeeeeeeee": {
      "name": "TokemakWethPool",
      "decimals": "18",
      "symbol": "ETH",
      "to": "ethereum:0x0000000000000000000000000000000000000000"
    },
    "0xdad33e12e61dc2f2692f2c12e6303b5ade7277ba": {
      "name": "Brewlabs",
      "decimals": "9",
      "symbol": "BREWLABS",
      "to": "coingecko#brewlabs"
    },
    "0x94671a3cee8c7a12ea72602978d1bb84e920efb2": {
      "name": "TokemaktFRAX",
      "decimals": "18",
      "symbol": "tFRAX",
      "to": "ethereum:0x853d955aCEf822Db058eb8505911ED77F175b99e"
    },
    "0x2fc6e9c1b2c07e18632efe51879415a580ad22e1": {
      "name": "TokemaktGAMMA",
      "decimals": "18",
      "symbol": "tGAMMA",
      "to": "ethereum:0x6bea7cfef803d1e3d5f7c0103f7ded065644e197"
    },
    "0xeff721eae19885e17f5b80187d6527aad3ffc8de": {
      "name": "TokemaktSNX",
      "decimals": "18",
      "symbol": "tSNX",
      "to": "ethereum:0xc011a73ee8576fb46f5e1c5751ca3b9fe0af2a6f"
    },
    "0xdc0b02849bb8e0f126a216a2840275da829709b0": {
      "name": "TokemaktAPW",
      "decimals": "18",
      "symbol": "tAPW",
      "to": "ethereum:0x4104b135dbc9609fc1a9490e61369036497660c8"
    },
    "0x15a629f0665a3eb97d7ae9a7ce7abf73aeb79415": {
      "name": "TokemaktTCR",
      "decimals": "18",
      "symbol": "tTCR",
      "to": "ethereum:0x9C4A4204B79dd291D6b6571C5BE8BbcD0622F050"
    },
    "0x808d3e6b23516967ceae4f17a5f9038383ed5311": {
      "name": "TokemaktFOX",
      "decimals": "18",
      "symbol": "tFOX",
      "to": "ethereum:0xc770EEfAd204B5180dF6a14Ee197D99d808ee52d"
    },
    "0xf49764c9c5d644ece6ae2d18ffd9f1e902629777": {
      "name": "TokemaktSUSHI",
      "decimals": "18",
      "symbol": "tSUSHI",
      "to": "ethereum:0x6B3595068778DD592e39A122f4f5a5cF09C90fE2"
    },
    "0xd3b5d9a561c293fb42b446fe7e237daa9bf9aa84": {
      "name": "TokemaktALCX",
      "decimals": "18",
      "symbol": "tALCX",
      "to": "ethereum:0xdBdb4d16EdA451D0503b854CF79D55697F90c8DF"
    },
    "0xadf15ec41689fc5b6dca0db7c53c9bfe7981e655": {
      "name": "TokemaktFXS",
      "decimals": "18",
      "symbol": "tFXS",
      "to": "ethereum:0x3432B6A60D23Ca0dFCa7761B7ab56459D9C964D0"
    },
    "0xc7d9c108d4e1dd1484d3e2568d7f74bfd763d356": {
      "name": "SORA Synthetic USD",
      "decimals": "18",
      "symbol": "XSTUSD",
      "to": "ethereum:0x0000000000085d4780B73119b644AE5ecd22b376"
    },
    "0x65f7ba4ec257af7c55fd5854e5f6356bbd0fb8ec": {
      "name": "Staked DYDX",
      "decimals": "18",
      "symbol": "stkDYDX",
      "to": "ethereum:0x92d6c1e31e14520e676a687f0a93788b716beff5"
    },
    "0x0a5e677a6a24b2f1a2bf4f3bffc443231d2fdec8": {
      "name": "dForce USD",
      "decimals": "18",
      "symbol": "USX",
      "to": "bsc:0xb5102cee1528ce2c760893034a4603663495fd72"
    },
    "0x2163383c1f4e74fe36c50e6154c7f18d9fd06d6f": {
      "name": "ElasticSwap Tic Token",
      "decimals": "18",
      "symbol": "TIC",
      "to": "avax:0x75739a693459f33b1fbcc02099eea3ebcf150cbe"
    },
    "0x36f8d0d0573ae92326827c4a82fe4ce4c244cab6": {
      "name": "Morpho-Aave Dai Stablecoin Supply Vault",
      "decimals": "18",
      "symbol": "maDAI",
      "to": "ethereum:0x028171bCA77440897B824Ca71D1c56caC55b68A3"
    },
    "0xf6b1c627e95bfc3c1b4c9b825a032ff0fbf3e07d": {
      "name": "Synth sJPY",
      "decimals": "18",
      "symbol": "sJPY",
      "to": "coingecko#jpyc"
    },
    "0xa80505c408c4defd9522981cd77e026f5a49fe63": {
      "name": "NEUY",
      "decimals": "18",
      "symbol": "NEUY",
      "to": "coingecko#neuy"
    },
    "0x97fe22e7341a0cd8db6f6c021a24dc8f4dad855f": {
      "name": "Synth sGBP",
      "decimals": "18",
      "symbol": "sGBP",
      "to": "coingecko#jarvis-synthetic-british-pound"
    },
    "0x0f83287ff768d1c1e17a42f44d644d7f22e8ee1d": {
      "name": "Synth sCHF",
      "decimals": "18",
      "symbol": "sCHF",
      "to": "coingecko#upper-swiss-franc"
    },
    "0x9fcf418b971134625cdf38448b949c8640971671": {
      "name": "Neutrino EUR",
      "decimals": "18",
      "symbol": "EURN",
      "to": "coingecko#tether-eurt"
    },
    "0x8751d4196027d4e6da63716fa7786b5174f04c15": {
      "name": "Wrapped Interest-Bearing Bitcoin",
      "decimals": "18",
      "symbol": "wibBTC",
      "to": "coingecko#wrapped-bitcoin"
    },
    "0xf56b164efd3cfc02ba739b719b6526a6fa1ca32a": {
      "name": " Curio Governance Token",
      "decimals": "18",
      "symbol": "CGT",
      "to": "coingecko#curio-governance"
    },
    "0xb1c9bc94acd2fae6aabf4ffae4429b93512a81d2": {
      "name": "Ariadne",
      "decimals": "18",
      "symbol": "ARDN",
      "to": "coingecko#ariadne"
    },
    "0x5067006f830224960fb419d7f25a3a53e9919bb0": {
      "name": "PAD",
      "decimals": "18",
      "symbol": "PAD",
      "to": "coingecko#smartpad-2"
    },
    "0x2e9d63788249371f1dfc918a52f8d799f4a38c94": {
      "name": "Tokemak",
      "decimals": "18",
      "symbol": "TOKE",
      "to": "coingecko#tokemak"
    },
    "0x6b3595068778dd592e39a122f4f5a5cf09c90fe2": {
      "name": "SushiToken",
      "decimals": "18",
      "symbol": "SUSHI",
      "to": "coingecko#sushi"
    },
    "0xcf0c122c6b73ff809c693db761e7baebe62b6a2e": {
      "name": "FLOKI",
      "decimals": "9",
      "symbol": "FLOKI",
      "to": "coingecko#floki"
    },
    "0xdd4d117723c257cee402285d3acf218e9a8236e1": {
      "name": "PoolTogether aUSDC Ticket",
      "decimals": "6",
      "symbol": "PTaUSDC",
      "to": "coingecko#usd-coin"
    },
    "0xd5f60154bef3564ebfbe9bb236595f0da548a742": {
      "name": "ETHWIN SPONSOR",
      "decimals": "18",
      "symbol": "SPETHWIN",
      "to": "coingecko#staked-ether"
    },
    "0x7f50786a0b15723d741727882ee99a0bf34e3466": {
      "name": "Stake DAO CRV",
      "decimals": "18",
      "symbol": "sdCRV",
      "to": "coingecko#stake-dao-crv"
    },
    "0x875773784af8135ea0ef43b5a374aad105c5d39e": {
      "name": "IDLE",
      "decimals": "18",
      "symbol": "IDLE",
      "to": "coingecko#idle"
    },
    "0x55c08ca52497e2f1534b59e2917bf524d4765257": {
      "name": "UwU",
      "decimals": "18",
      "symbol": "UwU",
      "to": "coingecko#uwu-lend"
    },
    "0x465a5a630482f3abd6d3b84b39b29b07214d19e5": {
      "name": "fUSDC",
      "decimals": "8",
      "symbol": "UwU",
      "to": "coingecko#flux-usdc"
    }
  },
  "klaytn": {
    "0x67cb285790bb9f5dce728f80a3104a2297df2bb2": {
      "decimals": "18",
      "symbol": "oWEMIX",
      "to": "coingecko#wemix-token"
    },
    "0x5388ce775de8f7a69d17fd5caa9f7dbfee65dfce": {
      "name": "DON token for KLAYTN",
      "decimals": "18",
      "symbol": "oDON",
      "to": "ethereum:0x4576E6825B462b6916D2a41E187626E9090A92c6"
    },
    "0x0268dbed3832b87582b1fa508acf5958cbb1cd74": {
      "name": "Injeolmi",
      "decimals": "18",
      "symbol": "IJM",
      "to": "bsc:0xf258f061ae2d68d023ea6e7cceef97962785c6c1"
    },
    "0xd6dab4cff47df175349e6e7ee2bf7c40bb8c05a3": {
      "name": "Tether USDT",
      "decimals": "6",
      "symbol": "USDT",
      "to": "coingecko#tether"
    },
    "0x168439b5eebe8c83db9eef44a0d76c6f54767ae4": {
      "name": "popkorn USD",
      "decimals": "18",
      "symbol": "pUSD",
      "to": "ethereum:0x6b175474e89094c44da98b954eedeac495271d0f"
    },
    "0xce40569d65106c32550626822b91565643c07823": {
      "name": "Kairos Cash",
      "decimals": "18",
      "symbol": "KASH",
      "to": "ethereum:0x6b175474e89094c44da98b954eedeac495271d0f"
    },
    "0x210bc03f49052169d5588a52c317f71cf2078b85": {
      "name": "Orbit Bridge Klaytn BUSD Token",
      "decimals": "18",
      "symbol": "oBUSD",
      "to": "bsc:0xe9e7cea3dedca5984780bafc599bd69add087d56"
    },
    "0x0000000000000000000000000000000000000000": {
      "name": "klay-token",
      "decimals": "18",
      "symbol": "KLAY",
      "to": "coingecko#klay-token"
    },
    "0xd7a4d10070a4f7bc2a015e78244ea137398c3b74": {
      "name": "Wrapped Klay",
      "decimals": "18",
      "symbol": "WKLAY",
      "to": "coingecko#klay-token"
    },
    "0xfd844c2fca5e595004b17615f891620d1cb9bbb2": {
      "name": "Wrapped KLAY",
      "decimals": "18",
      "symbol": "WKLAY",
      "to": "coingecko#klay-token"
    },
    "0xff3e7cf0c007f919807b32b30a4a9e7bd7bc4121": {
      "name": "Wrapped KLAY v10",
      "decimals": "18",
      "symbol": "WKLAY",
      "to": "coingecko#klay-token"
    },
    "0xe4f05a66ec68b54a58b17c22107b02e0232cc817": {
      "name": "Wrapped Klay",
      "decimals": "18",
      "symbol": "WKLAY",
      "to": "coingecko#klay-token"
    },
    "0xf6f6b8bd0ac500639148f8ca5a590341a97de0de": {
      "name": "Wrapped Klaytn",
      "decimals": "18",
      "symbol": "WKLAY",
      "to": "coingecko#klay-token"
    },
    "0x57d1a61e4fd09fbf16e35b04959e94dcf2032974": {
      "name": "Wrapped Klay",
      "decimals": "18",
      "symbol": "WKLAY",
      "to": "coingecko#klay-token"
    },
    "0x9eaefb09fe4aabfbe6b1ca316a3c36afc83a393f": {
      "name": "Orbit Bridge Klaytn Ripple",
      "decimals": "6",
      "symbol": "oXRP",
      "to": "coingecko#ripple"
    },
    "0xc6a2ad8cc6e4a7e08fc37cc5954be07d499e7654": {
      "name": "KlaySwap Protocol",
      "decimals": "18",
      "symbol": "KSP",
      "to": "coingecko#klayswap-protocol"
    },
    "0x98a8345bb9d3dda9d808ca1c9142a28f6b0430e1": {
      "name": "Wrapped Ether",
      "decimals": "18",
      "symbol": "WETH",
      "to": "coingecko#ethereum"
    },
    "0x981846be8d2d697f4dfef6689a161a25ffbab8f9": {
      "name": "Wrapped BTC",
      "decimals": "8",
      "symbol": "WBTC",
      "to": "coingecko#wrapped-bitcoin"
    },
    "0x608792deb376cce1c9fa4d0e6b7b44f507cffa6a": {
      "name": "USD Coin",
      "decimals": "6",
      "symbol": "USDC",
      "to": "coingecko#usd-coin"
    },
    "0x5c13e303a62fc5dedf5b52d66873f2e59fedadc2": {
      "name": "Tether USD",
      "decimals": "6",
      "symbol": "USDT",
      "to": "coingecko#tether"
    },
    "0xcb2c7998696ef7a582dfd0aafadcd008d03e791a": {
      "name": "Dai Stablecoin",
      "decimals": "18",
      "symbol": "DAI",
      "to": "coingecko#dai"
    },
    "0xac9c1e4787139af4c751b1c0fadfb513c44ed833": {
      "name": "Wrapped BNB",
      "decimals": "18",
      "symbol": "WBNB",
      "to": "coingecko#binancecoin"
    },
    "0xe2765f3721dab5f080cf14ace661529e1ab9ade7": {
      "name": "BUSD Token",
      "decimals": "18",
      "symbol": "BUSD",
      "to": "coingecko#binance-usd"
    },
    "0x45830b92443a8f750247da2a76c85c70d0f1ebf3": {
      "name": "Wrapped AVAX",
      "decimals": "18",
      "symbol": "WAVAX",
      "to": "coingecko#avalanche-2"
    },
    "0xfaa03a2ac2d1b8481ec3ff44a0152ea818340e6d": {
      "name": "Wrapped SOL",
      "decimals": "9",
      "symbol": "SOL",
      "to": "coingecko#solana"
    },
    "0x2b72d65941e657c1305b65fa330ffdde7b397239": {
      "name": "Wrapped aUSDC (Wormhole)",
      "decimals": "6",
      "symbol": "aUSDC (Wormhole)",
      "to": "coingecko#aave-usdc"
    },
    "0x61fbbfd5416c45f297a8e69ba113789c75f8841c": {
      "name": "Wrapped aUSDC",
      "decimals": "6",
      "symbol": "aUSDC",
      "to": "coingecko#aave-usdc"
    },
    "0x2eadfda6d830547b5168ba88c13d24156a026ce5": {
      "name": "Wrapped aUSDT",
      "decimals": "6",
      "symbol": "aUSDT",
      "to": "coingecko#aave-usdt"
    },
    "0x98aedff55dcc2e7a7d1899b325d1680527dd2742": {
      "name": "Wrapped aUSDT (Wormhole)",
      "decimals": "6",
      "symbol": "aUSDT (Wormhole)",
      "to": "coingecko#aave-usdt"
    },
    "0x2ff5371dad5c6ef76d55213b7c5a519f6654ba17": {
      "name": "Wrapped aDAI",
      "decimals": "18",
      "symbol": "aDAI",
      "to": "coingecko#aave-dai"
    },
    "0xe9a88c33abf71c902f7581321d05e6516cbca761": {
      "name": "Wrapped aDAI (Wormhole)",
      "decimals": "18",
      "symbol": "aDAI (Wormhole)",
      "to": "coingecko#aave-dai"
    },
    "0xd2137fdf10bd9e4e850c17539eb24cfe28777753": {
      "name": "Krome Stablecoin",
      "decimals": "18",
      "symbol": "USDK",
      "to": "coingecko#krome-stablecoin-bad"
    },
    "0x127a75b751ba810e459121af6207d83841c586b7": {
      "name": "Orbit Bridge Klaytn Meshswap Protocol",
      "decimals": "18",
      "symbol": "oMESH",
      "to": "coingecko#meshswap-protocol"
    },
    "0x4b96dbf8f42c8c296573933a6616dcafb80ca461": {
      "name": "Orbit Bridge Klaytn Toncoin",
      "decimals": "9",
      "symbol": "oTON",
      "to": "coingecko#the-open-network"
    },
    "0xea5a82b35244d9e5e48781f00b11b14e627d2951": {
      "name": "ATOM",
      "decimals": "6",
      "symbol": "ATOM",
      "to": "coingecko#cosmos"
    },
    "0xe06597d02a2c3aa7a9708de2cfa587b128bd3815": {
      "name": "NEOPIN Token",
      "decimals": "18",
      "symbol": "NPT",
      "to": "coingecko#neopin"
    }
  },
  "aurora": {
    "0x6bb0c4d909a84d118b5e6c4b17117e79e621ae94": {
      "decimals": "18",
      "symbol": "WNEAR",
      "to": "aurora:0xc42c30ac6cc15fac9bd938618bcaa1a1fae8501d"
    },
    "0x120908185dc7f4d4ae8b32c376484406cc16731a": {
      "decimals": "18",
      "symbol": "WstNEAR",
      "to": "aurora:0x07f9f7f963c5cd2bbffd30ccfb964be114332e30"
    },
    "0x71b61b0c931cad9e9a3cae116c5f48a865c0fc7b": {
      "decimals": "18",
      "symbol": "WMETA",
      "to": "aurora:0xc21ff01229e982d7c8b8691163b0a3cb8f357453"
    },
    "0xda2585430fef327ad8ee44af8f1f989a2a91a3d2": {
      "name": "Frax",
      "decimals": "18",
      "symbol": "FRAX",
      "to": "ethereum:0x853d955aCEf822Db058eb8505911ED77F175b99e"
    },
    "0x07379565cd8b0cae7c60dc78e7f601b34af2a21c": {
      "name": "nUSD",
      "decimals": "18",
      "symbol": "nUSD",
      "to": "ethereum:0x6b175474e89094c44da98b954eedeac495271d0f"
    },
    "0x42cc1cbf253f89be6814a0f59f745b40b69b6220": {
      "name": "Synthetic USD Coin from Polygon",
      "decimals": "6",
      "symbol": "sUSDC",
      "to": "polygon:0x2791bca1f2de4661ed88a30c99a7a9449aa84174"
    },
    "0xd5e98caeb396dabe5a102bb9256b552944e3401f": {
      "name": "Synthetic Binance-Peg BUSD Token from BSC",
      "decimals": "18",
      "symbol": "sBUSD",
      "to": "bsc:0xe9e7cea3dedca5984780bafc599bd69add087d56"
    },
    "0x274d83086c356e0cfc75933fbf838ca10a7e8274": {
      "name": "Wrapped Ether",
      "decimals": "18",
      "symbol": "WETH",
      "to": "ethereum:0x0000000000000000000000000000000000000000"
    },
    "0x0000000000000000000000000000000000000000": {
      "name": "Ether",
      "decimals": "18",
      "symbol": "ETH",
      "to": "ethereum:0x0000000000000000000000000000000000000000"
    }
  },
  "heco": {
    "0xb6f4c418514dd4680f76d5caa3bb42db4a893acb": {
      "name": "Heco-Peg BETH Token",
      "decimals": "18",
      "symbol": "BETH",
      "to": "bsc:0x250632378e573c6be1ac2f97fcdf00515d0aa91b"
    },
    "0xe1c110e1b1b4a1ded0caf3e42bfbdbb7b5d7ce1c": {
      "name": "Elk",
      "decimals": "18",
      "symbol": "ELK",
      "to": "avax:0xe1c110e1b1b4a1ded0caf3e42bfbdbb7b5d7ce1c"
    },
    "0xhecozzzzzzzzzzzzzzzzzzzzzzzzzzzzzzzzzzzz": {
      "name": "HECO",
      "decimals": "18",
      "symbol": "HECO",
      "to": "ethereum:0x6f259637dcd74c767781e37bc6133cd6a68aa161"
    },
    "0x3d760a45d0887dfd89a2f5385a236b29cb46ed2a": {
      "name": "Heco-Peg DAIHECO Token",
      "decimals": "18",
      "symbol": "DAI-HECO",
      "to": "ethereum:0x6b175474e89094c44da98b954eedeac495271d0f"
    },
    "0x9362bbef4b8313a8aa9f0c9808b80577aa26b73b": {
      "name": "Heco-Peg USDCHECO Token",
      "decimals": "6",
      "symbol": "USDC-HECO",
      "to": "ethereum:0xa0b86991c6218b36c1d19d4a2e9eb0ce3606eb48"
    },
    "0xce0a5ca134fb59402b723412994b30e02f083842": {
      "name": "Heco-Peg COMP Token",
      "decimals": "18",
      "symbol": "COMP",
      "to": "ethereum:0xc00e94cb662c3520282e6f5717214004a7f26888"
    },
    "0x1ee8382be3007bd9249a89f636506284ddef6cc0": {
      "name": "LendHub DOGE",
      "decimals": "8",
      "symbol": "lDOGE",
      "to": "ethereum:0x35a532d376ffd9a705d0bb319532837337a398e7"
    },
    "0x40280e26a572745b1152a54d1d44f365daa51618": {
      "name": "Heco-Peg DOGE Token",
      "decimals": "8",
      "symbol": "DOGE",
      "to": "bsc:0xba2ae424d960c26247dd6c32edc70b295c744c43"
    },
    "0x5ee41ab6edd38cdfb9f6b4e6cf7f75c87e170d98": {
      "name": "Heco-Peg TUSD Token",
      "decimals": "18",
      "symbol": "TUSD",
      "to": "ethereum:0x0000000000085d4780b73119b644ae5ecd22b376"
    },
    "0xa2f3c2446a3e20049708838a779ff8782ce6645a": {
      "name": "Heco-Peg XRP Token",
      "decimals": "6",
      "symbol": "XRP",
      "to": "bsc:0x1d2f0da169ceb9fc7b3144628db156f3f6c60dbe"
    },
    "0x843af718ef25708765a8e0942f89edeae1d88df0": {
      "name": "Heco-Peg ADA Token",
      "decimals": "6",
      "symbol": "ADA",
      "to": "bsc:0x3ee2200efb3400fabb9aacf31297cbdd1d435d47"
    },
    "0x90e8896b12a92d51cd213b681c2cad83a9a6bd49": {
      "name": "APYSwap",
      "decimals": "18",
      "symbol": "APYS",
      "to": "coingecko#apyswap"
    }
  },
  "oasis": {
    "0x3223f17957ba502cbe71401d55a0db26e5f7c68f": {
      "name": "Wrapped Ether",
      "decimals": "18",
      "symbol": "WETH",
      "to": "coingecko#ethereum"
    },
    "0x4bf769b05e832fcdc9053fffbc78ca889acb5e1e": {
      "name": "Tether USD (Celer)",
      "decimals": "6",
      "symbol": "ceUSDT",
      "to": "ethereum:0xa0b86991c6218b36c1d19d4a2e9eb0ce3606eb48"
    },
    "0x6cb9750a92643382e020ea9a170abb83df05f30b": {
      "name": "Tether USD",
      "decimals": "6",
      "symbol": "USDT",
      "to": "ethereum:0xa0b86991c6218b36c1d19d4a2e9eb0ce3606eb48"
    },
    "0xdc19a122e268128b5ee20366299fc7b5b199c8e3": {
      "name": "Tether USD",
      "decimals": "6",
      "symbol": "USDT",
      "to": "ethereum:0xa0b86991c6218b36c1d19d4a2e9eb0ce3606eb48"
    },
    "0x94fbffe5698db6f54d6ca524dbe673a7729014be": {
      "name": "USD Coin",
      "decimals": "6",
      "symbol": "USDC",
      "to": "ethereum:0xa0b86991c6218b36c1d19d4a2e9eb0ce3606eb48"
    },
    "0x21c718c22d52d0f3a789b752d4c2fd5908a8a733": {
      "name": "Wrapped ROSE",
      "decimals": "18",
      "symbol": "wROSE",
      "to": "coingecko#oasis-network"
    },
    "0x5c78a65ad6d0ec6618788b6e8e211f31729111ca": {
      "name": "Wrapped ROSE",
      "decimals": "18",
      "symbol": "WROSE",
      "to": "coingecko#oasis-network"
    },
    "0x9e832cae5d19e7ff2f0d62881d1e33bb16ac9bdc": {
      "name": "TULIP",
      "decimals": "18",
      "symbol": "TULIP",
      "to": "coingecko#oasis-network"
    },
    "0x6ab6d61428fde76768d7b45d8bfeec19c6ef91a8": {
      "name": "Tether USD",
      "decimals": "6",
      "symbol": "USDT",
      "to": "coingecko#tether"
    },
    "0x80a16016cc4a2e6a2caca8a4a498b1699ff0f844": {
      "name": "USD Coin",
      "decimals": "6",
      "symbol": "USDC",
      "to": "coingecko#usd-coin"
    },
    "0xe8a638b3b7565ee7c5eb9755e58552afc87b94dd": {
      "name": "USD Coin",
      "decimals": "6",
      "symbol": "USDC",
      "to": "coingecko#usd-coin"
    },
    "0x81ecac0d6be0550a00ff064a4f9dd2400585fe9c": {
      "name": "USD Coin (Celer)",
      "decimals": "6",
      "symbol": "ceUSDC",
      "to": "coingecko#usd-coin"
    }
  },
  "harmony": {
    "0xb12c13e66ade1f72f71834f2fc5082db8c091358": {
      "name": "Avalanche",
      "decimals": "18",
      "symbol": "AVAX",
      "to": "avax:0xb31f66aa3c1e785363f0875a1b74e27b85fd66c7"
    },
    "0xed0b4b0f0e2c17646682fc98ace09feb99af3ade": {
      "name": "Reverse Token",
      "decimals": "18",
      "symbol": "RVRS",
      "to": "ethereum:0x123"
    },
    "0xcf664087a5bb0237a0bad6742852ec6c8d69a27a": {
      "name": "Wrapped ONE",
      "decimals": "18",
      "symbol": "WONE",
      "to": "coingecko#harmony"
    },
    "0xa9ce83507d872c5e1273e745abcfda849daa654f": {
      "name": "xJewels",
      "decimals": "18",
      "symbol": "xJEWEL",
      "to": "coingecko#xjewel"
    },
    "0xea589e93ff18b1a1f1e9bac7ef3e86ab62addc79": {
      "name": "Viper",
      "decimals": "18",
      "symbol": "VIPER",
      "to": "coingecko#viper"
    }
  },
  "avax": {
    "0x5c49b268c9841aff1cc3b0a418ff5c3442ee3f3b": {
      "decimals": "18",
      "symbol": "MAI",
      "to": "coingecko#mimatic"
    },
    "0xae64d55a6f09e4263421737397d1fdfa71896a69": {
      "decimals": "18",
      "symbol": "sGLP",
      "to": "avax:0x01234181085565ed162a948b6a5e88758cd7c7b8"
    },
    "0x8fdcf51d1aaeb9f031838ebeb15884a0d5efcda3": {
      "decimals": "18",
      "symbol": "WBTC",
      "to": "coingecko#wrapped-bitcoin"
    },
    "0xAEC8318a9a59bAEb39861d10ff6C7f7bf1F96C57": {
      "decimals": "18",
      "symbol": "agEUR",
      "to": "coingecko#ageur"
    },
    "0xaa44678304cc1a848bfc31dc013afcc6c9feae11": {
      "decimals": "18",
      "symbol": "QI",
      "to": "coingecko#benqi"
    },
    "0xxxxxxxxxxxxxxxxxxxxxxxxxxxxxxxxxxxxxxxxx": {
      "name": "AVAX",
      "decimals": "8",
      "symbol": "AVAX",
      "to": "avax:0xb31f66aa3c1e785363f0875a1b74e27b85fd66c7"
    },
    "0x5643f4b25e36478ee1e90418d5343cb6591bcb9d": {
      "name": "Staked GLP",
      "decimals": "18",
      "symbol": "sGLP",
      "to": "avax:0x01234181085565ed162a948b6a5e88758cd7c7b8"
    },
    "0xaf2c034c764d53005cc6cbc092518112cbd652bb": {
      "name": "Benqi AVAX",
      "decimals": "8",
      "symbol": "qiAVAX",
      "to": "avax:0xb31f66aa3c1e785363f0875a1b74e27b85fd66c7"
    },
    "0x9e295b5b976a184b14ad8cd72413ad846c299660": {
      "name": "fsGLP",
      "symbol": "fsGLP",
      "decimals": 18,
      "to": "avax:0x01234181085565ed162a948b6a5e88758cd7c7b8"
    },
    "0xd2d1162512f927a7e282ef43a362659e4f2a728f": {
      "name": "fGLP",
      "symbol": "fGLP",
      "decimals": 18,
      "to": "avax:0x01234181085565ed162a948b6a5e88758cd7c7b8"
    },
    "0x9debca6ea3af87bf422cea9ac955618ceb56efb4": {
      "name": "DMMDAI",
      "decimals": "18",
      "symbol": "mDAI",
      "to": "coingecko#avalanche-2"
    },
    "0x57319d41f71e81f3c65f2a47ca4e001ebafd4f33": {
      "name": "JoeBar",
      "decimals": "18",
      "symbol": "xJOE",
      "to": "avax:0x6e84a6216ea6dacc71ee8e6b0a5b7322eebc0fdd"
    },
    "0x574679ec54972cf6d705e0a71467bb5bb362919d": {
      "name": "Locked VTX",
      "decimals": "18",
      "symbol": "LVTX",
      "to": "avax:0x5817d4f0b62a59b17f75207da1848c2ce75e7af4"
    },
    "0x2f28add68e59733d23d5f57d94c31fb965f835d0": {
      "name": "Synthetic USD Coin from Ethereum",
      "decimals": "6",
      "symbol": "sUSDC",
      "to": "ethereum:0xa0b86991c6218b36c1d19d4a2e9eb0ce3606eb48"
    },
    "0xf04d3a8eb17b832fbebf43610e94bdc4fd5cf2dd": {
      "name": "Synthetic Binance-Peg BUSD Token from BSC",
      "decimals": "18",
      "symbol": "sBUSD",
      "to": "bsc:0xe9e7cea3dedca5984780bafc599bd69add087d56"
    },
    "0x1b156c5c75e9df4caab2a5cc5999ac58ff4f9090": {
      "name": "Moo Aave AVAX",
      "decimals": "18",
      "symbol": "mooAaveAVAX",
      "to": "avax:0xb31f66aa3c1e785363f0875a1b74e27b85fd66c7"
    },
    "0xd795d70ec3c7b990ffed7a725a18be5a9579c3b9": {
      "name": "Moo Aave USDC.e",
      "decimals": "18",
      "symbol": "mooAaveUSDC.e",
      "to": "avax:0xb97ef9ef8734c71904d8002f8b6bc66dd9c48a6e"
    },
    "0xb6767518b205ea8b312d2ef4d992a2a08c2f2416": {
      "name": "Moo Aave USDT.e",
      "decimals": "18",
      "symbol": "mooAaveUSDT.e",
      "to": "avax:0xc7198437980c041c805a1edcba50c1ce5db95118"
    },
    "0xaf9f33df60ca764307b17e62dde86e9f7090426c": {
      "name": "Moo Aave DAI.e",
      "decimals": "18",
      "symbol": "mooAaveDAI.e",
      "to": "avax:0xd586e7f844cea2f87f50152665bcbc2c279d8d70"
    },
    "0x808d5f0a62336917da14fa9a10e9575b1040f71c": {
      "name": "Moo PangolinV2 PNG",
      "decimals": "18",
      "symbol": "mooPangolinV2PNG",
      "to": "avax:0x60781c2586d68229fde47564546784ab3faca982"
    },
    "0x0665ef3556520b21368754fb644ed3ebf1993ad4": {
      "name": "Stake DAO Curve.fi avDAI/avUSDC/avUSDT",
      "decimals": "18",
      "symbol": "sdav3CRV",
      "to": "ethereum:0x6c3f90f043a72fa612cbac8115ee7e52bde6e490"
    },
    "0x90a424754ad0d72cebd440faba18cdc362bfe70a": {
      "name": "BXHToken",
      "decimals": "18",
      "symbol": "BXH",
      "to": "heco:0xcbd6cb9243d8e3381fea611ef023e17d1b7aedf0"
    },
    "0xb31f66aa3c1e785363f0875a1b74e27b85fd66c7": {
      "name": "Wrapped AVAX",
      "decimals": "18",
      "symbol": "WAVAX",
      "to": "coingecko#avalanche-2"
    }
  },
  "moonbeam": {
    "0x322e86852e492a7ee17f28a78c663da38fb33bfb": {
      "name": "Frax",
      "decimals": "18",
      "symbol": "FRAX",
      "to": "ethereum:0x853d955aCEf822Db058eb8505911ED77F175b99e"
    },
    "0x8f552a71efe5eefc207bf75485b356a0b3f01ec9": {
      "name": "USD Coin",
      "decimals": "6",
      "symbol": "USDC",
      "to": "ethereum:0xa0b86991c6218b36c1d19d4a2e9eb0ce3606eb48"
    },
    "0x8e70cd5b4ff3f62659049e74b6649c6603a0e594": {
      "name": "Tether USD",
      "decimals": "6",
      "symbol": "USDT",
      "to": "ethereum:0xa0b86991c6218b36c1d19d4a2e9eb0ce3606eb48"
    },
    "0x1dc78acda13a8bc4408b207c9e48cdbc096d95e0": {
      "name": "Wrapped BTC",
      "decimals": "8",
      "symbol": "WBTC",
      "to": "ethereum:0x2260fac5e5542a773aa44fbcfedf7c193bc2c599"
    },
    "0xc234a67a4f840e61ade794be47de455361b52413": {
      "name": "Dai Stablecoin",
      "decimals": "18",
      "symbol": "DAI",
      "to": "ethereum:0x6b175474e89094c44da98b954eedeac495271d0f"
    },
    "0x1d4c2a246311bb9f827f4c768e277ff5787b7d7e": {
      "name": "Moonriver",
      "decimals": "18",
      "symbol": "MOVR",
      "to": "moonriver:0x98878b06940ae243284ca214f92bb71a2b032b8a"
    },
    "0x5f6c5c2fb289db2228d159c69621215e354218d7": {
      "name": "Wrapped Glimmer",
      "decimals": "18",
      "symbol": "WGLMR",
      "to": "moonbeam:0xacc15dc74880c9944775448304b263d191c6077f"
    },
    "0x0000000000000000000000000000000000000000": {
      "name": "Glimmer",
      "decimals": "18",
      "symbol": "GLMR",
      "to": "moonbeam:0xacc15dc74880c9944775448304b263d191c6077f"
    },
    "0x931715fee2d06333043d11f658c8ce934ac61d0c": {
      "name": "USD Coin",
      "decimals": "6",
      "symbol": "USDC",
      "to": "ethereum:0xa0b86991c6218b36c1d19d4a2e9eb0ce3606eb48"
    },
    "0xffffffffea09fb06d082fd1275cd48b191cbcd1d": {
      "name": "Tether USD",
      "decimals": "6",
      "symbol": "xcUSDT",
      "to": "ethereum:0xa0b86991c6218b36c1d19d4a2e9eb0ce3606eb48"
    },
    "0xab3f0245b83feb11d15aaffefd7ad465a59817ed": {
      "name": "Wrapped Ether",
      "decimals": "18",
      "symbol": "WETH",
      "to": "ethereum:0x0000000000000000000000000000000000000000"
    },
    "0xe57ebd2d67b462e9926e04a8e33f01cd0d64346d": {
      "name": "Wrapped BTC",
      "decimals": "8",
      "symbol": "WBTC",
      "to": "ethereum:0x2260fac5e5542a773aa44fbcfedf7c193bc2c599"
    },
    "0x692c57641fc054c2ad6551ccc6566eba599de1ba": {
      "name": "BUSD Token",
      "decimals": "18",
      "symbol": "BUSD",
      "to": "ethereum:0x4Fabb145d64652a948d72533023f6E7A623C7C53"
    },
    "0x81ecac0d6be0550a00ff064a4f9dd2400585fe9c": {
      "name": "Tether USD (Celer)",
      "decimals": "6",
      "symbol": "USDT",
      "to": "coingecko#tether"
    },
    "0x6a2d262d56735dba19dd70682b39f6be9a931d98": {
      "name": "USD Coin (Celer)",
      "decimals": "6",
      "symbol": "USDC",
      "to": "coingecko#usd-coin"
    },
    "0x6959027f7850adf4916ff5fdc898d958819e5375": {
      "name": "Wrapped Ether (Celer)",
      "decimals": "18",
      "symbol": "WETH",
      "to": "coingecko#ethereum"
    },
    "0x4edf8e0778967012d46968ceadb75436d0426f88": {
      "name": "BEPRO Network",
      "decimals": "18",
      "symbol": "BEPRO",
      "to": "coingecko#bepro-network"
    },
    "0xfa36fe1da08c89ec72ea1f0143a35bfd5daea108": {
      "name": "Liquid staked DOT",
      "decimals": "10",
      "symbol": "stDOT",
      "to": "coingecko#polkadot"
    }
  },
  "polygon": {
    "0xf25212e676d1f7f89cd72ffee66158f541246445": {
      "decimals": 6,
      "symbol": "cUSDCv3",
      "to": "coingecko#usd-coin"
    },
    "0xbA11C5effA33c4D6F8f593CFA394241CfE925811": {
      "decimals": "18",
      "symbol": "OUSG",
      "to": "ethereum:0x1B19C19393e2d034D8Ff31ff34c81252FcBbee92"
    },
    "0xeeeeeeeeeeeeeeeeeeeeeeeeeeeeeeeeeeeeeeee": {
      "name": "Polygon",
      "decimals": "18",
      "symbol": "MATIC",
      "to": "ethereum:0x7d1afa7b718fb893db30a3abc0cfc608aacfebb0"
    },
    "0x60d01ec2d5e98ac51c8b4cf84dfcce98d527c747": {
      "name": "izumi Token",
      "decimals": "18",
      "symbol": "iZi",
      "to": "ethereum:0x9ad37205d608b8b219e6a2573f922094cec5c200"
    },
    "0x2f28add68e59733d23d5f57d94c31fb965f835d0": {
      "name": "Synthetic USD Coin from Ethereum",
      "decimals": "6",
      "symbol": "sUSDC",
      "to": "ethereum:0xa0b86991c6218b36c1d19d4a2e9eb0ce3606eb48"
    },
    "0x9fffb2f49adfc231b44ddcff3ffcf0e81b06430a": {
      "name": "moUSD",
      "decimals": "18",
      "symbol": "moUSD",
      "to": "ethereum:0x6b175474e89094c44da98b954eedeac495271d0f"
    },
    "0xf04d3a8eb17b832fbebf43610e94bdc4fd5cf2dd": {
      "name": "Synthetic Binance-Peg BUSD Token from BSC",
      "decimals": "18",
      "symbol": "sBUSD",
      "to": "bsc:0xe9e7cea3dedca5984780bafc599bd69add087d56"
    },
    "0x8eb3771a43a8c45aabe6d61ed709ece652281dc9": {
      "name": "Synthetic USD Coin from Avalanche",
      "decimals": "6",
      "symbol": "sUSDC.e",
      "to": "avax:0xA7D7079b0FEaD91F3e65f86E8915Cb59c1a4C664"
    },
    "0x1ddcaa4ed761428ae348befc6718bcb12e63bfaa": {
      "name": "deBridge USD Coin",
      "decimals": "6",
      "symbol": "deUSDC",
      "to": "ethereum:0xa0b86991c6218b36c1d19d4a2e9eb0ce3606eb48"
    },
    "0x794baab6b878467f93ef17e2f2851ce04e3e34c8": {
      "name": "YIN Finance",
      "decimals": "18",
      "symbol": "YIN",
      "to": "ethereum:0x794baab6b878467f93ef17e2f2851ce04e3e34c8"
    },
    "0x282d8efce846a88b159800bd4130ad77443fa1a1": {
      "name": "Ocean Token (PoS)",
      "decimals": "18",
      "symbol": "mOCEAN",
      "to": "ethereum:0x967da4048cd07ab37855c090aaf366e4ce1b9f48"
    },
    "0x769434dca303597c8fc4997bf3dab233e961eda2": {
      "name": "XSGD (PoS)",
      "decimals": "6",
      "symbol": "XSGD",
      "to": "ethereum:0x70e8de73ce538da2beed35d14187f6959a8eca96"
    },
    "0x6d3cc56dfc016151ee2613bdde0e03af9ba885cc": {
      "name": "Wrapped TrueCAD",
      "decimals": "18",
      "symbol": "wTCAD",
      "to": "ethereum:0x00000100F2A2bd000715001920eB70D229700085"
    },
    "0xe4f7761b541668f88d04fe9f2e9df10ca613aef7": {
      "name": "Wrapped TrueAUD",
      "decimals": "18",
      "symbol": "wTAUD",
      "to": "ethereum:0x00006100F7090010005F1bd7aE6122c3C2CF0090"
    },
    "0x81a123f10c78216d32f8655eb1a88b5e9a3e9f2f": {
      "name": "Wrapped TrueGBP",
      "decimals": "18",
      "symbol": "wTGBP",
      "to": "ethereum:0x00000000441378008ea67f4284a57932b1c000a5"
    },
    "0xf826a91e8de52bc1baf40d88203e572dc2551aa3": {
      "name": "Polygon LEO",
      "decimals": "3",
      "symbol": "pLEO",
      "to": "bsc:0x6421531af54c7b14ea805719035ebf1e3661c44a"
    },
    "0x28cead9e4ff96806c79f4189ef28fc61418e2216": {
      "name": "Polygon SPS",
      "decimals": "8",
      "symbol": "pSPS",
      "to": "bsc:0x1633b7157e7638c4d6593436111bf125ee74703f"
    },
    "0xfc40a4f89b410a1b855b5e205064a38fc29f5eb5": {
      "name": "rUSD",
      "decimals": "18",
      "symbol": "rUSD",
      "to": "coingecko#rusd"
    },
    "0x2ee50c34392e7e7a1d17b0a42328a8d1ad6894e3": {
      "name": "sMVLP",
      "decimals": "18",
      "symbol": "sMVLP",
      "to": "polygon:0x9f4f8bc00f48663b7c204c96b932c29ccc43a2e8"
    },
    "0x64875aaa68d1d5521666c67d692ee0b926b08b2f": {
      "name": "CelsiusX Wrapped ADA",
      "decimals": "18",
      "symbol": "cxADA",
      "to": "coingecko#cardano"
    },
    "0x4c28f48448720e9000907bc2611f73022fdce1fa": {
      "name": "Wrapped Ether",
      "decimals": "18",
      "symbol": "WETH",
      "to": "coingecko#matic-network"
    },
    "0x6cacfaf65b1b1f9979acf463a393a112d0980982": {
      "name": "Wrapped Ether",
      "decimals": "18",
      "symbol": "WETH",
      "to": "coingecko#matic-network"
    },
    "0x14743e1c6f812154f7ecc980d890f0f5234103e7": {
      "name": "APYSwap",
      "decimals": "18",
      "symbol": "APYS",
      "to": "coingecko#apyswap"
    },
    "0x5c4b7ccbf908e64f32e12c6650ec0c96d717f03f": {
      "name": "Binance Token",
      "decimals": "18",
      "symbol": "BNB",
      "to": "coingecko#binancecoin"
    },
    "0xb4d09ff3da7f9e9a2ba029cb0a81a989fd7b8f17": {
      "name": "IRON Stableswap 3USD",
      "decimals": "18",
      "symbol": "IS3USD",
      "to": "coingecko#tether"
    },
    "0x9c9e5fd8bbc25984b178fdce6117defa39d2db39": {
      "name": "BUSD Token",
      "decimals": "18",
      "symbol": "BUSD",
      "to": "coingecko#binance-usd"
    },
    "0x6002410dda2fb88b4d0dc3c1d562f7761191ea80": {
      "name": "The Employment Commons Work Token (PoS)",
      "decimals": "18",
      "symbol": "WORK",
      "to": "ethereum:0x123"
    },
    "0xc25351811983818c9fe6d8c580531819c8ade90f": {
      "name": "IDLE Polygon",
      "decimals": "18",
      "symbol": "IDLE",
      "to": "coingecko#idle"
    }
  },
  "rollux": {
    "0x0000000000000000000000000000000000000000": {
      "decimals": "18",
      "symbol": "SYS",
      "to": "coingecko#syscoin"
    },
    "0x48023b16c3e81aa7f6effbdeb35bb83f4f31a8fd": {
      "decimals": "18",
      "symbol": "PSYS",
      "to": "coingecko#pegasys"
    },
    "0x28c9c7fb3fe3104d2116af26cc8ef7905547349c": {
      "decimals": "6",
      "symbol": "USDT",
      "to": "coingecko#tether"
    },
    "0x368433cac2a0b8d76e64681a9835502a1f2a8a30": {
      "decimals": "6",
      "symbol": "USDC",
      "to": "coingecko#usd-coin"
    },
    "0x4200000000000000000000000000000000000006": {
      "decimals": "18",
      "symbol": "WSYS",
      "to": "coingecko#syscoin"
    }
  },
  "filecoin": {
    "0xce5805cf6c84f71d2897f632e0aa60d2430ccd2a": {
      "decimals": "18",
      "symbol": "wFIL",
      "to": "coingecko#filecoin"
    },
    "0x422849b355039bc58f2780cc4854919fc9cfaf94": {
      "decimals": "6",
      "symbol": "USDT",
      "to": "coingecko#tether"
    }
  },
  "arbitrum": {
    "0xf202ab403cd7e90197ec0f010ee897e283037706": {
      "decimals": "18",
      "symbol": "SVUSD",
      "to": "coingecko#savvy-usd"
    },
    "0x1509706a6c66CA549ff0cB464de88231DDBe213B": {
      "decimals": "18",
      "symbol": "AURA",
      "to": "coingecko#aura-finance"
    },
    "0x894134a25a5faC1c2C26F1d8fBf05111a3CB9487": {
      "decimals": "18",
      "symbol": "GRAI",
      "to": "coingecko#grai"
    },
    "0x6cda1d3d092811b2d48f7476adb59a6239ca9b95": {
      "decimals": "18",
      "symbol": "rETH",
      "to": "coingecko#reth"
    },
    "0x2bcc6d6cdbbdc0a4071e48bb3b969b06b3330c07": {
      "decimals": "9",
      "symbol": "wSOL",
      "to": "coingecko#solana"
    },
    "0x49e050df648e9477c7545fe1779b940f879b787a": {
      "decimals": "18",
      "symbol": "esGMD",
      "to": "arbitrum:0x4945970efeec98d393b4b979b9be265a3ae28a8b"
    },
    "0x40ea7f6d6964413d4a26a0a268542dae9f55768e": {
      "decimals": "18",
      "symbol": "xGND",
      "to": "arbitrum:0xd67a097dce9d4474737e6871684ae3c05460f571"
    },
    "0xa5edbdd9646f8dff606d7448e414884c7d905dca": {
      "decimals": 6,
      "symbol": "cUSDCv3",
      "to": "coingecko#usd-coin"
    },
    "0x09ad12552ec45f82be90b38dfe7b06332a680864": {
      "name": "Adamant Token (Arbitrum)",
      "decimals": "18",
      "symbol": "ARBY",
      "to": "polygon:0xc3fdbadc7c795ef1d6ba111e06ff8f16a20ea539"
    },
    "0x2d9c0e1b4f97efc6aa8984ddc632cfc50f8b212d": {
      "name": "Wrapped Ether",
      "decimals": "18",
      "symbol": "WETH",
      "to": "coingecko#ethereum"
    },
    "0x2f546ad4edd93b956c8999be404cdcafde3e89ae": {
      "name": "sGLP",
      "decimals": "18",
      "symbol": "sGLP",
      "to": "arbitrum:0x4277f8f2c384827b5273592ff7cebd9f2c1ac258"
    },
    "0x5402b5f40310bded796c7d0f3ff6683f5c0cffdf": {
      "name": "sGLP",
      "decimals": "18",
      "symbol": "sGLP",
      "to": "arbitrum:0x4277f8f2c384827b5273592ff7cebd9f2c1ac258"
    },
    "0x34df4e8062a8c8ae97e3382b452bd7bf60542698": {
      "name": "dfsGLP",
      "decimals": "18",
      "symbol": "dfsGLP",
      "to": "arbitrum:0x4277f8f2c384827b5273592ff7cebd9f2c1ac258"
    },
    "0xdbf31df14b66535af65aac99c32e9ea844e14501": {
      "name": "renBTC",
      "decimals": "8",
      "symbol": "renBTC",
      "to": "ethereum:0xeb4c2781e4eba804ce9a9803c67d0893436bb27d"
    },
    "0x9ef758ac000a354479e538b8b2f01b917b8e89e7": {
      "name": "xDollar",
      "decimals": "18",
      "symbol": "XDO",
      "to": "polygon:0x3dc7b06dd0b1f08ef9acbbd2564f8605b4868eea"
    },
    "0x31635a2a3892daec7c399102676e344f55d20da7": {
      "name": "DeFIL-V2",
      "decimals": "18",
      "symbol": "DFL",
      "to": "ethereum:0x09ce2b746c32528b7d864a1e3979bd97d2f095ab"
    },
    "0x4a717522566c7a09fd2774ccedc5a8c43c5f9fd2": {
      "name": "Fei USD",
      "decimals": "18",
      "symbol": "FEI",
      "to": "ethereum:0x956f47f50a910163d8bf957cf5846d573e7f87ca"
    },
    "0x2913e812cf0dcca30fb28e6cac3d2dcff4497688": {
      "name": "nUSD",
      "decimals": "18",
      "symbol": "nUSD",
      "to": "ethereum:0x6b175474e89094c44da98b954eedeac495271d0f"
    },
    "0x61a1ff55c5216b636a294a07d77c6f4df10d3b56": {
      "name": "ApeX Token",
      "decimals": "18",
      "symbol": "APEX",
      "to": "ethereum:0x52a8845df664d76c69d2eea607cd793565af42b8"
    },
    "0x1addd80e6039594ee970e5872d247bf0414c8903": {
      "name": "Fee + Staked GLP",
      "decimals": "18",
      "symbol": "fsGLP",
      "to": "arbitrum:0x4277f8F2c384827B5273592FF7CeBd9f2C1ac258"
    },
    "0x4e971a87900b931ff39d1aad67697f49835400b6": {
      "name": "Fee GLP",
      "decimals": "18",
      "symbol": "fGLP",
      "to": "arbitrum:0x4277f8F2c384827B5273592FF7CeBd9f2C1ac258"
    },
    "0x93c15cd7de26f07265f0272e0b831c5d7fab174f": {
      "name": "Liquid",
      "decimals": "18",
      "symbol": "LIQD",
      "to": "coingecko#liquid-finance"
    },
    "0x52C64b8998eB7C80b6F526E99E29ABdcC86B841b": {
      "name": "DSU",
      "decimals": "18",
      "symbol": "DSU",
      "to": "coingecko#digital-standard-unit"
    },
    "0xfEb4DfC8C4Cf7Ed305bb08065D08eC6ee6728429": {
      "decimals": "18",
      "symbol": "PAXG",
      "to": "coingecko#pax-gold"
    }
  },
  "telos": {
    "0xdc2393dc10734bf153153038943a5deb42b209cd": {
      "decimals": "18",
      "symbol": "WTLOS",
      "to": "coingecko#telos"
    },
    "0x017043607270ecbb440e20b0f0bc5e760818b3d8": {
      "name": "Synthetic Binance-Peg BUSD Token from BSC",
      "decimals": "18",
      "symbol": "sBUSD",
      "to": "bsc:0xe9e7cea3dedca5984780bafc599bd69add087d56"
    },
    "0x0000000000000000000000000000000000000000": {
      "name": "Telos",
      "decimals": "18",
      "symbol": "TLOS",
      "to": "coingecko#telos"
    },
    "0xb4b01216a5bc8f1c8a33cd990a1239030e60c905": {
      "name": "Staked Telos",
      "decimals": "18",
      "symbol": "STLOS",
      "to": "coingecko#telos"
    },
    "0xd102ce6a4db07d247fcc28f366a623df0938ca9e": {
      "name": "Wrapped TLOS",
      "decimals": "18",
      "symbol": "WTLOS",
      "to": "telos:0x0000000000000000000000000000000000000000"
    },
    "0x8d97cea50351fb4329d591682b148d43a0c3611b": {
      "name": "USD Coin",
      "decimals": "6",
      "symbol": "USDC",
      "to": "coingecko#usd-coin"
    },
    "0x975ed13fa16857e83e7c493c7741d556eaad4a3f": {
      "name": "Tether USD",
      "decimals": "6",
      "symbol": "USDT",
      "to": "coingecko#tether"
    },
    "0xa0fb8cd450c8fd3a11901876cd5f17eb47c6bc50": {
      "name": "Ether",
      "decimals": "18",
      "symbol": "ETH",
      "to": "coingecko#ethereum"
    },
    "0x26ed0f16e777c94a6fe798f9e20298034930bae8": {
      "name": "BNB",
      "decimals": "18",
      "symbol": "BNB",
      "to": "coingecko#binancecoin"
    },
    "0x7627b27594bc71e6ab0fce755ae8931eb1e12dac": {
      "name": "Bitcoin",
      "decimals": "8",
      "symbol": "BTC.b",
      "to": "coingecko#bitcoin"
    }
  },
  "solana": {
    "9EaLkQrbjmbbuZG9Wdpo8qfNUEjHATJFSycEmw6f1rGX": {
      "name": "Parrot SOL",
      "decimals": "9",
      "symbol": "pSOL",
      "to": "solana:So11111111111111111111111111111111111111112"
    },
    "METAewgxyPbgwsseH8T16a39CQ5VyVxZi9zXiDPY18m": {
      "name": "Metaplex",
      "decimals": "6",
      "symbol": "META",
      "to": "coingecko#metaplex"
    },
    "DUALa4FC2yREwZ59PHeu1un4wis36vHRv5hWVBmzykCJ": {
      "decimals": "6",
      "symbol": "DUAL",
      "to": "coingecko#dual-finance"
    },
    "JET6zMJWkCN9tpRT2v2jfAmm5VnQFDpUBCyaKojmGtz": {
      "decimals": "9",
      "symbol": "JET",
      "to": "coingecko#jet"
    },
    "CvB1ztJvpYQPvdPBePtRzjL4aQidjydtUz61NWgcgQtP": {
      "decimals": "6",
      "symbol": "EPCT",
      "to": "coingecko#epics-token"
    },
    "BWXrrYFhT7bMHmNBFoQFWdsSgA3yXoAnMhDK6Fn1eSEn": {
      "decimals": "9",
      "symbol": "HADES",
      "to": "coingecko#hades"
    },
    "J1toso1uCk3RLmjorhTtrVwY9HJ7X8V9yYac6Y7kGCPn": {
      "name": "Jito Staked SOL",
      "decimals": "9",
      "symbol": "JITOSOL",
      "to": "coingecko#jito-staked-sol"
    },
    "6LNeTYMqtNm1pBFN8PfhQaoLyegAH8GD32WmHU9erXKN": {
      "name": "Aptos Coin (Wormhole)",
      "decimals": "8",
      "symbol": "APT",
      "to": "coingecko#aptos"
    },
    "EjmyN6qEC1Tf1JxiG1ae7UTJhUxSwk1TCWNWqxWV4J6o": {
      "name": "Dai Stablecoin (Wormhole)",
      "decimals": "8",
      "symbol": "DAI",
      "to": "ethereum:0x6b175474e89094c44da98b954eedeac495271d0f"
    },
    "eqKJTf1Do4MDPyKisMYqVaUFpkEFAs3riGF3ceDH2Ca": {
      "name": "Wrapped USDC (Allbridge from Polygon)",
      "decimals": "6",
      "symbol": "apUSDC",
      "to": "ethereum:0xa0b86991c6218b36c1d19d4a2e9eb0ce3606eb48"
    },
    "FCqfQSujuPxy6V42UvafBhsysWtEq1vhjfMN1PUbgaxA": {
      "name": "USD Coin (Wormhole)",
      "decimals": "8",
      "symbol": "USDC",
      "to": "ethereum:0xa0b86991c6218b36c1d19d4a2e9eb0ce3606eb48"
    },
    "DdFPRnccQqLD4zCHrBqdY95D6hvw6PLWp9DEXj1fLCL9": {
      "name": "ethereum:0xa0b86991c6218b36c1d19d4a2e9eb0ce3606eb48",
      "decimals": "9",
      "symbol": "aeUSDC",
      "to": "ethereum:0xa0b86991c6218b36c1d19d4a2e9eb0ce3606eb48"
    },
    "8Yv9Jz4z7BUHP68dz8E8m3tMe6NKgpMUKn8KVqrPA6Fr": {
      "name": "ethereum:0xa0b86991c6218b36c1d19d4a2e9eb0ce3606eb48",
      "decimals": "9",
      "symbol": "aaUSDC",
      "to": "ethereum:0xa0b86991c6218b36c1d19d4a2e9eb0ce3606eb48"
    },
    "Grk6b4UMRWkgyq4Y6S1BnNRF4hRgtnMFp7Sorkv6Ez4u": {
      "name": "ethereum:0xa0b86991c6218b36c1d19d4a2e9eb0ce3606eb48",
      "decimals": "9",
      "symbol": "afUSDC",
      "to": "ethereum:0xa0b86991c6218b36c1d19d4a2e9eb0ce3606eb48"
    },
    "8XSsNvaKU9FDhYWAv7Yc7qSNwuJSzVrXBNEk7AFiWF69": {
      "name": "ethereum:0xa0b86991c6218b36c1d19d4a2e9eb0ce3606eb48",
      "decimals": "9",
      "symbol": "abUSDC",
      "to": "ethereum:0xa0b86991c6218b36c1d19d4a2e9eb0ce3606eb48"
    },
    "8qJSyQprMC57TWKaYEmetUR3UUiTP2M3hXdcvFhkZdmv": {
      "name": "ethereum:0xdac17f958d2ee523a2206206994597c13d831ec7",
      "decimals": "8",
      "symbol": "USDT",
      "to": "ethereum:0xdac17f958d2ee523a2206206994597c13d831ec7"
    },
    "E77cpQ4VncGmcAXX16LHFFzNBEBb2U7Ar7LBmZNfCgwL": {
      "name": "ethereum:0xdac17f958d2ee523a2206206994597c13d831ec7",
      "decimals": "9",
      "symbol": "abUSDT",
      "to": "ethereum:0xdac17f958d2ee523a2206206994597c13d831ec7"
    },
    "Bn113WT6rbdgwrm12UJtnmNqGqZjY4it2WoUQuQopFVn": {
      "name": "ethereum:0xdac17f958d2ee523a2206206994597c13d831ec7",
      "decimals": "9",
      "symbol": "aeUSDT",
      "to": "ethereum:0xdac17f958d2ee523a2206206994597c13d831ec7"
    },
    "FwEHs3kJEdMa2qZHv7SgzCiFXUQPEycEXksfBkwmS8gj": {
      "name": "ethereum:0xdac17f958d2ee523a2206206994597c13d831ec7",
      "decimals": "9",
      "symbol": "aaUSDT",
      "to": "ethereum:0xdac17f958d2ee523a2206206994597c13d831ec7"
    },
    "5RpUwQ8wtdPCZHhu6MERp2RGrpobsbZ6MH5dDHkUjs2": {
      "name": "bsc:0xe9e7cea3dedca5984780bafc599bd69add087d56",
      "decimals": "8",
      "symbol": "BUSD",
      "to": "bsc:0xe9e7cea3dedca5984780bafc599bd69add087d56"
    },
    "PUhuAtMHsKavMTwZsLaDeKy2jb7ciETHJP7rhbKLJGY": {
      "name": "usn",
      "decimals": "9",
      "symbol": "USN",
      "to": "coingecko#usn"
    },
    "DezXAZ8z7PnrnRJjz3wXBoRgixCa6xjnB7YaB1pPB263": {
      "name": "bonk",
      "decimals": "5",
      "symbol": "Bonk",
      "to": "coingecko#bonk"
    }
  },
  "astar": {
    "0xffffffff00000000000000010000000000000001": {
      "decimals": "12",
      "symbol": "AUSD",
      "to": "coingecko#acala-dollar-acala"
    },
    "0x0000000000000000000000000000000000000000": {
      "name": "astar",
      "decimals": "18",
      "symbol": "ASTR",
      "to": "coingecko#astar"
    },
    "0xcdb32eed99aa19d39e5d6ec45ba74dc4afec549f": {
      "name": "Orcus Token",
      "decimals": "18",
      "symbol": "ORU",
      "to": "coingecko#orcus-oru"
    },
    "0xc5bcac31cf55806646017395ad119af2441aee37": {
      "name": "Muuu Token",
      "decimals": "18",
      "symbol": "MUUU",
      "to": "coingecko#muuu"
    },
    "0x6df98e5fbff3041105cb986b9d44c572a43fcd22": {
      "name": "Nika",
      "decimals": "18",
      "symbol": "NIKA",
      "to": "coingecko#alnair-finance-nika"
    },
    "0x29f6e49c6e3397c3a84f715885f9f233a441165c": {
      "name": "oUSD",
      "decimals": "18",
      "symbol": "oUSD",
      "to": "coingecko#origin-dollar"
    },
    "0xdd90e5e87a2081dcf0391920868ebc2ffb81a1af": {
      "name": "Matic Token",
      "decimals": "18",
      "symbol": "MATIC",
      "to": "coingecko#wmatic"
    },
    "0x257f1a047948f73158dadd03eb84b34498bcdc60": {
      "name": "Kagla DAO Token",
      "decimals": "18",
      "symbol": "KGL",
      "to": "coingecko#kagla-finance"
    },
    "0xc4335b1b76fa6d52877b3046eca68f6e708a27dd": {
      "name": "Lay Token",
      "decimals": "18",
      "symbol": "LAY",
      "to": "coingecko#starlay-finance"
    },
    "0xde2578edec4669ba7f41c5d5d2386300bcea4678": {
      "name": "ArthSwap Token",
      "decimals": "18",
      "symbol": "ARSW",
      "to": "coingecko#arthswap"
    },
    "0x81ecac0d6be0550a00ff064a4f9dd2400585fe9c": {
      "name": "Wrapped Ether",
      "decimals": "18",
      "symbol": "WETH",
      "to": "coingecko#ethereum"
    },
    "0x7f27352d5f83db87a5a3e00f4b07cc2138d8ee52": {
      "name": "Binance Coin",
      "decimals": "18",
      "symbol": "BNB",
      "to": "coingecko#binancecoin"
    },
    "0x75364d4f779d0bd0facd9a218c67f87dd9aff3b4": {
      "name": "Shiden Network",
      "decimals": "18",
      "symbol": "SDN",
      "to": "coingecko#shiden"
    },
    "0xad543f18cff85c77e140e3e5e3c3392f6ba9d5ca": {
      "name": "Wrapped BTC",
      "decimals": "8",
      "symbol": "WBTC",
      "to": "coingecko#bitcoin"
    },
    "0x3795c36e7d12a8c252a20c5a7b455f7c57b60283": {
      "name": "Tether USD",
      "decimals": "6",
      "symbol": "USDT",
      "to": "coingecko#tether"
    },
    "0xffffffff000000000000000000000001000007c0": {
      "name": "Tether USD",
      "decimals": "6",
      "symbol": "USDT",
      "to": "coingecko#tether"
    },
    "0xea093b81ca103585fc8df82cb3d5d7f2e394ab70": {
      "name": "Wrapped Astar",
      "decimals": "18",
      "symbol": "WASTR",
      "to": "coingecko#astar"
    },
    "0xee8138b3bd03905cf84afe10ccd0dccb820ee08e": {
      "name": "Starfish Token",
      "decimals": "18",
      "symbol": "SEAN",
      "to": "coingecko#starfish-finance"
    },
    "0x430d50963d9635bbef5a2ff27bd0bddc26ed691f": {
      "name": "Starlay interest bearing USDT",
      "decimals": "6",
      "symbol": "lUSDT",
      "to": "coingecko#tether"
    },
    "0x19574c3c8fafc875051b665ec131b7e60773d2c9": {
      "name": "Wrapped Astar",
      "decimals": "18",
      "symbol": "WASTR",
      "to": "coingecko#astar"
    },
    "0xe511ed88575c57767bafb72bfd10775413e3f2b0": {
      "name": "Astar Note",
      "decimals": "18",
      "symbol": "nASTR",
      "to": "coingecko#astar"
    },
    "0xaeaaf0e2c81af264101b9129c00f4440ccf0f720": {
      "name": "Wrapped Astar",
      "decimals": "18",
      "symbol": "WASTR",
      "to": "coingecko#astar"
    },
    "0xecc867de9f5090f55908aaa1352950b9eed390cd": {
      "name": "Wrapped ASTR",
      "decimals": "18",
      "symbol": "WASTR",
      "to": "coingecko#astar"
    },
    "0xb361dad0cc1a03404b650a69d9a5adb5af8a531f": {
      "name": "EmiDAO Token",
      "decimals": "18",
      "symbol": "ESW",
      "to": "coingecko#emiswap"
    },
    "0xc404e12d3466accb625c67dbab2e1a8a457def3c": {
      "name": "Starlay interest bearing USDC",
      "decimals": "6",
      "symbol": "lUSDC",
      "to": "coingecko#usd-coin"
    },
    "0x6a2d262d56735dba19dd70682b39f6be9a931d98": {
      "name": "USD Coin",
      "decimals": "6",
      "symbol": "USDC",
      "to": "coingecko#usd-coin"
    },
    "0x6de33698e9e9b787e09d3bd7771ef63557e148bb": {
      "name": "Dai Stablecoin",
      "decimals": "18",
      "symbol": "DAI",
      "to": "coingecko#dai"
    },
    "0x4dd9c468a44f3fef662c35c1e9a6108b70415c2c": {
      "name": "Starlay interest bearing DAI",
      "decimals": "18",
      "symbol": "lDAI",
      "to": "coingecko#dai"
    },
    "0xdbd71969ac2583a9a20af3fb81fe9c20547f30f3": {
      "name": "avault Arthswap BAI-USDC LP",
      "decimals": "18",
      "symbol": "aBaiUsdc",
      "to": "coingecko#dai"
    },
    "0x9914bff0437f914549c673b34808af6020e2b453": {
      "name": "avault Arthswap DAI-USDC LP",
      "decimals": "18",
      "symbol": "aDaiUsdc",
      "to": "coingecko#dai"
    },
    "0x347e53263f8fb843ec605a1577ec7c8c0cac7a58": {
      "name": "avault Arthswap BUSD-USDC LP",
      "decimals": "18",
      "symbol": "aBusdUsdc",
      "to": "coingecko#dai"
    },
    "0x02dac4898b2c2ca9d50ff8d6a7726166cf7bcfd0": {
      "name": "avault Arthswap USDT-USDC LP",
      "decimals": "18",
      "symbol": "aUsdtUsdc",
      "to": "coingecko#dai"
    },
    "0x4bf769b05e832fcdc9053fffbc78ca889acb5e1e": {
      "name": "Binance USD",
      "decimals": "18",
      "symbol": "BUSD",
      "to": "coingecko#binance-usd"
    },
    "0xb7ab962c42a8bb443e0362f58a5a43814c573ffb": {
      "name": "Starlay interest bearing BUSD",
      "decimals": "18",
      "symbol": "lBUSD",
      "to": "coingecko#binance-usd"
    },
    "0x733ebcc6df85f8266349defd0980f8ced9b45f35": {
      "name": "BAI Stablecoin",
      "decimals": "18",
      "symbol": "BAI",
      "to": "coingecko#bai-stablecoin"
    },
    "0x5271d85ce4241b310c0b34b7c2f1f036686a6d7c": {
      "name": "ATID",
      "decimals": "18",
      "symbol": "ATID",
      "to": "coingecko#astriddao-token"
    },
    "0xffffffffffffffffffffffffffffffffffffffff": {
      "name": "Polkadot",
      "decimals": "10",
      "symbol": "DOT",
      "to": "coingecko#polkadot"
    },
    "0x431d5dff03120afa4bdf332c61a6e1766ef37bdb": {
      "name": "JPY Coin",
      "decimals": "18",
      "symbol": "JPYC",
      "to": "coingecko#jpy-coin"
    },
    "0xFfFfFfff00000000000000010000000000000008": {
      "name": "Voucher DOT",
      "decimals": "10",
      "symbol": "vDOT",
      "to": "coingecko#voucher-dot"
    }
  },
  "cardano": {
    "ADA": {
      "name": "cardano",
      "decimals": "0",
      "symbol": "ADA",
      "to": "coingecko#cardano"
    }
  },
  "omax": {
    "0x0000000000000000000000000000000000000000": {
      "name": "omax-token",
      "decimals": "18",
      "symbol": "OMAX",
      "to": "coingecko#omax-token"
    },
    "0xfebabc6a9b2ec46d6357879b8bf39b593f11a5b9": {
      "name": "Wrapped OMAX",
      "decimals": "18",
      "symbol": "WOMAX",
      "to": "coingecko#omax-token"
    }
  },
  "wemix": {
    "0x0000000000000000000000000000000000000000": {
      "name": "Wemix",
      "decimals": "18",
      "symbol": "WEMIX",
      "to": "coingecko#wemix-token"
    },
    "0xc1be9a4d5d45beeacae296a7bd5fadbfc14602c4": {
      "name": "Binance",
      "decimals": "18",
      "symbol": "BNB",
      "to": "coingecko#binancecoin"
    },
    "0x2b58644b9f210ebb8fbf4c27066f9d1d97b03cbc": {
      "name": "Wrapped REFLECT",
      "decimals": "18",
      "symbol": "wRFT",
      "to": "coingecko#wrapped-reflect"
    },
    "0x7d72b22a74a216af4a002a1095c8c707d6ec1c5f": {
      "name": "Wrapped Wemix",
      "decimals": "18",
      "symbol": "WWEMIX",
      "to": "coingecko#wemix-token"
    },
    "0x8e81fcc2d4a3baa0ee9044e0d7e36f59c9bba9c1": {
      "name": "WEMIX$",
      "decimals": "18",
      "symbol": "WEMIX$",
      "to": "coingecko#wemix-dollar"
    },
    "0x9b377bd7db130e8bd2f3641e0e161cb613da93de": {
      "name": "Staked WEMIX",
      "decimals": "18",
      "symbol": "stWEMIX",
      "to": "coingecko#staked-wemix"
    },
    "0x461d52769884ca6235b685ef2040f47d30c94eb5": {
      "name": "Klaytn",
      "decimals": "18",
      "symbol": "KLAY",
      "to": "coingecko#klay-token"
    },
    "0x765277eebeca2e31912c9946eae1021199b39c61": {
      "name": "ETH",
      "decimals": "18",
      "symbol": "ETH",
      "to": "coingecko#ethereum"
    },
    "0x2c78f1b70ccf63cdee49f9233e9faa99d43aa07e": {
      "name": "WBTC",
      "decimals": "8",
      "symbol": "WBTC",
      "to": "coingecko#wrapped-bitcoin"
    },
    "0xe3f5a90f9cb311505cd691a46596599aa1a0ad7d": {
      "name": "USDC",
      "decimals": "6",
      "symbol": "USDC",
      "to": "coingecko#usd-coin"
    },
    "0xa649325aa7c5093d12d6f98eb4378deae68ce23f": {
      "name": "USDT",
      "decimals": "6",
      "symbol": "USDT",
      "to": "coingecko#tether"
    }
  },
  "defichain": {
    "DFI": {
      "name": "defichain",
      "decimals": "0",
      "symbol": "DFI",
      "to": "coingecko#defichain"
    },
    "DUSD": {
      "name": "decentralized-usd",
      "decimals": "0",
      "symbol": "DUSD",
      "to": "coingecko#decentralized-usd"
    },
    "ETH": {
      "name": "ethereum",
      "decimals": "0",
      "symbol": "ETH",
      "to": "coingecko#ethereum"
    },
    "BTC": {
      "name": "bitcoin",
      "decimals": "0",
      "symbol": "BTC",
      "to": "coingecko#bitcoin"
    },
    "USDC": {
      "name": "usd-coin",
      "decimals": "0",
      "symbol": "USDC",
      "to": "coingecko#usd-coin"
    },
    "USDT": {
      "name": "tether",
      "decimals": "0",
      "symbol": "USDT",
      "to": "coingecko#tether"
    }
  },
  "step": {
    "0xb58a9d5920af6ac1a9522b0b10f55df16686d1b6": {
      "name": "Wrapped FITFI",
      "decimals": "18",
      "symbol": "WFITFI",
      "to": "coingecko#step-app-fitfi"
    },
    "0xe3f5a90f9cb311505cd691a46596599aa1a0ad7d": {
      "name": "USD Coin",
      "decimals": "6",
      "symbol": "USDC",
      "to": "coingecko#usd-coin"
    },
    "0xfa9343c3897324496a05fc75abed6bac29f8a40f": {
      "name": "Tether USD",
      "decimals": "6",
      "symbol": "USDT",
      "to": "coingecko#tether"
    },
    "0x818ec0a7fe18ff94269904fced6ae3dae6d6dc0b": {
      "name": "Ethereum",
      "decimals": "18",
      "symbol": "ETH",
      "to": "coingecko#ethereum"
    },
    "0xefaeee334f0fd1712f9a8cc375f427d9cdd40d73": {
      "name": "Binance",
      "decimals": "18",
      "symbol": "BNB",
      "to": "coingecko#binancecoin"
    }
  },
  "functionx": {
    "0x0CE35b0D42608Ca54Eb7bcc8044f7087C18E7717": {
      "decimals": "18",
      "symbol": "WETH",
      "to": "coingecko#ethereum"
    },
    "0xc8B4d3e67238e38B20d38908646fF6F4F48De5EC": {
      "decimals": "18",
      "symbol": "BAVA",
      "to": "coingecko#baklava"
    },
    "0x0000000000000000000000000000000000000000": {
      "name": "fx-coin",
      "decimals": "18",
      "symbol": "FX",
      "to": "coingecko#fx-coin"
    },
    "0x80b5a32e4f032b2a058b4f29ec95eefeeb87adcd": {
      "name": "Wrapped Function X",
      "decimals": "18",
      "symbol": "WFX",
      "to": "coingecko#fx-coin"
    },
    "0xd567b3d7b8fe3c79a1ad8da978812cfc4fa05e75": {
      "name": "Pundi X Token",
      "decimals": "18",
      "symbol": "PUNDIX",
      "to": "coingecko#pundi-x-2"
    },
    "0x5fd55a1b9fc24967c4db09c513c3ba0dfa7ff687": {
      "name": "PURSE TOKEN",
      "decimals": "18",
      "symbol": "PURSE",
      "to": "coingecko#pundi-x-purse"
    },
    "0xeceeefcee421d8062ef8d6b4d814efe4dc898265": {
      "name": "Tether USD",
      "decimals": "6",
      "symbol": "USDT",
      "to": "coingecko#tether"
    }
  },
  "clv": {
    "0x6d6ad95425fcf315c39fa6f3226471d4f16f27b3": {
      "name": "Wrapped CLV",
      "decimals": "18",
      "symbol": "WCLV",
      "to": "coingecko#clover-finance"
    },
    "0x1376c97c5c512d2d6f9173a9a3a016b6140b4536": {
      "name": "Wrapped CLV",
      "decimals": "18",
      "symbol": "WCLV",
      "to": "coingecko#clover-finance"
    },
    "0xa1c3767c93e7b51ecb445fdbae1494dfc654e524": {
      "name": "Wrapped Ether",
      "decimals": "18",
      "symbol": "WETH",
      "to": "coingecko#ethereum"
    },
    "0x30bebbc0b6b357945ac30660e025c1532b9c7804": {
      "name": "Wrapped BTC",
      "decimals": "8",
      "symbol": "WBTC",
      "to": "coingecko#wrapped-bitcoin"
    },
    "0xf91193a62879279d6b8f209f89b6418e3c0e5cbf": {
      "name": "Tether USD",
      "decimals": "6",
      "symbol": "USDT",
      "to": "coingecko#tether"
    },
    "0x4a52f069cb00905d996a0d7b811d78e60b4cb09e": {
      "name": "USD Coin",
      "decimals": "6",
      "symbol": "USDC",
      "to": "coingecko#usd-coin"
    }
  },
  "tron": {
    "TRFe3hT5oYhjSZ6f3ji5FJ7YCfrkWnHRvh": {
      "decimals": "18",
      "symbol": "ETH",
      "to": "coingecko#ethereum"
    },
    "TGkxzkDKyMeq2T7edKnyjZoFypyzjkkssq": {
      "decimals": "18",
      "symbol": "wstUSDT",
      "to": "coingecko#wrapped-staked-usdt"
    },
    "TR7NHqjeKQxGTCi8q8ZY4pL8otSzgjLj6t": {
      "name": "tether",
      "decimals": "6",
      "symbol": "USDT",
      "to": "coingecko#tether"
    },
    "TEkxiTehnzSmSe2XqrBj4w32RUN966rdz8": {
      "name": "usd-coin",
      "decimals": "6",
      "symbol": "USDC",
      "to": "coingecko#usd-coin"
    },
    "TPYmHEhy5n8TCEfYGqW2rPxsghSfzghPDn": {
      "name": "usdd",
      "decimals": "18",
      "symbol": "USDD",
      "to": "coingecko#usdd"
    },
    "TVHH59uHVpHzLDMFFpUgCx2dNAQqCzPhcR": {
      "name": "justmoney-2",
      "decimals": "8",
      "symbol": "JM",
      "to": "coingecko#justmoney-2"
    },
    "TN3W4H6rK2ce4vX9YnFQHwKENnHjoxb3m9": {
      "name": "bitcoin",
      "decimals": "8",
      "symbol": "BTC",
      "to": "coingecko#bitcoin"
    },
    "TR3DLthpnDdCGabhVDbD3VMsiJoCXY3bZd": {
      "name": "litecoin",
      "decimals": "8",
      "symbol": "LTC",
      "to": "coingecko#litecoin"
    },
    "THbVQp8kMjStKNnf2iCY6NEzThKMK5aBHg": {
      "name": "dogecoin",
      "decimals": "8",
      "symbol": "DOGE",
      "to": "coingecko#dogecoin"
    },
    "THb4CqiFdwNHsWsQCs4JhzwjMWys4aqCbF": {
      "name": "ethereum",
      "decimals": "18",
      "symbol": "ETH",
      "to": "coingecko#ethereum"
    },
    "TNUC9Qb1rRpS5CbWLmNMxXBjyFoydXjWFR": {
      "decimals": "6",
      "symbol": "WTRX",
      "to": "coingecko#tron"
    },
    "TSSMHYeV2uE9qYH95DqyoCuNCzEL1NvU3S": {
      "decimals": "18",
      "symbol": "SUN",
      "to": "coingecko#sun-token"
    },
    "TKkeiboTkxXKJpbmVFbv4a8ov5rAfRDMf9": {
      "decimals": "18",
      "symbol": "SUN",
      "to": "coingecko#sun-token"
    },
    "TAoA331n3iKDkR62kAZ4H2n3vNL7y3d8x9": {
      "decimals": "6",
      "symbol": "BCM",
      "to": "coingecko#bemchain"
    },
    "TAFjULxiVgT4qWk6UZwjqwZXTSaGaqnVp4": {
      "decimals": "18",
      "symbol": "BTT",
      "to": "coingecko#bittorrent"
    },
    "TKfjV9RNKJJCqPvBtK8L7Knykh7DNWvnYt": {
      "decimals": "6",
      "symbol": "WBTT",
      "to": "coingecko#bittorrent"
    },
    "TZ5jA9F5zGRgi9qk9ATMu6D7wyEpnxQGJh": {
      "decimals": "18",
      "symbol": "CYFM",
      "to": "coingecko#cyberfm"
    },
    "TCFLL5dx5ZJdKnWuesXxi1VPwjLVmWZZy9": {
      "decimals": "18",
      "symbol": "JST",
      "to": "coingecko#just"
    },
    "TDyvndWuvX5xTBwHPYJi7J3Yq8pq8yh62h": {
      "decimals": "18",
      "symbol": "HT",
      "to": "coingecko#huobi-token"
    },
    "TDBNKiYQ8yfJtT5MDP3byu7f1npJuG2DBN": {
      "decimals": "6",
      "symbol": "LUMI",
      "to": "coingecko#lumi-credits"
    },
    "TFczxzPhnThNSqr5by8tvxsdCFRRz6cPNq": {
      "decimals": "6",
      "symbol": "NFT",
      "to": "coingecko#apenft"
    },
    "TT8VkSkW6igkiRsV5WiJgLrsbVwY5bLLjA": {
      "decimals": "8",
      "symbol": "JM",
      "to": "coingecko#justmoney-2"
    },
    "TU3kjFuhtEo42tsCBtfYUAZxoqQ4yuSLQ5": {
      "decimals": "18",
      "symbol": "STRX",
      "to": "coingecko#staked-trx"
    },
    "TUpMhErZL2fhh4sVNULAbNKLokS4GjC1F4": {
      "decimals": "18",
      "symbol": "TUSD",
      "to": "coingecko#true-usd"
    },
    "TYX2iy3i3793YgKU5vqKxDnLpiBMSa5EdV": {
      "decimals": "6",
      "symbol": "USTX",
      "to": "coingecko#upstabletoken"
    },
    "TMz2SWatiAtZVVcH2ebpsbVtYwUPT9EdjH": {
      "decimals": "18",
      "symbol": "BUSD",
      "to": "coingecko#binance-usd"
    },
    "TLa2f6VPqDgRE67v1736s7bJ8Ray5wYjU7": {
      "decimals": "6",
      "symbol": "WIN",
      "to": "coingecko#wink"
    }
  },
  "lachain": {
    "0x3a898d596840c6b6b586d722bfadcc8c4761bf41": {
      "name": "Wrapped LA",
      "decimals": "18",
      "symbol": "wLA",
      "to": "coingecko#latoken"
    }
  },
  "theta": {
    "0x0000000000000000000000000000000000000000": {
      "name": "theta-fuel",
      "decimals": "18",
      "symbol": "TFUEL",
      "to": "coingecko#theta-fuel"
    },
    "0x4dc08b15ea0e10b96c41aec22fab934ba15c983e": {
      "name": "Wrapped TFuel",
      "decimals": "18",
      "symbol": "WTFUEL",
      "to": "coingecko#theta-fuel"
    },
    "0x1336739b05c7ab8a526d40dcc0d04a826b5f8b03": {
      "name": "TDrop Token",
      "decimals": "18",
      "symbol": "TDROP",
      "to": "coingecko#thetadrop"
    }
  },
  "zyx": {
    "0xc9e1aea009b0bae9141f3dc7523fb42fd48c8656": {
      "name": "Wrapped ZYX",
      "decimals": "18",
      "symbol": "WZYX",
      "to": "coingecko#zyx"
    }
  },
  "ubiq": {
    "0x1fa6a37c64804c0d797ba6bc1955e50068fbf362": {
      "name": "Wrapped UBQ",
      "decimals": "18",
      "symbol": "WUBQ",
      "to": "coingecko#ubiq"
    }
  },
  "cosmos": {
    "uatom": {
      "name": "cosmos",
      "decimals": "6",
      "symbol": "ATOM",
      "to": "coingecko#cosmos"
    }
  },
  "terra2": {
    "uluna": {
      "name": "terra-luna-2",
      "decimals": "6",
      "symbol": "LUNA",
      "to": "coingecko#terra-luna-2"
    },
    "terra1nsuqsk6kh58ulczatwev87ttq2z6r3pusulg9r24mfj2fvtzd4uq3exn26": {
      "name": "astroport-fi",
      "decimals": "6",
      "symbol": "ASTRO",
      "to": "coingecko#astroport-fi"
    }
  },
  "terra": {
    "uluna": {
      "name": "terra-luna",
      "decimals": "6",
      "symbol": "LUNC",
      "to": "coingecko#terra-luna"
    },
    "uusd": {
      "name": "uusd",
      "decimals": "6",
      "symbol": "USTC",
      "to": "coingecko#terrausd"
    },
    "terra15k5r9r8dl8r7xlr29pry8a9w7sghehcnv5mgp6": {
      "name": "lunaverse",
      "decimals": "6",
      "symbol": "lunaverse",
      "to": "coingecko#lunaverse"
    },
    "terra1dy9kmlm4anr92e42mrkjwzyvfqwz66un00rwr5": {
      "name": "valkyrie-protocol",
      "decimals": "6",
      "symbol": "valkyrie-protocol",
      "to": "coingecko#valkyrie-protocol"
    },
    "terra12897djskt9rge8dtmm86w654g7kzckkd698608": {
      "name": "white whale",
      "decimals": "6",
      "symbol": "WHALE",
      "to": "coingecko#white-whale"
    },
    "terra14z56l0fp2lsf86zy3hty2z47ezkhnthtr9yq76": {
      "name": "anchor-protocol",
      "decimals": "6",
      "symbol": "anchor-protocol",
      "to": "coingecko#anchor-protocol"
    },
    "terra15gwkyepfc6xgca5t5zefzwy42uts8l2m4g40k6": {
      "name": "mirror-protocol",
      "decimals": "6",
      "symbol": "mirror-protocol",
      "to": "coingecko#mirror-protocol"
    },
    "terra17y9qkl8dfkeg4py7n0g5407emqnemc3yqk5rup": {
      "name": "stader-lunax",
      "decimals": "6",
      "symbol": "stader-lunax",
      "to": "coingecko#stader-lunax"
    },
    "terra1hzh9vpxhsk8253se0vv5jj6etdvxu3nv8z07zu": {
      "name": "anchorust",
      "decimals": "6",
      "symbol": "anchorust",
      "to": "coingecko#anchorust"
    },
    "terra1kc87mu460fwkqte29rquh4hc20m54fxwtsx7gp": {
      "name": "bonded-luna",
      "decimals": "6",
      "symbol": "bonded-luna",
      "to": "coingecko#bonded-luna"
    },
    "terra1dzhzukyezv0etz22ud940z7adyv7xgcjkahuun": {
      "name": "anchor-beth-token",
      "decimals": "6",
      "symbol": "anchor-beth-token",
      "to": "coingecko#anchor-beth-token"
    },
    "terra1z3e2e4jpk4n0xzzwlkgcfvc95pc5ldq0xcny58": {
      "name": "avalanche-2",
      "decimals": "6",
      "symbol": "avalanche-2",
      "to": "coingecko#avalanche-2"
    },
    "terra1vwz7t30q76s7xx6qgtxdqnu6vpr3ak3vw62ygk": {
      "name": "luart",
      "decimals": "6",
      "symbol": "luart",
      "to": "coingecko#luart"
    },
    "terra1xj49zyqrwpv5k928jwfpfy2ha668nwdgkwlrg3": {
      "name": "astroport",
      "decimals": "6",
      "symbol": "astroport",
      "to": "coingecko#astroport"
    }
  },
  "crescent": {
    "ubcre": {
      "name": "liquid-staking-crescent",
      "decimals": "6",
      "symbol": "BCRE",
      "to": "coingecko#liquid-staking-crescent"
    },
    "ucre": {
      "name": "crescent-network",
      "decimals": "6",
      "symbol": "CRE",
      "to": "coingecko#crescent-network"
    }
  },
  "juno": {
    "ujuno": {
      "name": "juno-network",
      "decimals": "6",
      "symbol": "JUNO",
      "to": "coingecko#juno-network"
    }
  },
  "stargaze": {
    "ustars": {
      "name": "Stargaze",
      "decimals": "6",
      "symbol": "STARS",
      "to": "coingecko#stargaze"
    }
  },
  "osmosis": {
    "uion": {
      "name": "ion",
      "decimals": "6",
      "symbol": "ION",
      "to": "coingecko#ion"
    },
    "uosmo": {
      "name": "osmo",
      "decimals": "6",
      "symbol": "OSMO",
      "to": "coingecko#osmosis"
    },
    "factory:osmo1pfyxruwvtwk00y8z06dh2lqjdj82ldvy74wzm3:WOSMO": {
      "name": "Wrapped Osmo",
      "decimals": "6",
      "symbol": "WOSMO",
      "to": "coingecko#osmosis"
    }
  },
  "kujira": {
    "factory:kujira1n3fr5f56r2ce0s37wdvwrk98yhhq3unnxgcqus8nzsfxvllk0yxquurqty:ampKUJI": {
      "name": "ampkuji",
      "decimals": "6",
      "symbol": "ampKUJI",
      "to": "coingecko#eris-staked-kuji"
    },
    "factory:kujira1643jxg8wasy5cfcn7xm8rd742yeazcksqlg4d7:umnta": {
      "name": "mnta",
      "decimals": "6",
      "symbol": "MNTA",
      "to": "coingecko#mantadao"
    },
    "ukuji": {
      "name": "kujira",
      "decimals": "6",
      "symbol": "KUJI",
      "to": "coingecko#kujira"
    },
    "factory:kujira1qk00h5atutpsv900x202pxx42npjr9thg58dnqpa72f2p7m2luase444a7:uusk": {
      "name": "usk",
      "decimals": "6",
      "symbol": "USK",
      "to": "coingecko#usk"
    },
    "factory:kujira1swkuyt08z74n5jl7zr6hx0ru5sa2yev5v896p6:local": {
      "name": "local-money",
      "decimals": "6",
      "symbol": "LOCAL",
      "to": "coingecko#local-money"
    },
    "kujira:factory/kujira1sc6a0347cc5q3k890jj0pf3ylx2s38rh4sza4t/ufuzn": {
      "name": "fuzn",
      "decimals": "6",
      "symbol": "FUZN",
      "to": "coingecko#fuzion"
    },
    "factory:kujira1aaudpfr9y23lt9d45hrmskphpdfaq9ajxd3ukh:unstk": {
      "name": "nstk",
      "decimals": "6",
      "symbol": "NSTK",
      "to": "coingecko#unstake-fi"
    }
  },
  "injective": {
    "inj": {
      "name": "injective-protocol",
      "decimals": "18",
      "symbol": "INJ",
      "to": "coingecko#injective-protocol"
    },
    "factory:inj14ejqjyq8um4p3xfqj74yld5waqljf88f9eneuk:inj1q6zlut7gtkzknkk773jecujwsdkgq882akqksk": {
      "name": "USDT",
      "decimals": "6",
      "symbol": "USDT",
      "to": "coingecko#tether"
    },
    "factory:inj14ejqjyq8um4p3xfqj74yld5waqljf88f9eneuk:inj18luqttqyckgpddndh8hvaq25d5nfwjc78m56lc": {
      "decimals": "18",
      "symbol": "iINJ",
      "to": "coingecko#injective-protocol"
    }
  },
  "umee": {
    "uumee": {
      "name": "Umee",
      "decimals": "6",
      "symbol": "UMEE",
      "to": "coingecko#umee"
    }
  },
  "orai": {
    "orai": {
      "name": "Oraichain",
      "decimals": "6",
      "symbol": "ORAI",
      "to": "coingecko#oraichain-token"
    },
    "orai12hzjxfh77wl572gdzct2fxv2arxcwh6gykc7qh": {
      "name": "USDT",
      "decimals": "6",
      "symbol": "USDT",
      "to": "coingecko#tether"
    },
    "orai1gzvndtzceqwfymu2kqhta2jn6gmzxvzqwdgvjw": {
      "name": "milky-token",
      "decimals": "6",
      "symbol": "milky-token",
      "to": "coingecko#milky-token"
    },
    "orai1nd4r053e3kgedgld2ymen8l9yrw8xpjyaal7j5": {
      "name": "kawaii-islands",
      "decimals": "6",
      "symbol": "kawaii-islands",
      "to": "coingecko#kawaii-islands"
    },
    "orai10ldgzued6zjp0mkqwsv2mux3ml50l97c74x8sg": {
      "name": "airight",
      "decimals": "6",
      "symbol": "airight",
      "to": "coingecko#airight"
    },
    "orai1lus0f0rhx8s03gdllx2n6vhkmf0536dv57wfge": {
      "name": "oraidex",
      "decimals": "6",
      "symbol": "oraidex",
      "to": "coingecko#oraidex"
    },
    "orai1065qe48g7aemju045aeyprflytemx7kecxkf5m7u5h5mphd0qlcs47pclp": {
      "name": "scorai",
      "decimals": "6",
      "symbol": "scorai",
      "to": "coingecko#scorai"
    }
  },
  "comdex": {
    "ucmdx": {
      "name": "comdex",
      "decimals": "6",
      "symbol": "CMDX",
      "to": "coingecko#comdex"
    },
    "ucmst": {
      "name": "composite",
      "decimals": "6",
      "symbol": "CMST",
      "to": "coingecko#composite"
    }
  },
  "celo": {
    "0x7d00cd74ff385c955ea3d79e47bf06bd7386387d": {
      "name": "Moola interest bearing CELO",
      "decimals": "18",
      "symbol": "mCELO",
      "to": "coingecko#mcelo"
    },
    "0x918146359264c492bd6934071c6bd31c854edbc3": {
      "name": "Moola interest bearing CUSD",
      "decimals": "18",
      "symbol": "mcUSD",
      "to": "coingecko#mceur"
    },
    "0xe273ad7ee11dcfaa87383ad5977ee1504ac07568": {
      "name": "Moola interest bearing CEUR",
      "decimals": "18",
      "symbol": "mCEUR",
      "to": "coingecko#moola-celo-dollars"
    },
    "0x37f750b7cc259a2f741af45294f6a16572cf5cad": {
      "name": "USD Coin",
      "decimals": "6",
      "symbol": "USDC",
      "to": "coingecko#usd-coin"
    },
    "0x2a3684e9dc20b857375ea04235f2f7edbe818fa7": {
      "name": "USD Coin",
      "decimals": "6",
      "symbol": "USDC",
      "to": "coingecko#usd-coin"
    },
    "0xb70e0a782b058bfdb0d109a3599bec1f19328e36": {
      "name": "Avalanche USDC.e via Allbridge",
      "decimals": "18",
      "symbol": "aaUSDC",
      "to": "coingecko#usd-coin"
    },
    "0xcd7d7ff64746c1909e44db8e95331f9316478817": {
      "name": "asUSDC",
      "decimals": "18",
      "symbol": "asUSDC",
      "to": "coingecko#usd-coin"
    },
    "0x93db49be12b864019da9cb147ba75cdc0506190e": {
      "name": "cUSDC",
      "decimals": "18",
      "symbol": "cUSDC",
      "to": "coingecko#usd-coin"
    },
    "0xcfffe0c89a779c09df3df5624f54cdf7ef5fdd5d": {
      "name": "cUSDT",
      "decimals": "18",
      "symbol": "cUSDT",
      "to": "coingecko#tether"
    },
    "0x617f3112bf5397d0467d315cc709ef968d9ba546": {
      "name": "Tether USD",
      "decimals": "6",
      "symbol": "USDT",
      "to": "coingecko#tether"
    },
    "0xbaab46e28388d2779e6e31fd00cf0e5ad95e327b": {
      "name": "Wrapped BTC",
      "decimals": "8",
      "symbol": "WBTC",
      "to": "coingecko#wrapped-bitcoin"
    },
    "0x122013fd7df1c6f636a5bb8f03108e876548b455": {
      "name": "Wrapped Ether",
      "decimals": "18",
      "symbol": "WETH",
      "to": "coingecko#ethereum"
    },
    "0xe919f65739c26a42616b7b8eedc6b5524d1e3ac4": {
      "name": "Wrapped Ether",
      "decimals": "18",
      "symbol": "WETH",
      "to": "coingecko#ethereum"
    },
    "0xed193c4e69f591e42398ef54dea65aa1bb02835c": {
      "name": "UST Terra",
      "decimals": "18",
      "symbol": "atUST",
      "to": "coingecko#terrausd"
    },
    "0x90ca507a5d4458a4c6c6249d186b6dcb02a5bccd": {
      "name": "Dai Stablecoin",
      "decimals": "18",
      "symbol": "DAI",
      "to": "coingecko#dai"
    },
    "0x02de4766c272abc10bc88c220d214a26960a7e92": {
      "name": "Toucan Protocol: Nature Carbon Tonne",
      "decimals": "18",
      "symbol": "NCT",
      "to": "coingecko#toucan-protocol-nature-carbon-tonne"
    },
    "0x32a9fe697a32135bfd313a6ac28792dae4d9979d": {
      "name": "cMCO2",
      "decimals": "18",
      "symbol": "cMCO2",
      "to": "coingecko#moss-carbon-credit"
    },
    "0x66803fb87abd4aac3cbb3fad7c3aa01f6f3fb207": {
      "name": "Wrapped Ether",
      "decimals": "18",
      "symbol": "WETH",
      "to": "coingecko#ethereum"
    }
  },
  "near": {
    "token.jumbo_exchange.near": {
      "name": "jumbo-exchange",
      "decimals": "18",
      "symbol": "JUMBO",
      "to": "coingecko#jumbo-exchange"
    },
    "token.paras.near": {
      "name": "paras",
      "decimals": "18",
      "symbol": "PARAS",
      "to": "coingecko#paras"
    },
    "marmaj.tkn.near": {
      "name": "marmaj",
      "decimals": "18",
      "symbol": "MARMAJ",
      "to": "coingecko#marmaj"
    },
    "linear-protocol.near": {
      "name": "linear-protocol",
      "decimals": "24",
      "symbol": "LINA",
      "to": "coingecko#linear-protocol"
    },
    "token.pembrock.near": {
      "name": "pembrock",
      "decimals": "18",
      "symbol": "pem",
      "to": "coingecko#pembrock"
    },
    "token.burrow.near": {
      "name": "burrow",
      "decimals": "18",
      "symbol": "BRRR",
      "to": "coingecko#burrow"
    },
    "token.marmaj.near": {
      "name": "marmaj",
      "decimals": "18",
      "symbol": "MARMAJ",
      "to": "coingecko#marmaj"
    }
  },
  "multivac": {
    "0x8e321596267a4727746b2f48bc8736db5da26977": {
      "name": "Wrapped MultiVAC",
      "decimals": "18",
      "symbol": "WMTV",
      "to": "coingecko#multivac"
    },
    "0x2f9c74d3c42023c533437c9ee743d4a6329e78df": {
      "name": "Tether USD",
      "decimals": "6",
      "symbol": "USDT",
      "to": "coingecko#tether"
    },
    "0xea1199d50ee09fa8062fd9da3d55c6f90c1babd2": {
      "name": "USD Coin",
      "decimals": "6",
      "symbol": "USDC",
      "to": "coingecko#usd-coin"
    }
  },
  "tomochain": {
    "0xb1f66997a5760428d3a87d68b90bfe0ae64121cc": {
      "name": "Wrapped TOMO",
      "decimals": "18",
      "symbol": "WTOMO",
      "to": "coingecko#tomochain"
    }
  },
  "ethereumclassic": {
    "0x0000000000000000000000000000000000000000": {
      "name": "ethereum-classic",
      "decimals": "18",
      "symbol": "ETC",
      "to": "coingecko#ethereum-classic"
    },
    "0x82a618305706b14e7bcf2592d4b9324a366b6dad": {
      "name": "Wrapped ETC",
      "decimals": "18",
      "symbol": "WETC",
      "to": "coingecko#ethereum-classic"
    },
    "0x1953cab0e5bfa6d4a9bad6e05fd46c1cc6527a5a": {
      "name": "Wrapped Ether",
      "decimals": "18",
      "symbol": "WETC",
      "to": "coingecko#ethereum-classic"
    },
    "0x35e9a89e43e45904684325970b2e2d258463e072": {
      "name": "Wrapped ETC",
      "decimals": "18",
      "symbol": "WETC",
      "to": "coingecko#ethereum-classic"
    }
  },
  "hoo": {
    "0x0000000000000000000000000000000000000000": {
      "name": "hoo-token",
      "decimals": "18",
      "symbol": "HOO",
      "to": "coingecko#hoo-token"
    },
    "0x3eff9d389d13d6352bfb498bcf616ef9b1beac87": {
      "name": "Wrapped HOO",
      "decimals": "18",
      "symbol": "wHOO",
      "to": "coingecko#hoo-token"
    }
  },
  "cube": {
    "0x0000000000000000000000000000000000000000": {
      "name": "cube-network",
      "decimals": "18",
      "symbol": "CUBE",
      "to": "coingecko#cube-network"
    },
    "0x9d3f61338d6eb394e378d28c1fd17d5909ac6591": {
      "name": "Wrapped CUBE",
      "decimals": "18",
      "symbol": "WCUBE",
      "to": "coingecko#cube-network"
    },
    "0x57eea49ec1087695274a9c4f341e414eb64328c2": {
      "name": "Cube-Peg ETH Token",
      "decimals": "18",
      "symbol": "ETH",
      "to": "coingecko#ethereum"
    },
    "0x040ea5c10e6ba4badb6c433a365ccc4968697230": {
      "name": "Cube-Peg BTC Token",
      "decimals": "18",
      "symbol": "BTC",
      "to": "coingecko#bitcoin"
    },
    "0x79f1520268a20c879ef44d169a4e3812d223c6de": {
      "name": "Cube-Peg USDT Token",
      "decimals": "18",
      "symbol": "USDT",
      "to": "coingecko#tether"
    },
    "0x00f0d8595797943c12605cd59bc0d9f63d750ccf": {
      "name": "Cube-Peg USDC Token",
      "decimals": "18",
      "symbol": "USDC",
      "to": "coingecko#usd-coin"
    },
    "0x3a1f6e3e6f26e92bb0d07841eb68f8e84f39751e": {
      "name": "Cube-Peg DAI Token",
      "decimals": "18",
      "symbol": "DAI",
      "to": "coingecko#dai"
    },
    "0xee9801669c6138e84bd50deb500827b776777d28": {
      "name": "O3 Swap Token",
      "decimals": "18",
      "symbol": "O3",
      "to": "coingecko#o3-swap"
    }
  },
  "elastos": {
    "0x0000000000000000000000000000000000000000": {
      "name": "elastos",
      "decimals": "18",
      "symbol": "ELA",
      "to": "coingecko#elastos"
    },
    "0x517e9e5d46c1ea8ab6f78677d6114ef47f71f6c4": {
      "name": "Wrapped ELA",
      "decimals": "18",
      "symbol": "WELA",
      "to": "coingecko#elastos"
    },
    "0x9f1d0ed4e041c503bd487e5dc9fc935ab57f9a57": {
      "name": "BUSD on ESC",
      "decimals": "18",
      "symbol": "bnbBUSD",
      "to": "coingecko#binance-usd"
    }
  },
  "energyweb": {
    "0x6b3bd0478df0ec4984b168db0e12a539cc0c83cd": {
      "name": "Wrapped Energy Web Token",
      "decimals": "18",
      "symbol": "WEWT",
      "to": "coingecko#energy-web-token"
    }
  },
  "milkomeda_a1": {
    "0x0000000000000000000000000000000000000000": {
      "name": "algorand",
      "decimals": "18",
      "symbol": "ALGO",
      "to": "coingecko#algorand"
    },
    "0xaf86e6c5fd9daf53e5100ed38bab2572609fca27": {
      "name": "Wrapped Algo",
      "decimals": "18",
      "symbol": "WALGO",
      "to": "coingecko#algorand"
    },
    "0xbc31960a049fe10297ed8432fb61dd734fead4ea": {
      "name": "USDC-31566704",
      "decimals": "6",
      "symbol": "USDC",
      "to": "coingecko#usd-coin"
    },
    "0x32564ae38e5dbf316958ce25a6ad2a2249ebcc2d": {
      "name": "USDt-312769",
      "decimals": "6",
      "symbol": "USDt",
      "to": "coingecko#tether"
    },
    "0xfa9343c3897324496a05fc75abed6bac29f8a40f": {
      "name": "Tether USD",
      "decimals": "6",
      "symbol": "USDT",
      "to": "coingecko#tether"
    },
    "0xe3f5a90f9cb311505cd691a46596599aa1a0ad7d": {
      "name": "USD Coin",
      "decimals": "6",
      "symbol": "USDC",
      "to": "coingecko#usd-coin"
    },
    "0xefaeee334f0fd1712f9a8cc375f427d9cdd40d73": {
      "name": "BUSD Token",
      "decimals": "18",
      "symbol": "BUSD",
      "to": "coingecko#binance-usd"
    },
    "0x522b61755b5ff8176b2931da7bf1a5f9414eb710": {
      "name": "Tether USD",
      "decimals": "6",
      "symbol": "USDT",
      "to": "coingecko#tether"
    },
    "0x2421db204968a367cc2c866cd057fa754cb84edf": {
      "name": "USD Coin",
      "decimals": "6",
      "symbol": "USDC",
      "to": "coingecko#usd-coin"
    },
    "0x8dc0dfa2aec0d4410c8c60c5f9cd0cd37b05a06a": {
      "name": "Binance USD",
      "decimals": "18",
      "symbol": "BUSD",
      "to": "coingecko#binance-usd"
    },
    "0x150d2421e09eea31beaa68b7a248700eeceda87a": {
      "name": "Dai Stablecoin",
      "decimals": "18",
      "symbol": "DAI",
      "to": "coingecko#dai"
    },
    "0xc9baa8cfdde8e328787e29b4b078abf2dadc2055": {
      "name": "BLUES",
      "decimals": "18",
      "symbol": "BLUES",
      "to": "coingecko#blueshift"
    }
  },
  "ultron": {
    "0xb1183357745d3fd7d291e42a2c4b478cdb5710c6": {
      "decimals": "18",
      "symbol": "wULX",
      "to": "coingecko#ultron"
    },
    "0x0000000000000000000000000000000000000000": {
      "name": "ultron",
      "decimals": "18",
      "symbol": "ULX",
      "to": "coingecko#ultron"
    },
    "0x3a4f06431457de873b588846d139ec0d86275d54": {
      "name": "wULX",
      "decimals": "18",
      "symbol": "wULX",
      "to": "coingecko#ultron"
    },
    "0x2318bf5809a72aabadd15a3453a18e50bbd651cd": {
      "name": "Wrapped Ethereum",
      "decimals": "18",
      "symbol": "wETH",
      "to": "coingecko#ethereum"
    },
    "0xd2b86a80a8f30b83843e247a50ecdc8d843d87dd": {
      "name": "Wrapped Bitcoin",
      "decimals": "18",
      "symbol": "wBTC",
      "to": "coingecko#bitcoin"
    },
    "0xc7cac85c1779d2b8ada94effff49a4754865e2e4": {
      "name": "Binance USD",
      "decimals": "18",
      "symbol": "BUSD",
      "to": "coingecko#binance-usd"
    },
    "0x97fdd294024f50c388e39e73f1705a35cfe87656": {
      "name": "Ultron Tether",
      "decimals": "6",
      "symbol": "uUSDT",
      "to": "coingecko#tether"
    },
    "0x3c4e0fded74876295ca36f62da289f69e3929cc4": {
      "name": "Ultron USD Coin",
      "decimals": "6",
      "symbol": "uUSDC",
      "to": "coingecko#usd-coin"
    }
  },
  "bitgert": {
    "0x0000000000000000000000000000000000000000": {
      "name": "bitrise-token",
      "decimals": "18",
      "symbol": "BRISE",
      "to": "coingecko#bitrise-token"
    },
    "0x0eb9036cbe0f052386f36170c6b07ef0a0e3f710": {
      "name": "Wrapped BRISE",
      "decimals": "18",
      "symbol": "WBRISE",
      "to": "coingecko#bitrise-token"
    },
    "0xc3b730dd10a7e9a69204bdf6cb5a426e4f1f09e3": {
      "name": "LunaGens",
      "decimals": "18",
      "symbol": "LUNG",
      "to": "coingecko#lunagens"
    },
    "0x11203a00a9134db8586381c4b2fca0816476b3fd": {
      "name": "Young Parrot",
      "decimals": "18",
      "symbol": "YPC",
      "to": "coingecko#youngparrot"
    }
  },
  "echelon": {
    "0x0000000000000000000000000000000000000000": {
      "name": "echelon",
      "decimals": "18",
      "symbol": "ECH",
      "to": "coingecko#echelon"
    },
    "0xadee5159f4f82a35b9068a6c810bdc6c599ba6a8": {
      "name": "Wrapped Echelon",
      "decimals": "18",
      "symbol": "WECH",
      "to": "coingecko#echelon"
    }
  },
  "rei": {
    "0x0000000000000000000000000000000000000000": {
      "decimals": "18",
      "symbol": "REI",
      "to": "coingecko#rei-network"
    },
    "0x2545af3d8b11e295bb7aedd5826021ab54f71630": {
      "name": "Wrapped REI",
      "decimals": "18",
      "symbol": "WREI",
      "to": "coingecko#rei-network"
    },
    "0x988a631caf24e14bb77ee0f5ca881e8b5dcfcec7": {
      "name": "Tether USD",
      "decimals": "6",
      "symbol": "USDT",
      "to": "coingecko#tether"
    },
    "0x8059e671be1e76f8db5155bf4520f86acfdc5561": {
      "name": "Wrapped BTC",
      "decimals": "8",
      "symbol": "WBTC",
      "to": "coingecko#wrapped-bitcoin"
    },
    "0x5b07f2582d0cc26e400d56266aebb201c93560ed": {
      "name": "Filda WETH",
      "decimals": "18",
      "symbol": "fWETH",
      "to": "coingecko#ethereum"
    }
  },
  "tombchain": {
    "0xdeaddeaddeaddeaddeaddeaddeaddeaddead0000": {
      "name": "Tomb",
      "decimals": "18",
      "symbol": "TOMB",
      "to": "coingecko#tomb"
    },
    "0x4200000000000000000000000000000000000108": {
      "name": "LIF3",
      "decimals": "18",
      "symbol": "LIF3",
      "to": "coingecko#lif3"
    },
    "0x4200000000000000000000000000000000000006": {
      "name": "Fantom",
      "decimals": "18",
      "symbol": "FTM",
      "to": "coingecko#fantom"
    },
    "0x4200000000000000000000000000000000000101": {
      "name": "TSHARE",
      "decimals": "18",
      "symbol": "TSHARE",
      "to": "coingecko#tomb-shares"
    },
    "0x4200000000000000000000000000000000000100": {
      "name": "USD Coin",
      "decimals": "6",
      "symbol": "USDC",
      "to": "coingecko#usd-coin"
    },
    "0x4200000000000000000000000000000000000109": {
      "name": "LSHARE",
      "decimals": "18",
      "symbol": "LSHARE",
      "to": "coingecko#lif3-lshare"
    }
  },
  "rsk": {
    "0x967f8799af07df1534d48a95a5c9febe92c53ae0": {
      "name": "Wrapped RBTC",
      "decimals": "18",
      "symbol": "WRBTC",
      "to": "coingecko#rootstock"
    },
    "0x542fda317318ebf1d3deaf76e0b632741a7e677d": {
      "name": "Wrapped BTC",
      "decimals": "18",
      "symbol": "WRBTC",
      "to": "coingecko#rootstock"
    },
    "0x1d931bf8656d795e50ef6d639562c5bd8ac2b78f": {
      "name": "ETHs",
      "decimals": "18",
      "symbol": "ETHs",
      "to": "coingecko#ethereum"
    },
    "0xEf213441a85DF4d7acBdAe0Cf78004E1e486BB96": {
      "name": "rUSDT",
      "decimals": "18",
      "symbol": "rUSDT",
      "to": "coingecko#tether"
    },
    "0xe700691dA7b9851F2F35f8b8182c69c53CcaD9Db": {
      "name": "Dollar on Chain",
      "decimals": "18",
      "symbol": "DOC",
      "to": "coingecko#dollar-on-chain"
    }
  },
  "polis": {
    "0x6fc851b8d66116627fb1137b9d5fe4e2e1bea978": {
      "name": "Wrapped Polis",
      "decimals": "18",
      "symbol": "WPOLIS",
      "to": "coingecko#polis"
    }
  },
  "sui": {
    "0x06864a6f921804860930db6ddbe2e16acdf8504495ea7481637a1c8b9a8fe54b::cetus::CETUS": {
      "name": "Cetus",
      "decimals": "9",
      "symbol": "CETUS",
      "to": "coingecko#cetus-protocol"
    },
    "0x1d58e26e85fbf9ee8596872686da75544342487f95b1773be3c9a49ab1061b19::suia_token::SUIA_TOKEN": {
      "name": "SUIA",
      "decimals": "9",
      "symbol": "SUIA",
      "to": "coingecko#suia"
    },
    "0xcf72ec52c0f8ddead746252481fb44ff6e8485a39b803825bde6b00d77cdb0bb::coin::COIN": {
      "name": "USDC",
      "decimals": "6",
      "symbol": "USDC",
      "to": "coingecko#usd-coin"
    },
    "0xe4239cd951f6c53d9c41e25270d80d31f925ad1655e5ba5b543843d4a66975ee::SUIP::SUIP": {
      "name": "SuiPad",
      "decimals": "9",
      "symbol": "SUIP",
      "to": "coingecko#suipad"
    },
    "0x94e7a8e71830d2b34b3edaa195dc24c45d142584f06fa257b73af753d766e690::celer_usdt_coin::CELER_USDT_COIN": {
      "decimals": "6",
      "symbol": "CELER_USDT_COIN",
      "to": "coingecko#tether"
    },
    "0x94e7a8e71830d2b34b3edaa195dc24c45d142584f06fa257b73af753d766e690::celer_usdc_coin::CELER_USDC_COIN": {
      "decimals": "6",
      "symbol": "CELER_USDC_COIN",
      "to": "coingecko#usd-coin"
    },
    "0xdbe380b13a6d0f5cdedd58de8f04625263f113b3f9db32b3e1983f49e2841676::coin::COIN": {
      "decimals": "8",
      "symbol": "WMATIC",
      "to": "coingecko#matic-network"
    },
    "0xa198f3be41cda8c07b3bf3fee02263526e535d682499806979a111e88a5a8d0f::coin::COIN": {
      "decimals": "8",
      "symbol": "CELO",
      "to": "coingecko#celo"
    },
    "0x027792d9fed7f9844eb4839566001bb6f6cb4804f66aa2da6fe1ee242d896881::coin::COIN": {
      "decimals": "8",
      "symbol": "WBTC",
      "to": "coingecko#wrapped-bitcoin"
    },
    "0x1e8b532cca6569cab9f9b9ebc73f8c13885012ade714729aa3b450e0339ac766::coin::COIN": {
      "decimals": "8",
      "symbol": "WAVAX",
      "to": "coingecko#wrapped-avax"
    },
    "0x6081300950a4f1e2081580e919c210436a1bed49080502834950d31ee55a2396::coin::COIN": {
      "decimals": "8",
      "symbol": "WFTM",
      "to": "coingecko#fantom"
    },
    "0x66f87084e49c38f76502d17f87d17f943f183bb94117561eb573e075fdc5ff75::coin::COIN": {
      "decimals": "8",
      "symbol": "WGLMR",
      "to": "coingecko#moonbeam"
    },
    "0xe32d3ebafa42e6011b87ef1087bbc6053b499bf6f095807b9013aff5a6ecd7bb::coin::COIN": {
      "decimals": "6",
      "symbol": "USDCarb",
      "to": "coingecko#usd-coin"
    },
    "0x909cba62ce96d54de25bec9502de5ca7b4f28901747bbf96b76c2e63ec5f1cba::coin::COIN": {
      "decimals": "8",
      "symbol": "USDCbnb",
      "to": "coingecko#usd-coin"
    },
    "0x5d4b302506645c37ff133b98c4b50a5ae14841659738d6d733d59d0d217a93bf::coin::coin": {
      "name": "USDC",
      "decimals": "6",
      "symbol": "USDC",
      "to": "coingecko#usd-coin"
    },
    "0x0000000000000000000000000000000000000000000000000000000000000002::sui::sui": {
      "name": "SUI",
      "decimals": "9",
      "symbol": "SUI",
      "to": "coingecko#sui"
    },
    "0x02::sui::sui": {
      "name": "SUI",
      "decimals": "9",
      "symbol": "SUI",
      "to": "coingecko#sui"
    },
    "0x2::sui::sui": {
      "name": "SUI",
      "decimals": "9",
      "symbol": "SUI",
      "to": "coingecko#sui"
    },
    "0xc060006111016b8a020ad5b33834984a437aaa7d3c74c18e09a95d48aceab08c::coin::coin": {
      "name": "USDT",
      "decimals": "6",
      "symbol": "USDT",
      "to": "coingecko#tether"
    },
    "0xaf8cd5edc19c4512f4259f0bee101a40d41ebed738ade5874359610ef8eeced5::coin::coin": {
      "name": "WETH",
      "decimals": "8",
      "symbol": "WETH",
      "to": "coingecko#ethereum"
    },
    "0xb231fcda8bbddb31f2ef02e6161444aec64a514e2c89279584ac9806ce9cf037::coin::coin": {
      "name": "USDC",
      "decimals": "6",
      "symbol": "USDC",
      "to": "coingecko#usd-coin"
    },
    "0xb7844e289a8410e50fb3ca48d69eb9cf29e27d223ef90353fe1bd8e27ff8f3f8::coin::coin": {
      "name": "Wrapped SOL",
      "decimals": "8",
      "symbol": "SOL",
      "to": "coingecko#solana"
    },
    "0xb848cce11ef3a8f62eccea6eb5b35a12c4c2b1ee1af7755d02d7bd6218e8226f::coin::coin": {
      "name": "Wrapped BNB",
      "decimals": "8",
      "symbol": "WBNB",
      "to": "coingecko#binance-coin"
    },
    "0x6dae8ca14311574fdfe555524ea48558e3d1360d1607d1c7f98af867e3b7976c::flx::FLX": {
      "name": "FlowX",
      "decimals": "8",
      "symbol": "FLX",
      "to": "coingecko#flowx-finance"
    }
  },
  "kekchain": {
    "0x0000000000000000000000000000000000000000": {
      "name": "kekchain",
      "decimals": "18",
      "symbol": "KEK",
      "to": "coingecko#kekchain"
    },
    "0x71ec0cb8f7dd4f4c5bd4204015c4c287fbdaa04a": {
      "name": "Wrapped KEK",
      "decimals": "18",
      "symbol": "wKEK",
      "to": "coingecko#kekchain"
    },
    "0x54bd9d8d758ac3717b37b7dc726877a23aff1b89": {
      "name": "Wrapped KEK",
      "decimals": "18",
      "symbol": "wKEK",
      "to": "coingecko#kekchain"
    }
  },
  "aptos": {
    "0x7fd500c11216f0fe3095d0c4b8aa4d64a4e2e04f83758462f2b127255643615::thl_coin::thl": {
      "name": "thala",
      "decimals": "8",
      "symbol": "THL",
      "to": "coingecko#thala"
    },
    "0x1::aptos_coin::AptosCoin": {
      "name": "aptos",
      "decimals": "8",
      "symbol": "APT",
      "to": "coingecko#aptos"
    },
    "0x5e156f1207d0ebfa19a9eeff00d62a282278fb8719f4fab3a586a0a2c0fffbea::coin::T": {
      "name": "usd-coin",
      "decimals": "6",
      "symbol": "USDC",
      "to": "coingecko#usd-coin"
    },
    "0xa2eda21a58856fda86451436513b867c97eecb4ba099da5775520e0f7492e852::coin::T": {
      "name": "tether",
      "decimals": "6",
      "symbol": "USDT",
      "to": "coingecko#tether"
    },
    "0xae478ff7d83ed072dbc5e264250e67ef58f57c99d89b447efd8a0a2e8b2be76e::coin::T": {
      "name": "wrapped-bitcoin",
      "decimals": "8",
      "symbol": "WBTC",
      "to": "coingecko#wrapped-bitcoin"
    },
    "0xcc8a89c8dce9693d354449f1f73e60e14e347417854f029db5bc8e7454008abb::coin::T": {
      "name": "ethereum",
      "decimals": "8",
      "symbol": "ETH",
      "to": "coingecko#ethereum"
    },
    "0xc91d826e29a3183eb3b6f6aa3a722089fdffb8e9642b94c5fcd4c48d035c0080::coin::T": {
      "name": "usd-coin",
      "decimals": "6",
      "symbol": "USDC",
      "to": "coingecko#usd-coin"
    },
    "0x1000000fa32d122c18a6a31c009ce5e71674f22d06a581bb0a15575e6addadcc::usda::USDA": {
      "name": "usd-coin",
      "decimals": "6",
      "symbol": "USD-A",
      "to": "coingecko#usd-coin"
    },
    "0xf22bede237a07e121b56d91a491eb7bcdfd1f5907926a9e58338f964a01b17fa::asset::USDC": {
      "name": "usd-coin",
      "decimals": "6",
      "symbol": "USDC",
      "to": "coingecko#usd-coin"
    },
    "0xf22bede237a07e121b56d91a491eb7bcdfd1f5907926a9e58338f964a01b17fa::asset::USDT": {
      "name": "tether",
      "decimals": "6",
      "symbol": "USDT",
      "to": "coingecko#tether"
    },
    "0xf22bede237a07e121b56d91a491eb7bcdfd1f5907926a9e58338f964a01b17fa::asset::WETH": {
      "name": "ethereum",
      "decimals": "6",
      "symbol": "ETH",
      "to": "coingecko#ethereum"
    },
    "0xdd89c0e695df0692205912fb69fc290418bed0dbe6e4573d744a6d5e6bab6c13::coin::T": {
      "name": "solana",
      "decimals": "8",
      "symbol": "SOL",
      "to": "coingecko#solana"
    },
    "0x84d7aeef42d38a5ffc3ccef853e1b82e4958659d16a7de736a29c55fbbeb0114::staked_aptos_coin::StakedAptosCoin": {
      "name": "aptos",
      "decimals": "8",
      "symbol": "APT",
      "to": "coingecko#aptos"
    },
    "0xd11107bdf0d6d7040c6c0bfbdecb6545191fdf13e8d8d259952f53e1713f61b5::staked_coin::StakedAptos": {
      "name": "aptos",
      "decimals": "8",
      "symbol": "APT",
      "to": "coingecko#aptos"
    },
    "0x8d87a65ba30e09357fa2edea2c80dbac296e5dec2b18287113500b902942929d::celer_coin_manager::BnbCoin": {
      "name": "binancecoin",
      "decimals": "8",
      "symbol": "BNB",
      "to": "coingecko#binancecoin"
    },
    "0x8d87a65ba30e09357fa2edea2c80dbac296e5dec2b18287113500b902942929d::celer_coin_manager::BusdCoin": {
      "name": "binance-usd",
      "decimals": "8",
      "symbol": "BUSD",
      "to": "coingecko#binance-usd"
    },
    "0x8d87a65ba30e09357fa2edea2c80dbac296e5dec2b18287113500b902942929d::celer_coin_manager::UsdcCoin": {
      "name": "usd-coin",
      "decimals": "6",
      "symbol": "USDC",
      "to": "coingecko#usd-coin"
    },
    "0x8d87a65ba30e09357fa2edea2c80dbac296e5dec2b18287113500b902942929d::celer_coin_manager::UsdtCoin": {
      "name": "tether",
      "decimals": "6",
      "symbol": "USDT",
      "to": "coingecko#tether"
    },
    "0x8d87a65ba30e09357fa2edea2c80dbac296e5dec2b18287113500b902942929d::celer_coin_manager::DaiCoin": {
      "name": "dai",
      "decimals": "8",
      "symbol": "DAI",
      "to": "coingecko#dai"
    },
    "0x8d87a65ba30e09357fa2edea2c80dbac296e5dec2b18287113500b902942929d::celer_coin_manager::WethCoin": {
      "name": "ethereum",
      "decimals": "8",
      "symbol": "ETH",
      "to": "coingecko#ethereum"
    },
    "0x8d87a65ba30e09357fa2edea2c80dbac296e5dec2b18287113500b902942929d::celer_coin_manager::WbtcCoin": {
      "name": "wrapped-bitcoin",
      "decimals": "8",
      "symbol": "WBTC",
      "to": "coingecko#wrapped-bitcoin"
    },
    "0xd0b4efb4be7c3508d9a26a9b5405cf9f860d0b9e5fe2f498b90e68b8d2cedd3e::aptos_launch_token::AptosLaunchToken": {
      "name": "aptos-launch-token",
      "decimals": "8",
      "symbol": "ALT",
      "to": "coingecko#aptos-launch-token"
    },
    "0x111ae3e5bc816a5e63c2da97d0aa3886519e0cd5e4b046659fa35796bd11542a::amapt_token::AmnisApt": {
      "name": "amnis-apt",
      "decimals": "8",
      "symbol": "AMAPT",
      "to": "coingecko#amnis-aptos"
    }
  },
  "dogechain": {
    "0x0000000000000000000000000000000000000000": {
      "name": "dogecoin",
      "decimals": "18",
      "symbol": "DOGE",
      "to": "coingecko#dogecoin"
    },
    "0xb7ddc6414bf4f5515b52d8bdd69973ae205ff101": {
      "name": "Wrapped WDOGE",
      "decimals": "18",
      "symbol": "WWDOGE",
      "to": "coingecko#dogecoin"
    },
    "0x7b4328c127b85369d9f82ca0503b000d09cf9180": {
      "name": "Dogechain Token",
      "decimals": "18",
      "symbol": "DC",
      "to": "coingecko#dogechain"
    },
    "0xbfbb7b1d22ff521a541170cafe0c9a7f20d09c3b": {
      "name": "Egod",
      "decimals": "0",
      "symbol": "$SAVIOR",
      "to": "coingecko#egod-the-savior"
    },
    "0x1df5c9b7789bd1416d005c15a42762481c95edc2": {
      "name": "DogeTools",
      "decimals": "18",
      "symbol": "DTools",
      "to": "coingecko#dogetools"
    },
    "0x765277eebeca2e31912c9946eae1021199b39c61": {
      "name": "USD Coin",
      "decimals": "6",
      "symbol": "USDC",
      "to": "coingecko#usd-coin"
    },
    "0x639a647fbe20b6c8ac19e48e2de44ea792c62c5c": {
      "name": "Dai Stablecoin",
      "decimals": "18",
      "symbol": "DAI",
      "to": "coingecko#dai"
    },
    "0xb44a9b6905af7c801311e8f4e76932ee959c663c": {
      "name": "Ethereum",
      "decimals": "18",
      "symbol": "ETH",
      "to": "coingecko#ethereum"
    },
    "0xe3f5a90f9cb311505cd691a46596599aa1a0ad7d": {
      "name": "Tether USD",
      "decimals": "6",
      "symbol": "USDT",
      "to": "coingecko#tether"
    },
    "0xfa9343c3897324496a05fc75abed6bac29f8a40f": {
      "name": "Wrapped BTC",
      "decimals": "8",
      "symbol": "WBTC",
      "to": "coingecko#wrapped-bitcoin"
    },
    "0xf27ee99622c3c9b264583dacb2cce056e194494f": {
      "name": "Frax",
      "decimals": "18",
      "symbol": "FRAX",
      "to": "coingecko#frax"
    },
    "0x97513e975a7fa9072c72c92d8000b0db90b163c5": {
      "name": "Frax Share",
      "decimals": "18",
      "symbol": "FXS",
      "to": "coingecko#frax-share"
    },
    "0x332730a4f6e03d9c55829435f10360e13cfa41ff": {
      "name": "BUSD Token",
      "decimals": "18",
      "symbol": "BUSD",
      "to": "coingecko#binance-usd"
    },
    "0xa649325aa7c5093d12d6f98eb4378deae68ce23f": {
      "name": "Binance",
      "decimals": "18",
      "symbol": "BNB",
      "to": "coingecko#binancecoin"
    },
    "0xb12c13e66ade1f72f71834f2fc5082db8c091358": {
      "name": "QuickSwap",
      "decimals": "18",
      "symbol": "QUICK",
      "to": "coingecko#quickswap"
    },
    "0xdc42728b0ea910349ed3c6e1c9dc06b5fb591f98": {
      "name": "Matic",
      "decimals": "18",
      "symbol": "MATIC",
      "to": "coingecko#matic-network"
    },
    "0x85c2d3bebffd83025910985389ab8ad655abc946": {
      "name": "USD Coin",
      "decimals": "6",
      "symbol": "USDC",
      "to": "coingecko#usd-coin"
    },
    "0xb3306f03595490e5cc3a1b1704a5a158d3436ffc": {
      "name": "Dai Stablecoin",
      "decimals": "18",
      "symbol": "DAI",
      "to": "coingecko#dai"
    },
    "0x9f4614e4ea4a0d7c4b1f946057ec030bee416cbb": {
      "name": "Wrapped ETH",
      "decimals": "18",
      "symbol": "WETH",
      "to": "coingecko#ethereum"
    },
    "0x7f8e71dd5a7e445725f0ef94c7f01806299e877a": {
      "name": "Tether USDT",
      "decimals": "6",
      "symbol": "USDT",
      "to": "coingecko#tether"
    },
    "0xd0c6179c43c00221915f1a61f8ec06a5aa32f9ec": {
      "name": "Wrapped BTC",
      "decimals": "8",
      "symbol": "WBTC",
      "to": "coingecko#wrapped-bitcoin"
    },
    "0x10d70831f9c3c11c5fe683b2f1be334503880db6": {
      "name": "FRAX",
      "decimals": "18",
      "symbol": "FRAX",
      "to": "coingecko#frax"
    },
    "0x1fc532187b4848d2f9c564531b776a4f8e11201d": {
      "name": "Binance Coin",
      "decimals": "18",
      "symbol": "BNB",
      "to": "coingecko#binancecoin"
    }
  },
  "canto": {
    "0x0000000000000000000000000000000000000000": {
      "name": "canto",
      "decimals": "18",
      "symbol": "CANTO",
      "to": "coingecko#canto"
    },
    "0x826551890dc65655a0aceca109ab11abdbd7a07b": {
      "name": "wCanto",
      "decimals": "18",
      "symbol": "WCANTO",
      "to": "coingecko#canto"
    },
    "0x80b5a32e4f032b2a058b4f29ec95eefeeb87adcd": {
      "name": "USDC via channel 0",
      "decimals": "6",
      "symbol": "USDC",
      "to": "coingecko#usd-coin"
    },
    "0xd567b3d7b8fe3c79a1ad8da978812cfc4fa05e75": {
      "name": "USDT via channel 0",
      "decimals": "6",
      "symbol": "USDT",
      "to": "coingecko#tether"
    },
    "0x4e71a2e537b7f9d9413d3991d37958c0b5e1e503": {
      "name": "Note",
      "decimals": "18",
      "symbol": "NOTE",
      "to": "coingecko#note"
    },
    "0x5fd55a1b9fc24967c4db09c513c3ba0dfa7ff687": {
      "name": "ETH via channel 0",
      "decimals": "18",
      "symbol": "ETH",
      "to": "coingecko#ethereum"
    },
    "0xeceeefcee421d8062ef8d6b4d814efe4dc898265": {
      "name": "Atom via channel 2",
      "decimals": "6",
      "symbol": "ATOM",
      "to": "coingecko#cosmos"
    },
    "0x7264610a66eca758a8ce95cf11ff5741e1fd0455": {
      "name": "CANTO INU",
      "decimals": "18",
      "symbol": "cINU",
      "to": "coingecko#canto-inu"
    },
    "0xb5b060055f0d1ef5174329913ef861bc3addf029": {
      "name": "Velocimeter FLOW",
      "decimals": "18",
      "symbol": "flow",
      "to": "coingecko#velocimeter-flow"
    },
    "0x38d11b40d2173009adb245b869e90525950ae345": {
      "name": "CantoBonk",
      "decimals": "9",
      "symbol": "cbonk",
      "to": "coingecko#cantobonk"
    },
    "0x80a16016cc4a2e6a2caca8a4a498b1699ff0f844": {
      "name": "MultiBTC",
      "decimals": "5",
      "symbol": "multibtc",
      "to": "coingecko#multibtc"
    },
    "0xfbdd194376de19a88118e84e279b977f165d01b8": {
      "name": "Impermax",
      "decimals": "18",
      "symbol": "ibex",
      "to": "coingecko#impermax-2"
    }
  },
  "starknet": {
    "0x053c91253bc9682c04929ca02ed00b3e423f6710d2ee7e0d5ebb06f3ecf368a8": {
      "name": "usd-coin",
      "decimals": "6",
      "symbol": "USDC",
      "to": "coingecko#usd-coin"
    },
    "0x068f5c6a61780768455de69077e07e89787839bf8166decfbf92b645209c0fb8": {
      "name": "tether",
      "decimals": "6",
      "symbol": "USDT",
      "to": "coingecko#tether"
    },
    "0x03fe2b97c1fd336e750087d68b9b867997fd64a2661ff3ca5a7c771641e8e7ac": {
      "name": "wrapped-bitcoin",
      "decimals": "8",
      "symbol": "WBTC",
      "to": "coingecko#wrapped-bitcoin"
    },
    "0x00da114221cb83fa859dbdb4c44beeaa0bb37c7537ad5ae66fe5e0efd20e6eb3": {
      "name": "dai",
      "decimals": "18",
      "symbol": "DAI",
      "to": "coingecko#dai"
    },
    "0x049d36570d4e46f48e99674bd3fcc84644ddd6b96f7c741b1562b82f9e004dc7": {
      "name": "ethereum",
      "decimals": "18",
      "symbol": "ETH",
      "to": "coingecko#ethereum"
    },
    "0x042b8f0484674ca266ac5d08e4ac6a3fe65bd3129795def2dca5c34ecc5f96d2": {
      "name": "Starknet Wrapped Staked Ether",
      "decimals": "18",
      "symbol": "wstETH",
      "to": "coingecko#wrapped-steth"
    }
  },
  "ontology_evm": {
    "0xd8bc24cfd45452ef2c8bc7618e32330b61f2691b": {
      "name": "Wrapped ONG",
      "decimals": "18",
      "symbol": "WONG",
      "to": "coingecko#ong"
    }
  },
  "zeniq": {
    "0x0000000000000000000000000000000000000000": {
      "name": "bsc:0x5b52bfb8062ce664d74bbcd4cd6dc7df53fd7233",
      "decimals": "18",
      "symbol": "ZENIQ",
      "to": "bsc:0x5b52bfb8062ce664d74bbcd4cd6dc7df53fd7233"
    },
    "0x74dc1c4ec10abe9f5c8a3eabf1a90b97cdc3ead8": {
      "name": "Wrapped Zeniq",
      "decimals": "18",
      "symbol": "WZENIQ",
      "to": "bsc:0x5b52bfb8062ce664d74bbcd4cd6dc7df53fd7233"
    }
  },
  "algorand": {
    "1": {
      "name": "algorand",
      "decimals": "6",
      "symbol": "ALGO",
      "to": "coingecko#algorand"
    },
    "163650": {
      "name": "arcc",
      "decimals": "6",
      "symbol": "ARCC",
      "to": "coingecko#arcc"
    },
    "312769": {
      "name": "tether",
      "decimals": "6",
      "symbol": "USDT",
      "to": "coingecko#tether"
    },
    "2751733": {
      "name": "realio-network",
      "decimals": "7",
      "symbol": "RIO",
      "to": "coingecko#realio-network"
    },
    "6547014": {
      "name": "meld-gold",
      "decimals": "5",
      "symbol": "MCAU",
      "to": "coingecko#meld-gold"
    },
    "27165954": {
      "name": "planetwatch",
      "decimals": "6",
      "symbol": "PLANETS",
      "to": "coingecko#planetwatch"
    },
    "31566704": {
      "name": "usd-coin",
      "decimals": "6",
      "symbol": "USDC",
      "to": "coingecko#usd-coin"
    },
    "137020565": {
      "name": "buying",
      "decimals": "2",
      "symbol": "BUY",
      "to": "coingecko#buying"
    },
    "137594422": {
      "name": "headline",
      "decimals": "6",
      "symbol": "HDL",
      "to": "coingecko#headline"
    },
    "226701642": {
      "name": "yieldly",
      "decimals": "6",
      "symbol": "YLDY",
      "to": "coingecko#yieldly"
    },
    "230946361": {
      "name": "algogems",
      "decimals": "6",
      "symbol": "GEMS",
      "to": "coingecko#algogems"
    },
    "239444645": {
      "name": "kaafila",
      "decimals": "0",
      "symbol": "KFL",
      "to": "coingecko#kaafila"
    },
    "283820866": {
      "name": "xfinite-entertainment-token",
      "decimals": "9",
      "symbol": "XET",
      "to": "coingecko#xfinite-entertainment-token"
    },
    "287867876": {
      "name": "opulous",
      "decimals": "10",
      "symbol": "OPUL",
      "to": "coingecko#opulous"
    },
    "297995609": {
      "name": "choice-coin",
      "decimals": "2",
      "symbol": "CHOICE",
      "to": "coingecko#choice-coin"
    },
    "300208676": {
      "name": "smile-coin",
      "decimals": "6",
      "symbol": "SMILE",
      "to": "coingecko#smile-coin"
    },
    "342889824": {
      "name": "board",
      "decimals": "6",
      "symbol": "BOARD",
      "to": "coingecko#board"
    },
    "386192725": {
      "name": "gobtc",
      "decimals": "8",
      "symbol": "GOBTC",
      "to": "coingecko#gobtc"
    },
    "386195940": {
      "name": "goeth",
      "decimals": "8",
      "symbol": "GOETH",
      "to": "coingecko#goeth"
    },
    "403499324": {
      "name": "nexus-asa",
      "decimals": "0",
      "symbol": "NXS",
      "to": "coingecko#nexus-asa"
    },
    "441139422": {
      "name": "algomint",
      "decimals": "6",
      "symbol": "GOMINT",
      "to": "coingecko#algomint"
    },
    "444035862": {
      "name": "zone",
      "decimals": "6",
      "symbol": "ZONE",
      "to": "coingecko#zone"
    },
    "463554836": {
      "name": "algofund",
      "decimals": "6",
      "symbol": "ALGF",
      "to": "coingecko#algofund"
    },
    "465865291": {
      "name": "algostable",
      "decimals": "6",
      "symbol": "STBL",
      "to": "coingecko#algostable"
    },
    "470842789": {
      "name": "defly",
      "decimals": "6",
      "symbol": "DEFLY",
      "to": "coingecko#defly"
    },
    "511484048": {
      "name": "algostake",
      "decimals": "2",
      "symbol": "STKE",
      "to": "coingecko#algostake"
    },
    "559219992": {
      "name": "octorand",
      "decimals": "6",
      "symbol": "OCTO",
      "to": "coingecko#octorand"
    },
    "571576867": {
      "name": "cosmic-champs",
      "decimals": "6",
      "symbol": "COSG",
      "to": "coingecko#cosmic-champs"
    },
    "607591690": {
      "name": "glitter-finance",
      "decimals": "6",
      "symbol": "XGLI",
      "to": "coingecko#glitter-finance"
    },
    "657291910": {
      "name": "carbon-credit",
      "decimals": "0",
      "symbol": "CCT",
      "to": "coingecko#carbon-credit"
    },
    "663905154": {
      "name": "bnext-b3x",
      "decimals": "6",
      "symbol": "B3X",
      "to": "coingecko#bnext-b3x"
    },
    "684649988": {
      "name": "gard",
      "decimals": "6",
      "symbol": "GARD",
      "to": "coingecko#gard"
    },
    "692085161": {
      "name": "algodao",
      "decimals": "6",
      "symbol": "ADAO",
      "to": "coingecko#algodao"
    },
    "700965019": {
      "name": "vestige",
      "decimals": "6",
      "symbol": "VEST",
      "to": "coingecko#vestige"
    },
    "744665252": {
      "name": "ptokens-btc-2",
      "decimals": "8",
      "symbol": "PBTC",
      "to": "coingecko#ptokens-btc-2"
    },
    "792313023": {
      "name": "wrapped-sol",
      "decimals": "9",
      "symbol": "WSOL",
      "to": "coingecko#wrapped-sol"
    },
    "793124631": {
      "name": "governance-algo",
      "decimals": "6",
      "symbol": "GALGO",
      "to": "coingecko#governance-algo"
    },
    "841126810": {
      "name": "algostable",
      "decimals": "6",
      "symbol": "STBL",
      "to": "coingecko#algostable"
    },
    "871930188": {
      "name": "bring",
      "decimals": "6",
      "symbol": "ANOIR",
      "to": "coingecko#bring"
    }
  },
  "shiden": {
    "0x0f933dc137d21ca519ae4c7e93f87a4c8ef365ef": {
      "name": "Wrapped Shiden",
      "decimals": "18",
      "symbol": "WSDN",
      "to": "coingecko#shiden"
    },
    "0x0000000000000000000000000000000000000000": {
      "decimals": "18",
      "symbol": "SDN",
      "to": "coingecko#shiden"
    },
    "0xb4bca5955f26d2fa6b57842655d7acf2380ac854": {
      "name": "EmiDAO Token",
      "decimals": "18",
      "symbol": "ESW",
      "to": "coingecko#emiswap"
    },
    "0x765277eebeca2e31912c9946eae1021199b39c61": {
      "name": "Ethereum",
      "decimals": "18",
      "symbol": "ETH",
      "to": "coingecko#ethereum"
    },
    "0x332730a4f6e03d9c55829435f10360e13cfa41ff": {
      "name": "Binance",
      "decimals": "18",
      "symbol": "BNB",
      "to": "coingecko#binancecoin"
    },
    "0x65e66a61d0a8f1e686c2d6083ad611a10d84d97a": {
      "name": "Binance-Peg BUSD Token",
      "decimals": "18",
      "symbol": "BUSD",
      "to": "coingecko#binance-usd"
    },
    "0x722377a047e89ca735f09eb7cccab780943c4cb4": {
      "name": "Standard",
      "decimals": "18",
      "symbol": "STND",
      "to": "coingecko#standard-protocol"
    }
  },
  "tezos": {
    "KT1PnUZCp3u2KzWr93pn4DD7HAJnm3rWVrgn": {
      "decimals": "6",
      "symbol": "WTZ",
      "to": "coingecko#tezos"
    },
    "tezos": {
      "name": "tezos",
      "decimals": "0",
      "symbol": "XTZ",
      "to": "coingecko#tezos"
    },
    "KT1UpeXdK6AJbX58GJ92pLZVCucn2DR8Nu4b": {
      "name": "tezos",
      "decimals": "6",
      "symbol": "XTZ",
      "to": "coingecko#tezos"
    },
    "KT18fp5rcTW7mbWDmzFwjLDUhs5MeJmagDSZ-19": {
      "name": "wrapped-bitcoin",
      "decimals": "8",
      "symbol": "WBTC",
      "to": "coingecko#wrapped-bitcoin"
    },
    "KT18fp5rcTW7mbWDmzFwjLDUhs5MeJmagDSZ-17": {
      "name": "usd-coin",
      "decimals": "6",
      "symbol": "USDC",
      "to": "coingecko#usd-coin"
    },
    "KT18fp5rcTW7mbWDmzFwjLDUhs5MeJmagDSZ-11": {
      "name": "matic-network",
      "decimals": "18",
      "symbol": "MATIC",
      "to": "coingecko#matic-network"
    },
    "KT18fp5rcTW7mbWDmzFwjLDUhs5MeJmagDSZ-10": {
      "name": "chainlink",
      "decimals": "18",
      "symbol": "LINK",
      "to": "coingecko#chainlink"
    },
    "KT18fp5rcTW7mbWDmzFwjLDUhs5MeJmagDSZ-1": {
      "name": "binance-usd",
      "decimals": "18",
      "symbol": "BUSD",
      "to": "coingecko#binance-usd"
    },
    "KT18fp5rcTW7mbWDmzFwjLDUhs5MeJmagDSZ-20": {
      "name": "ethereum",
      "decimals": "18",
      "symbol": "ETH",
      "to": "coingecko#ethereum"
    },
    "KT18fp5rcTW7mbWDmzFwjLDUhs5MeJmagDSZ-5": {
      "name": "dai",
      "decimals": "18",
      "symbol": "DAI",
      "to": "coingecko#dai"
    },
    "KT18fp5rcTW7mbWDmzFwjLDUhs5MeJmagDSZ": {
      "name": "aave",
      "decimals": "18",
      "symbol": "AAVE",
      "to": "coingecko#aave"
    },
    "KT18fp5rcTW7mbWDmzFwjLDUhs5MeJmagDSZ-18": {
      "name": "tether",
      "decimals": "6",
      "symbol": "USDT",
      "to": "coingecko#tether"
    },
    "KT1XRPEPXbZK25r3Htzp2o1x7xdMMmfocKNW-2": {
      "name": "wrapped-bitcoin",
      "decimals": "12",
      "symbol": "WBTC",
      "to": "coingecko#wrapped-bitcoin"
    },
    "KT1UsSfaXyqcjSVPeiD7U1bWgKy3taYN7NWY": {
      "name": "ethereum",
      "decimals": "18",
      "symbol": "ETH",
      "to": "coingecko#ethereum"
    },
    "KT1UsSfaXyqcjSVPeiD7U1bWgKy3taYN7NWY-0": {
      "name": "ethereum",
      "decimals": "18",
      "symbol": "ETH",
      "to": "coingecko#ethereum"
    },
    "KT1UsSfaXyqcjSVPeiD7U1bWgKy3taYN7NWY-1": {
      "name": "wrapped-bitcoin",
      "decimals": "8",
      "symbol": "WBTC",
      "to": "coingecko#wrapped-bitcoin"
    },
    "KT1UsSfaXyqcjSVPeiD7U1bWgKy3taYN7NWY-2": {
      "name": "usd-coin",
      "decimals": "6",
      "symbol": "USDC",
      "to": "coingecko#usd-coin"
    },
    "KT1UsSfaXyqcjSVPeiD7U1bWgKy3taYN7NWY-3": {
      "name": "tether",
      "decimals": "6",
      "symbol": "USDT",
      "to": "coingecko#tether"
    },
    "KT1UsSfaXyqcjSVPeiD7U1bWgKy3taYN7NWY-4": {
      "name": "matic-network",
      "decimals": "18",
      "symbol": "MATIC",
      "to": "coingecko#matic-network"
    },
    "KT1UsSfaXyqcjSVPeiD7U1bWgKy3taYN7NWY-5": {
      "name": "chainlink",
      "decimals": "18",
      "symbol": "LINK",
      "to": "coingecko#chainlink"
    },
    "KT1UsSfaXyqcjSVPeiD7U1bWgKy3taYN7NWY-6": {
      "name": "dai",
      "decimals": "18",
      "symbol": "DAI",
      "to": "coingecko#dai"
    },
    "KT1UsSfaXyqcjSVPeiD7U1bWgKy3taYN7NWY-7": {
      "name": "binance-usd",
      "decimals": "18",
      "symbol": "BUSD",
      "to": "coingecko#binance-usd"
    }
  },
  "hpb": {
    "0xbe05ac1fb417c9ea435b37a9cecd39bc70359d31": {
      "name": "Wrapped HPB",
      "decimals": "18",
      "symbol": "WHPB",
      "to": "coingecko#high-performance-blockchain"
    }
  },
  "godwoken": {
    "0xe934f463d026d97f6ce0a10215d0ac4224f0a930": {
      "name": "Wrapped CKB",
      "decimals": "18",
      "symbol": "WCKB",
      "to": "coingecko#nervos-network"
    },
    "0xc3b946c53e2e62200515d284249f2a91d9df7954": {
      "name": "USDC",
      "decimals": "6",
      "symbol": "USDC",
      "to": "coingecko#usd-coin"
    },
    "0xa21b19d660917c1de263ad040ba552737cfcef50": {
      "name": "Wrapped USDC (ForceBridge from BSC)",
      "decimals": "18",
      "symbol": "USDC|bsc",
      "to": "coingecko#usd-coin"
    },
    "0x07a388453944bb54be709ae505f14aeb5d5cbb2c": {
      "name": "USDT",
      "decimals": "6",
      "symbol": "USDT",
      "to": "coingecko#tether"
    },
    "0x5c30d9396a97f2279737e63b2bf64cc823046591": {
      "name": "Wrapped USDT (ForceBridge from BSC)",
      "decimals": "18",
      "symbol": "USDT|bsc",
      "to": "coingecko#tether"
    },
    "0x7818fa4c71dc3b60049fb0b6066f18ff8c720f33": {
      "name": "Wrapped WBTC (ForceBridge from Ethereum)",
      "decimals": "8",
      "symbol": "WBTC|eth",
      "to": "coingecko#bitcoin"
    },
    "0x3f8d2b24c6fa7b190f368c3701ffcb2bd919af37": {
      "name": "Wrapped BTCB (ForceBridge from BSC)",
      "decimals": "18",
      "symbol": "BTCB|bsc",
      "to": "coingecko#bitcoin"
    }
  },
  "godwoken_v1": {
    "0xc296f806d15e97243a08334256c705ba5c5754cd": {
      "name": "Wrapped CKB",
      "decimals": "18",
      "symbol": "WCKB",
      "to": "coingecko#nervos-network"
    },
    "0x7538c85cae4e4673253ffd2568c1f1b48a71558a": {
      "name": "pCKB",
      "decimals": "18",
      "symbol": "pCKB",
      "to": "coingecko#nervos-network"
    },
    "0x9e858a7aaedf9fdb1026ab1f77f627be2791e98a": {
      "name": "ETH",
      "decimals": "18",
      "symbol": "ETH",
      "to": "coingecko#ethereum"
    },
    "0xbadb9b25150ee75bb794198658a4d0448e43e528": {
      "name": "Wrapped BNB (ForceBridge from BSC)",
      "decimals": "18",
      "symbol": "BNB|bsc",
      "to": "coingecko#binancecoin"
    },
    "0x82455018f2c32943b3f12f4e59d0da2faf2257ef": {
      "name": "Wrapped WBTC (ForceBridge from Ethereum)",
      "decimals": "8",
      "symbol": "WBTC|eth",
      "to": "coingecko#wrapped-bitcoin"
    },
    "0xef2439e020509259fa603c34b35a81ffe676cfb4": {
      "name": "Wrapped BTCB (ForceBridge from BSC)",
      "decimals": "18",
      "symbol": "BTCB|bsc",
      "to": "coingecko#wrapped-bitcoin"
    },
    "0xb66954619363145a05ef835547449eb9050d82f6": {
      "name": "WETH (via Celer cBridge from ETH)",
      "decimals": "18",
      "symbol": "WETH",
      "to": "coingecko#ethereum"
    },
    "0x186181e225dc1ad85a4a94164232bd261e351c33": {
      "name": "USDC",
      "decimals": "6",
      "symbol": "USDC",
      "to": "coingecko#usd-coin"
    },
    "0xfa307cfdea89dc197a346c338a98ac85d517af6e": {
      "name": "Wrapped USDC (ForceBridge from BSC)",
      "decimals": "18",
      "symbol": "USDC|bsc",
      "to": "coingecko#usd-coin"
    },
    "0xdff2facdfe47c1d5b51f18231f900949f1d5988f": {
      "name": "Wrapped USDT (ForceBridge from BSC)",
      "decimals": "18",
      "symbol": "USDT|bsc",
      "to": "coingecko#tether"
    },
    "0x53bb26dc8c5efc6c95c37155aca487d1d043436a": {
      "name": "USDC (via Celer cBridge from ETH)",
      "decimals": "6",
      "symbol": "USDC",
      "to": "coingecko#usd-coin"
    },
    "0x2c9fc6087875646112f66a3c92fef2d158faa76e": {
      "name": "DAI",
      "decimals": "18",
      "symbol": "DAI",
      "to": "coingecko#dai"
    },
    "0x317f8d18fb16e49a958becd0ea72f8e153d25654": {
      "name": "DAI (via Celer cBridge from ETH)",
      "decimals": "18",
      "symbol": "DAI",
      "to": "coingecko#dai"
    },
    "0x8e019acb11c7d17c26d334901fa2ac41c1f44d50": {
      "name": "USDT",
      "decimals": "6",
      "symbol": "USDT",
      "to": "coingecko#tether"
    },
    "0x3c790b38f466514ffcb4230e7b2334e52b64c942": {
      "name": "USDT (via Celer cBridge from ETH)",
      "decimals": "6",
      "symbol": "USDT",
      "to": "coingecko#tether"
    },
    "0xcd7bc9fc617a4f82ec1c8359d1c8610b90e3b44c": {
      "name": "BUSD (via Celer cBridge from BSC)",
      "decimals": "18",
      "symbol": "BUSD",
      "to": "coingecko#binance-usd"
    },
    "0x1c428a6539a40ec5bb481631266a51cd19b233b1": {
      "name": "WBTC (via Celer cBridge from ETH)",
      "decimals": "8",
      "symbol": "WBTC",
      "to": "coingecko#bitcoin"
    },
    "0xb44a9b6905af7c801311e8f4e76932ee959c663c": {
      "name": "Wrapped BTC",
      "decimals": "8",
      "symbol": "WBTC",
      "to": "coingecko#bitcoin"
    },
    "0x765277eebeca2e31912c9946eae1021199b39c61": {
      "name": "Dai Stablecoin",
      "decimals": "18",
      "symbol": "DAI",
      "to": "coingecko#dai"
    },
    "0xe3f5a90f9cb311505cd691a46596599aa1a0ad7d": {
      "name": "USD Coin",
      "decimals": "6",
      "symbol": "USDC",
      "to": "coingecko#usd-coin"
    },
    "0xfa9343c3897324496a05fc75abed6bac29f8a40f": {
      "name": "Tether USD",
      "decimals": "6",
      "symbol": "USDT",
      "to": "coingecko#tether"
    }
  },
  "waves": {
    "5UYBPpq4WoU5n4MwpFkgJnW3Fq4B1u3ukpK33ik4QerR": {
      "name": "binancecoin",
      "decimals": "8",
      "symbol": "BNB",
      "to": "coingecko#binancecoin"
    },
    "DG2xFkPdDwKUoBkzGAhQtLpSGzfXLiCYPEzeKH2Ad24p": {
      "name": "neutrino",
      "decimals": "6",
      "symbol": "USDN",
      "to": "coingecko#neutrino"
    },
    "Atqv59EYzjFGuitKVnMRk6H8FukjoV3ktPorbEys25on": {
      "name": "waves-exchange",
      "decimals": "8",
      "symbol": "WX",
      "to": "coingecko#waves-exchange"
    },
    "474jTeYx2r2Va35794tCScAXWJG9hU2HcgxzMowaZUnu": {
      "name": "ethereum",
      "decimals": "8",
      "symbol": "ETH",
      "to": "coingecko#ethereum"
    },
    "34N9YcEETLWn93qYQ64EsP1x89tSruJU44RrEMSXXEPJ": {
      "name": "tether",
      "decimals": "6",
      "symbol": "USDT",
      "to": "coingecko#tether"
    },
    "8LQW8f7P5d5PZM7GtZEBgaqRPGSzS3DfPuiXrURJ4AJS": {
      "name": "bitcoin",
      "decimals": "8",
      "symbol": "BTC",
      "to": "coingecko#bitcoin"
    },
    "WAVES": {
      "name": "waves",
      "decimals": "8",
      "symbol": "WAVES",
      "to": "coingecko#waves"
    },
    "2Fh9m3dNQXycHdnytEaETN3P1gDT7ij5U4HjMqQBeaqN": {
      "name": "ftx-token",
      "decimals": "8",
      "symbol": "FTT",
      "to": "coingecko#ftx-token"
    },
    "4GZH8rk5vDmMXJ81Xqfm3ovFaczqMnQ11r7aELiNxWBV": {
      "name": "fantom",
      "decimals": "8",
      "symbol": "FTM",
      "to": "coingecko#fantom"
    },
    "3KhNcHo4We1G5EWps7b1e5DTdLgWDzctc8S6ynu37KAb": {
      "name": "curve-dao-token",
      "decimals": "8",
      "symbol": "CRV",
      "to": "coingecko#curve-dao-token"
    },
    "GVxGPBtgVWMW1wHiFnfaCakbJ6sKgZgowJgW5Dqrd7JH": {
      "name": "shiba-inu",
      "decimals": "2",
      "symbol": "SHIB",
      "to": "coingecko#shiba-inu"
    },
    "HcHacFH51pY91zjJa3ZiUVWBww54LnsL4EP3s7hVGo9L": {
      "name": "matic-network",
      "decimals": "8",
      "symbol": "MATIC",
      "to": "coingecko#matic-network"
    },
    "4YmM7mj3Av4DPvpNpbtK4jHbpzYDcZuY6UUnYpqTbzLj": {
      "name": "uniswap",
      "decimals": "8",
      "symbol": "UNI",
      "to": "coingecko#uniswap"
    },
    "6QUVF8nVVVvM7do7JT2eJ5o5ehnZgXUg13ysiB9JiQrZ": {
      "name": "terra-luna",
      "decimals": "8",
      "symbol": "LUNA",
      "to": "coingecko#terra-luna"
    },
    "7TMu26hAs7B2oW6c5sfx45KSZT7GQA3TZNYuCav8Dcqt": {
      "name": "aave",
      "decimals": "8",
      "symbol": "AAVE",
      "to": "coingecko#aave"
    },
    "E4rss7qLUcawCvD2uMrbLeTMPGkX15kS3okWCbUhLNKL": {
      "name": "maker",
      "decimals": "8",
      "symbol": "MKR",
      "to": "coingecko#maker"
    },
    "HLckRcg7hJ3Syf3PrGftFijKqQMJipf81WY3fwvHCJbe": {
      "name": "crypto-com-chain",
      "decimals": "8",
      "symbol": "CRO",
      "to": "coingecko#crypto-com-chain"
    },
    "8zUYbdB8Q6mDhpcXYv52ji8ycfj4SDX4gJXS7YY3dA4R": {
      "name": "dai",
      "decimals": "6",
      "symbol": "DAI",
      "to": "coingecko#dai"
    },
    "8DLiYZjo3UUaRBTHU7Ayoqg4ihwb6YH1AfXrrhdjQ7K1": {
      "name": "binance-usd",
      "decimals": "6",
      "symbol": "BUSD",
      "to": "coingecko#binance-usd"
    },
    "47cyc68FWJszCWEwMWVsD9CadjS2M1XtgANuRGbEW8UH": {
      "name": "cosmos",
      "decimals": "8",
      "symbol": "ATOM",
      "to": "coingecko#cosmos"
    },
    "2bbGhKo5C31iEiB4CwGuqMYwjD7gCA9eXmm51fe2v8vT": {
      "name": "chainlink",
      "decimals": "8",
      "symbol": "LINK",
      "to": "coingecko#chainlink"
    },
    "BLRxWVJWaVuR2CsCoTvTw2bDZ3sQLeTbCofcJv7dP5J4": {
      "name": "yearn-finance",
      "decimals": "8",
      "symbol": "YFI",
      "to": "coingecko#yearn-finance"
    },
    "A1uMqYTzBdakuSNDv7CruWXP8mRZ4EkHwmip2RCauyZH": {
      "name": "the-graph",
      "decimals": "8",
      "symbol": "GRT",
      "to": "coingecko#the-graph"
    },
    "2thtesXvnVMcCnih9iZbJL3d2NQZMfzENJo8YFj6r5jU": {
      "name": "terrausd",
      "decimals": "6",
      "symbol": "UST",
      "to": "coingecko#terrausd"
    },
    "2GBgdhqMjUPqreqPziXvZFSmDiQVrxNuGxR1z7ZVsm4Z": {
      "name": "apecoin",
      "decimals": "8",
      "symbol": "APE",
      "to": "coingecko#apecoin"
    },
    "Aug9ccbPApb1hxXSue8fHuvbyMf1FV1BYBtLUuS5LZnU": {
      "name": "decentraland",
      "decimals": "8",
      "symbol": "MANA",
      "to": "coingecko#decentraland"
    },
    "ATQdLbehsMrmHZLNFhUm1r6s14NBT5JCFcSJGpaMrkAr": {
      "name": "axie-infinity",
      "decimals": "8",
      "symbol": "AXS",
      "to": "coingecko#axie-infinity"
    },
    "8YyrMfuBdZ5gtMWkynLTveRvGb6LJ4Aff9rpz46UUMW": {
      "name": "the-sandbox",
      "decimals": "8",
      "symbol": "SAND",
      "to": "coingecko#the-sandbox"
    },
    "EfwRV6MuUCGgAUchdsF4dDFnSpKrDW3UYshdaDy4VBeB": {
      "name": "enjincoin",
      "decimals": "8",
      "symbol": "ENJ",
      "to": "coingecko#enjincoin"
    },
    "5zoDNRdwVXwe7DveruJGxuJnqo7SYhveDeKb8ggAuC34": {
      "name": "wrapped-bitcoin",
      "decimals": "8",
      "symbol": "WBTC",
      "to": "coingecko#wrapped-bitcoin"
    },
    "DSbbhLsSTeDg5Lsiufk2Aneh3DjVqJuPr2M9uU1gwy5p": {
      "name": "vires-finance",
      "decimals": "8",
      "symbol": "VIRES",
      "to": "coingecko#vires-finance"
    },
    "4LHHvYGNKJUg5hj65aGD5vgScvCBmLpdRFtjokvCjSL8": {
      "name": "waves-enterprise",
      "decimals": "8",
      "symbol": "WEST",
      "to": "coingecko#waves-enterprise"
    },
    "6nSpVyNH7yM69eg446wrQR94ipbbcmZMU1ENPwanC97g": {
      "name": "neutrino-system-base-token",
      "decimals": "8",
      "symbol": "NSBT",
      "to": "coingecko#neutrino-system-base-token"
    },
    "Ehie5xYpeN8op1Cctc6aGUrqx8jq3jtf1DSjXDbfm7aT": {
      "name": "swop",
      "decimals": "6",
      "symbol": "SWOP",
      "to": "coingecko#swop"
    },
    "7LMV3s1J4dKpMQZqge5sKYoFkZRLojnnU49aerqos4yg": {
      "name": "enno-cash",
      "decimals": "8",
      "symbol": "ENNO",
      "to": "coingecko#enno-cash"
    },
    "9sQutD5HnRvjM1uui5cVC4w9xkMPAfYEV8ymug3Mon2Y": {
      "name": "signaturechain",
      "decimals": "8",
      "symbol": "SIGN",
      "to": "coingecko#signaturechain"
    },
    "DHgwrRvVyqJsepd32YbBqUeDH4GJ1N984X8QoekjgH8J": {
      "name": "waves-community-token",
      "decimals": "2",
      "symbol": "WCT",
      "to": "coingecko#waves-community-token"
    },
    "HZk1mbfuJpmxU1Fs4AX5MWLVYtctsNcg6e2C6VKqK8zk": {
      "name": "litecoin",
      "decimals": "8",
      "symbol": "LTC",
      "to": "coingecko#litecoin"
    },
    "6XtHjpXbs9RRJP2Sr9GUyVqzACcby9TkThHXnjVC5CDJ": {
      "name": "usd-coin",
      "decimals": "6",
      "symbol": "USDC",
      "to": "coingecko#usd-coin"
    }
  },
  "songbird": {
    "0x02f0826ef6ad107cfc861152b32b52fd11bab9ed": {
      "name": "Wrapped Songbird",
      "decimals": "18",
      "symbol": "WSGB",
      "to": "coingecko#songbird"
    },
    "0xc348f894d0e939fe72c467156e6d7dcbd6f16e21": {
      "name": "Experimental Finance Token",
      "decimals": "18",
      "symbol": "EXFI",
      "to": "coingecko#flare-finance"
    },
    "0x70ad7172ef0b131a1428d0c1f66457eb041f2176": {
      "name": "Canary Dollar",
      "decimals": "18",
      "symbol": "CAND",
      "to": "coingecko#canary-dollar"
    }
  },
  "energi": {
    "0x7a86173daa4fda903c9a4c0517735a7d34b9ec39": {
      "name": "Wrapped NRG",
      "decimals": "18",
      "symbol": "WNRG",
      "to": "coingecko#energi"
    },
    "0xa55f26319462355474a9f2c8790860776a329aa4": {
      "name": "Wrapped NRG",
      "decimals": "18",
      "symbol": "WNRG",
      "to": "coingecko#energi"
    }
  },
  "flare": {
    "0x0000000000000000000000000000000000000000": {
      "decimals": "18",
      "symbol": "FLR",
      "to": "coingecko#flare-networks"
    },
    "0x1d80c49bbbcd1c0911346656b529df9e5c2f783d": {
      "name": "Wrapped Flare",
      "decimals": "18",
      "symbol": "WFLR",
      "to": "coingecko#flare-networks"
    }
  },
  "nahmii": {
    "0x4200000000000000000000000000000000000006": {
      "name": "Ether",
      "decimals": "18",
      "symbol": "ETH",
      "to": "coingecko#ethereum"
    },
    "0x595dba438a1bf109953f945437c1584319515d88": {
      "name": "Nahmii",
      "decimals": "15",
      "symbol": "NII",
      "to": "coingecko#nahmii"
    }
  },
  "curio": {
    "0x134ebab7883dfa9d04d20674dd8a8a995fb40ced": {
      "name": "Curio Governance Token",
      "decimals": "18",
      "symbol": "CGT",
      "to": "coingecko#curio-governance"
    }
  },
  "gochain": {
    "0xcc237fa0a4b80ba47992d102352572db7b96a6b5": {
      "name": "Wrapped GO",
      "decimals": "18",
      "symbol": "WGO",
      "to": "coingecko#gochain"
    },
    "0x97a19ad887262d7eca45515814cdef75acc4f713": {
      "name": "USD Coin",
      "decimals": "6",
      "symbol": "USDC",
      "to": "coingecko#usd-coin"
    },
    "0x67bbb47f6942486184f08a671155fcfa6cad8d71": {
      "name": "Fast.Finance",
      "decimals": "18",
      "symbol": "FAST",
      "to": "coingecko#fast-finance"
    }
  },
  "dfk": {
    "0x0000000000000000000000000000000000000000": {
      "decimals": "18",
      "symbol": "JEWEL",
      "to": "coingecko#defi-kingdoms"
    },
    "0xccb93dabd71c8dad03fc4ce5559dc3d89f67a260": {
      "name": "Wrapped JEWEL",
      "decimals": "18",
      "symbol": "WJEWEL",
      "to": "coingecko#defi-kingdoms"
    },
    "0x77f2656d04e158f915bc22f07b779d94c1dc47ff": {
      "name": "xJEWEL",
      "decimals": "18",
      "symbol": "xJEWEL",
      "to": "coingecko#xjewel"
    },
    "0x2df041186c844f8a2e2b63f16145bc6ff7d23e25": {
      "name": "Fantom",
      "decimals": "18",
      "symbol": "FTM",
      "to": "coingecko#fantom"
    }
  },
  "smartbch": {
    "0x0000000000000000000000000000000000000000": {
      "name": "bitcoin-cash",
      "decimals": "18",
      "symbol": "BCH",
      "to": "coingecko#bitcoin-cash"
    },
    "0x3743ec0673453e5009310c727ba4eaf7b3a1cc04": {
      "name": "Wrapped BCH",
      "decimals": "18",
      "symbol": "WBCH",
      "to": "coingecko#bitcoin-cash"
    },
    "0x0b00366fbf7037e9d75e4a569ab27dab84759302": {
      "name": "LAWTOKEN",
      "decimals": "18",
      "symbol": "LAW",
      "to": "coingecko#law"
    },
    "0x7b2b3c5308ab5b2a1d9a94d20d35ccdf61e05b72": {
      "name": "flexUSD",
      "decimals": "18",
      "symbol": "flexUSD",
      "to": "coingecko#flex-usd"
    },
    "0x24d8d5cbc14fa6a740c3375733f0287188f8df3b": {
      "name": "Tropical Finance Token",
      "decimals": "18",
      "symbol": "DAIQUIRI",
      "to": "coingecko#tropical-finance"
    },
    "0xbc2f884680c95a02cea099da2f524b366d9028ba": {
      "name": "BlockNG-Peg USDT Token",
      "decimals": "18",
      "symbol": "bcUSDT",
      "to": "coingecko#tether"
    },
    "0x265bd28d79400d55a1665707fa14a72978fa6043": {
      "name": "CashCats",
      "decimals": "2",
      "symbol": "$CATS",
      "to": "coingecko#cashcats"
    }
  },
  "palm": {
    "0x4c1f6fcbd233241bf2f4d02811e3bf8429bc27b8": {
      "name": "DAI",
      "decimals": "18",
      "symbol": "DAI",
      "to": "coingecko#dai"
    },
    "0x726138359c17f1e56ba8c4f737a7caf724f6010b": {
      "name": "ERC20 tradable version of ETH on the Palm network",
      "decimals": "18",
      "symbol": "WETH",
      "to": "coingecko#ethereum"
    }
  },
  "syscoin": {
    "0xd3e822f3ef011ca5f17d82c956d952d8d7c3a1bb": {
      "name": "Wrapped SYS",
      "decimals": "18",
      "symbol": "WSYS",
      "to": "coingecko#syscoin"
    }
  },
  "vision": {
    "0x1db6cdc620388a0b6046b20cd59503a0839adcff": {
      "name": "Vision USDT",
      "decimals": "18",
      "symbol": "USDT",
      "to": "coingecko#tether"
    },
    "0x4dE4B92C12dD4584873e72447573382C41da5597": {
      "name": "Vision BTC",
      "decimals": "18",
      "symbol": "VBTC",
      "to": "coingecko#bitcoin"
    },
    "0x9261Bb697FE632dd4746c78406E955123085Bf4C": {
      "name": "Vision ETH",
      "decimals": "18",
      "symbol": "VETH",
      "to": "coingecko#ethereum"
    },
    "0xf6515Ce2ab3482C84Daaef961793bdFa3266b8ad": {
      "name": "Vision BNB",
      "decimals": "18",
      "symbol": "VBNB",
      "to": "coingecko#binancecoin"
    },
    "0x79ffbc4fff98b821d59dbd7b33f91a2783006b6f": {
      "name": "Wrapped Vision",
      "decimals": "6",
      "symbol": "WVS",
      "to": "coingecko#vision-metaverse"
    }
  },
  "kava": {
    "erc20:tether:usdt": {
      "decimals": "6",
      "symbol": "USDT",
      "to": "coingecko#tether"
    },
    "0x919c1c267bc06a7039e03fcc2ef738525769109c": {
      "decimals": "6",
      "symbol": "USDT",
      "to": "coingecko#tether"
    },
    "bnb": {
      "decimals": "8",
      "symbol": "BNB",
      "to": "coingecko#binancecoin"
    },
    "btcb": {
      "decimals": "8",
      "symbol": "BTCB",
      "to": "coingecko#bitcoin"
    },
    "busd": {
      "decimals": "8",
      "symbol": "BUSD",
      "to": "coingecko#binance-usd"
    },
    "hard": {
      "decimals": "6",
      "symbol": "HARD",
      "to": "coingecko#kava-lend"
    },
    "swp": {
      "decimals": "6",
      "symbol": "SWP",
      "to": "coingecko#kava-swap"
    },
    "ukava": {
      "decimals": "6",
      "symbol": "KAVA",
      "to": "coingecko#kava"
    },
    "bkava": {
      "decimals": "6",
      "symbol": "BKAVA",
      "to": "coingecko#kava"
    },
    "xrpb": {
      "decimals": "8",
      "symbol": "XRP",
      "to": "coingecko#ripple"
    },
    "usdx": {
      "decimals": "6",
      "symbol": "USDX",
      "to": "coingecko#usdx"
    },
    "hbtc": {
      "decimals": "8",
      "symbol": "HBTC",
      "to": "coingecko#huobi-btc"
    },
    "erc20:axelar:usdc": {
      "decimals": "6",
      "symbol": "AXLUSDC",
      "to": "coingecko#usd-coin"
    },
    "erc20:axelar:wbtc": {
      "decimals": "8",
      "symbol": "WBTC",
      "to": "coingecko#wrapped-bitcoin"
    },
    "erc20:multichain:usdc": {
      "decimals": "6",
      "symbol": "USDC",
      "to": "coingecko#usd-coin"
    },
    "erc20:multichain:usdt": {
      "decimals": "6",
      "symbol": "USDT",
      "to": "coingecko#tether"
    },
    "erc20:multichain:wbtc": {
      "decimals": "8",
      "symbol": "WBTC",
      "to": "coingecko#wrapped-bitcoin"
    },
    "erc20:multichain:dai": {
      "decimals": "18",
      "symbol": "DAI",
      "to": "coingecko#dai"
    },
    "0x0000000000000000000000000000000000000000": {
      "name": "kava",
      "decimals": "18",
      "symbol": "KAVA",
      "to": "coingecko#kava"
    },
    "0x667fd83e24ca1d935d36717d305d54fa0cac991c": {
      "name": "BLUES",
      "decimals": "18",
      "symbol": "BLUES",
      "to": "coingecko#blueshift"
    },
    "0x165dbb08de0476271714952c3c1f068693bd60d7": {
      "name": "TAROT",
      "decimals": "18",
      "symbol": "TAROT",
      "to": "coingecko#tarot"
    },
    "0x6c2c113c8ca73db67224ef4d8c8dfcec61e52a9c": {
      "name": "LQDR",
      "decimals": "18",
      "symbol": "LQDR",
      "to": "coingecko#liquiddriver"
    },
    "0xc86c7c0efbd6a49b35e8714c5f59d99de09a225b": {
      "name": "Wrapped Kava",
      "decimals": "18",
      "symbol": "WKAVA",
      "to": "coingecko#kava"
    },
    "0x332730a4f6e03d9c55829435f10360e13cfa41ff": {
      "name": "Binance-Peg BUSD Token",
      "decimals": "18",
      "symbol": "BUSD",
      "to": "coingecko#binance-usd"
    },
    "0x472402d47da0587c1cf515dafbafc7bce6223106": {
      "name": "Knit USD",
      "decimals": "18",
      "symbol": "USDk",
      "to": "ethereum:0xa0b86991c6218b36c1d19d4a2e9eb0ce3606eb48"
    },
    "0x65e66a61d0a8f1e686c2d6083ad611a10d84d97a": {
      "name": "Binance",
      "decimals": "18",
      "symbol": "BNB",
      "to": "coingecko#binancecoin"
    },
    "0xfa9343c3897324496a05fc75abed6bac29f8a40f": {
      "name": "USD Coin",
      "decimals": "6",
      "symbol": "USDC",
      "to": "coingecko#usd-coin"
    },
    "0xb44a9b6905af7c801311e8f4e76932ee959c663c": {
      "name": "Tether USD",
      "decimals": "6",
      "symbol": "USDT",
      "to": "coingecko#tether"
    },
    "0x765277eebeca2e31912c9946eae1021199b39c61": {
      "name": "Dai Stablecoin",
      "decimals": "18",
      "symbol": "DAI",
      "to": "coingecko#dai"
    },
    "0xeb466342c4d449bc9f53a865d5cb90586f405215": {
      "name": "Axelar Wrapped USDC",
      "decimals": "6",
      "symbol": "axlUSDC",
      "to": "coingecko#usd-coin"
    },
    "0x7f5373ae26c3e8ffc4c77b7255df7ec1a9af52a6": {
      "name": "Axelar Wrapped USDT",
      "decimals": "6",
      "symbol": "axlUSDT",
      "to": "coingecko#tether"
    },
    "0x5c7e299cf531eb66f2a1df637d37abb78e6200c7": {
      "name": "Axelar Wrapped DAI",
      "decimals": "18",
      "symbol": "axlDAI",
      "to": "coingecko#dai"
    },
    "0x818ec0a7fe18ff94269904fced6ae3dae6d6dc0b": {
      "name": "Wrapped BTC",
      "decimals": "8",
      "symbol": "WBTC",
      "to": "coingecko#bitcoin"
    },
    "0xe3f5a90f9cb311505cd691a46596599aa1a0ad7d": {
      "name": "Ethereum",
      "decimals": "18",
      "symbol": "ETH",
      "to": "coingecko#ethereum"
    },
    "0xc13791da84f43525189456cfe2026c60d3b7f706": {
      "name": "Wrapped Ether",
      "decimals": "18",
      "symbol": "WETH",
      "to": "coingecko#kava"
    },
    "0x7c598c96d02398d89fbcb9d41eab3df0c16f227d": {
      "name": "SushiToken",
      "decimals": "18",
      "symbol": "SUSHI",
      "to": "coingecko#sushi"
    },
    "0xa0eeda2e3075092d66384fe8c91a1da4bca21788": {
      "name": "Knit Finance",
      "decimals": "18",
      "symbol": "KFT",
      "to": "ethereum:0xef53462838000184f35f7d991452e5f25110b207"
    },
    "0xea616011e5ac9a5b91e22cac59b4ec6f562b83f9": {
      "name": "Knit Bitrise Token",
      "decimals": "18",
      "symbol": "kBRISE",
      "to": "coingecko#bitrise-token"
    },
    "0x9b82ee2c5e811d9849d7766edc3d750d9ab6492c": {
      "name": "PREMIO",
      "decimals": "18",
      "symbol": "PREMIO",
      "to": "coingecko#premio"
    },
    "0x919C1c267BC06a7039e03fcc2eF738525769109c": {
      "name": "TetherUSDt",
      "decimals": "6",
      "symbol": "USDt",
      "to": "coingecko#tether"
    }
  },
  "sx": {
    "0xaa99be3356a11ee92c3f099bd7a038399633566f": {
      "name": "Wrapped SX",
      "decimals": "18",
      "symbol": "WSX",
      "to": "coingecko#sx-network"
    },
    "0xa173954cc4b1810c0dbdb007522adbc182dab380": {
      "name": "Wrapped ETH",
      "decimals": "18",
      "symbol": "WETH",
      "to": "coingecko#ethereum"
    },
    "0xe2aa35c2039bd0ff196a6ef99523cc0d3972ae3e": {
      "name": "USD Coin",
      "decimals": "6",
      "symbol": "USDC",
      "to": "coingecko#usd-coin"
    },
    "0xfa6f64dfbad14e6883321c2f756f5b22ff658f9c": {
      "name": "Wrapped MATIC",
      "decimals": "18",
      "symbol": "WMATIC",
      "to": "coingecko#matic-network"
    },
    "0x53813cd4acd7145a716b4686b195511fa93e4cb7": {
      "name": "Dai Stablecoin",
      "decimals": "18",
      "symbol": "DAI",
      "to": "coingecko#dai"
    },
    "0x7dc31a2fcbfbad1ed4519111fd33f78316bcbc81": {
      "name": "SharkToken",
      "decimals": "18",
      "symbol": "SHARK",
      "to": "coingecko#shark"
    }
  },
  "meter": {
    "0x0000000000000000000000000000000000000000": {
      "name": "meter",
      "decimals": "18",
      "symbol": "MTR",
      "to": "coingecko#meter"
    },
    "0x5729cb3716a315d0bde3b5e489163bf8b9659436": {
      "name": "MeterGov",
      "decimals": "18",
      "symbol": "MTRG",
      "to": "coingecko#meter"
    },
    "0x160361ce13ec33c993b5cca8f62b6864943eb083": {
      "name": "Wrapped MTR",
      "decimals": "18",
      "symbol": "WMTR",
      "to": "coingecko#meter"
    },
    "0xd86e243fc0007e6226b07c9a50c9d70d78299eb5": {
      "name": "Wrapped USDC from Ethereum",
      "decimals": "6",
      "symbol": "USDC.eth",
      "to": "coingecko#usd-coin"
    },
    "0x6abaedab0ba368f1df52d857f24154cc76c8c972": {
      "name": "Meter",
      "decimals": "18",
      "symbol": "MTR",
      "to": "coingecko#meter-stable"
    },
    "0x24aa189dfaa76c671c279262f94434770f557c35": {
      "name": "Wrapped BUSD from BSC",
      "decimals": "18",
      "symbol": "BUSD.bsc",
      "to": "coingecko#binance-usd"
    },
    "0x75fd6f7edcc5e7a8100ead3d29ccd844153ef0f3": {
      "name": "TFUEL from Theta wrapped by Meter Passport",
      "decimals": "18",
      "symbol": "TFUEL",
      "to": "coingecko#theta-fuel"
    },
    "0x5fa41671c48e3c951afc30816947126ccc8c162e": {
      "name": "Wrapped USDT from Ethereum on Meter",
      "decimals": "6",
      "symbol": "USDT.eth",
      "to": "coingecko#tether"
    }
  },
  "callisto": {
    "0xf5ad6f6edec824c7fd54a66d241a227f6503ad3a": {
      "name": "Wrapped CLO",
      "decimals": "18",
      "symbol": "WCLO",
      "to": "coingecko#callisto"
    },
    "0xbf6c50889d3a620eb42c0f188b65ade90de958c4": {
      "name": "Bulls USD",
      "decimals": "18",
      "symbol": "BUSDT",
      "to": "coingecko#tether"
    },
    "0xccc766f97629a4e14b3af8c91ec54f0b5664a69f": {
      "name": "ccETC",
      "decimals": "18",
      "symbol": "ccETC",
      "to": "coingecko#ethereum-classic"
    },
    "0xcc208c32cc6919af5d8026dab7a3ec7a57cd1796": {
      "name": "ccETH",
      "decimals": "18",
      "symbol": "ccETH",
      "to": "coingecko#ethereum"
    },
    "0xccde29903e621ca12df33bb0ad9d1add7261ace9": {
      "name": "ccBNB",
      "decimals": "18",
      "symbol": "ccBNB",
      "to": "coingecko#binancecoin"
    },
    "0x9fae2529863bd691b4a7171bdfcf33c7ebb10a65": {
      "name": "SOY Finance token",
      "decimals": "18",
      "symbol": "SOY",
      "to": "coingecko#soy-finance"
    }
  },
  "thundercore": {
    "0x18fb0a62f207a2a082ca60aa78f47a1af4985190": {
      "decimals": "8",
      "symbol": "TT-WBTC",
      "to": "coingecko#wrapped-bitcoin"
    },
    "0x8ef1a1e0671aa44852f4d87105ef482470bb3e69": {
      "decimals": "18",
      "symbol": "TT-BNB",
      "to": "coingecko#binancecoin"
    },
    "0x413cefea29f2d07b8f2acfa69d92466b9535f717": {
      "name": "Wrapped Thunder Token",
      "decimals": "18",
      "symbol": "WTT",
      "to": "coingecko#thunder-token"
    },
    "0x4f3c8e20942461e2c3bdd8311ac57b0c222f2b82": {
      "name": "TT-USDT",
      "decimals": "6",
      "symbol": "TT-USDT",
      "to": "coingecko#tether"
    },
    "0x6576bb918709906dcbfdceae4bb1e6df7c8a1077": {
      "name": "TT-ETH",
      "decimals": "18",
      "symbol": "TT-ETH",
      "to": "coingecko#ethereum"
    },
    "0x22e89898a04eaf43379beb70bf4e38b1faf8a31e": {
      "name": "TT-USDC",
      "decimals": "6",
      "symbol": "TT-USDC",
      "to": "coingecko#usd-coin"
    },
    "0xbeb0131d95ac3f03fd15894d0ade5dbf7451d171": {
      "name": "ThunderCore Binance USD",
      "decimals": "18",
      "symbol": "TT-BUSD",
      "to": "coingecko#binance-usd"
    }
  },
  "conflux": {
    "0x14b2d3bc65e74dae1030eafd8ac30c533c976a9b": {
      "name": "Wrapped Conflux",
      "decimals": "18",
      "symbol": "WCFX",
      "to": "coingecko#conflux-token"
    },
    "0x1f545487c62e5acfea45dcadd9c627361d1616d8": {
      "name": "Wrapped BTC",
      "decimals": "18",
      "symbol": "WBTC",
      "to": "coingecko#wrapped-bitcoin"
    },
    "0xa47f43de2f9623acb395ca4905746496d2014d57": {
      "name": "Ethereum Token",
      "decimals": "18",
      "symbol": "ETH",
      "to": "coingecko#ethereum"
    },
    "0x6963efed0ab40f6c3d7bda44a05dcf1437c44372": {
      "name": "USDC",
      "decimals": "18",
      "symbol": "USDC",
      "to": "coingecko#usd-coin"
    },
    "0xfe197e7968807b311d476915db585831b43a7e3b": {
      "name": "Nucleon Governance Token",
      "decimals": "18",
      "symbol": "NUT",
      "to": "coingecko#nucleon-space"
    },
    "0xfe97e85d13abd9c1c33384e796f10b73905637ce": {
      "name": "Tether USD",
      "decimals": "18",
      "symbol": "USDT",
      "to": "coingecko#tether"
    }
  },
  "muuchain": {
    "0x875358f6194d7c622d6355455f3137cceb2955c4": {
      "name": "Wrapped MUU",
      "decimals": "18",
      "symbol": "WMUU",
      "to": "coingecko#muu-inu"
    }
  },
  "iotex": {
    "0x0000000000000000000000000000000000000000": {
      "name": "iotex",
      "decimals": "18",
      "symbol": "IOTX",
      "to": "coingecko#iotex"
    },
    "0xa00744882684c3e4747faefd68d283ea44099d03": {
      "name": "Wrapped IOTX",
      "decimals": "18",
      "symbol": "WIOTX",
      "to": "coingecko#iotex"
    },
    "0x3fe04320885e6124231254c802004871be681218": {
      "name": "MCN.VENTURES",
      "decimals": "18",
      "symbol": "MCN",
      "to": "coingecko#mcn-ventures"
    },
    "0xe1ce1c0fa22ec693baca6f5076bcdc4d0183de1c": {
      "name": "Elk",
      "decimals": "18",
      "symbol": "ELK",
      "to": "coingecko#elk-finance"
    },
    "0x6fbcdc1169b5130c59e72e51ed68a84841c98cd1": {
      "name": "Tether USD",
      "decimals": "6",
      "symbol": "ioUSDT",
      "to": "coingecko#tether"
    },
    "0x3cdb7c48e70b854ed2fa392e21687501d84b3afc": {
      "name": "Matic Tether USD",
      "decimals": "6",
      "symbol": "USDT-matic",
      "to": "coingecko#tether"
    },
    "0x3b2bf2b523f54c4e454f08aa286d03115aff326c": {
      "name": "USD Coin",
      "decimals": "6",
      "symbol": "ioUSDC",
      "to": "coingecko#usd-coin"
    },
    "0xc04da3a99d17135857bb937d2fbb321d3b6c6a81": {
      "name": "Matic USD Coin",
      "decimals": "6",
      "symbol": "USDC-matic",
      "to": "coingecko#usd-coin"
    },
    "0x42c9255d5e522e83b16ea11a3ba04c2d3afca079": {
      "name": "BSC Tether USD",
      "decimals": "18",
      "symbol": "USDT_b",
      "to": "coingecko#tether"
    },
    "0x037346e5a5722957ac2cab6ceb8c74fc18cea91d": {
      "name": "BSC USD Coin",
      "decimals": "18",
      "symbol": "USDC_b",
      "to": "coingecko#usd-coin"
    },
    "0x84abcb2832be606341a50128aeb1db43aa017449": {
      "name": "Binance USD",
      "decimals": "18",
      "symbol": "BUSD-bsc",
      "to": "coingecko#binance-usd"
    },
    "0xacee9b11cd4b3f57e58880277ac72c8c41abe4e4": {
      "name": "Binance USD",
      "decimals": "18",
      "symbol": "ioBUSD",
      "to": "coingecko#iobusd"
    },
    "0x62a9d987cbf4c45a550deed5b57b200d7a319632": {
      "name": "Matic DAI stablecoin",
      "decimals": "18",
      "symbol": "DAI-matic",
      "to": "coingecko#dai"
    },
    "0x1cbad85aa66ff3c12dc84c5881886eeb29c1bb9b": {
      "name": "Dai Stablecoin",
      "decimals": "18",
      "symbol": "ioDAI",
      "to": "coingecko#dai"
    },
    "0xec690cdd448e3cbb51ed135df72301c3265a8f80": {
      "name": "xDollar Interverse Money",
      "decimals": "18",
      "symbol": "XIM",
      "to": "coingecko#xdollar-stablecoin"
    },
    "0x4d7b88403aa2f502bf289584160db01ca442426c": {
      "name": "Cyclone Protocol",
      "decimals": "18",
      "symbol": "CYC",
      "to": "coingecko#cyclone-protocol"
    },
    "0x0258866edaf84d6081df17660357ab20a07d0c80": {
      "name": "Wrapped Ether",
      "decimals": "18",
      "symbol": "ioETH",
      "to": "coingecko#ethereum"
    },
    "0xc7b93720f73b037394ce00f954f849ed484a3dea": {
      "name": "Wrapped BTC",
      "decimals": "8",
      "symbol": "ioWBTC",
      "to": "coingecko#wrapped-btcoin"
    },
    "0x17df9fbfc1cdab0f90eddc318c4f6fcada730cf2": {
      "name": "Game Fantasy Token",
      "decimals": "18",
      "symbol": "GFT",
      "to": "coingecko#game-fantasy-token"
    },
    "0x4752456e00def6025c77b55a88a2f8a1701f92f9": {
      "name": "Metanyx",
      "decimals": "18",
      "symbol": "METX",
      "to": "coingecko#metanyx"
    },
    "0x490cfbf9b9c43633ddd1968d062996227ef438a9": {
      "name": "iMagicToken",
      "decimals": "18",
      "symbol": "iMAGIC",
      "to": "coingecko#imagictoken"
    },
    "0x97e6c48867fdc391a8dfe9d169ecd005d1d90283": {
      "name": "Binance Coin",
      "decimals": "18",
      "symbol": "BNB-bsc",
      "to": "coingecko#binancecoin"
    },
    "0x86702a7f8898b172de396eb304d7d81207127915": {
      "name": "ZoomToken",
      "decimals": "18",
      "symbol": "ZOOM",
      "to": "coingecko#zoomswap"
    },
    "0x8e66c0d6b70c0b23d39f4b21a1eac52bba8ed89a": {
      "name": "Wrapped Matic",
      "decimals": "18",
      "symbol": "WMATIC",
      "to": "coingecko#matic-network"
    },
    "0x176cb5113b4885b3a194bd69056ac3fe37a4b95c": {
      "name": "Parrot Egg",
      "decimals": "18",
      "symbol": "iPEGG",
      "to": "coingecko#parrot-egg"
    },
    "0x99b2b0efb56e62e36960c20cd5ca8ec6abd5557a": {
      "name": "Crosschain IOTX",
      "decimals": "18",
      "symbol": "CIOTX",
      "to": "coingecko#crosschain-iotx"
    }
  },
  "tlchain": {
    "0x422b6cdf97c750a0edcddc39c88f25379e59e96e": {
      "name": "Wrapped TLC",
      "decimals": "18",
      "symbol": "WTLC",
      "to": "coingecko#tlchain"
    }
  },
  "ronin": {
    "0xe514d9deb7966c8be0ca922de8a064264ea6bcd4": {
      "name": "Wrapped Ronin",
      "decimals": "18",
      "symbol": "WRON",
      "to": "coingecko#ronin"
    },
    "0x97a9107c1793bc407d6f527b77e7fff4d812bece": {
      "name": "Axie Infinity Shard",
      "decimals": "18",
      "symbol": "AXS",
      "to": "coingecko#axie-infinity"
    },
    "0xa8754b9fa15fc18bb59458815510e40a12cd2014": {
      "name": "Smooth Love Potion",
      "decimals": "0",
      "symbol": "SLP",
      "to": "coingecko#smooth-love-potion"
    },
    "0xc99a6a985ed2cac1ef41640596c5a5f9f4e19ef5": {
      "name": "Ronin Wrapped Ether",
      "decimals": "18",
      "symbol": "WETH",
      "to": "coingecko#ethereum"
    },
    "0x0b7007c13325c48911f73a2dad5fa5dcbf808adc": {
      "name": "USD Coin",
      "decimals": "6",
      "symbol": "USDC",
      "to": "coingecko#usd-coin"
    }
  },
  "arbitrum_nova": {
    "0x0000000000000000000000000000000000000000": {
      "name": "ethereum",
      "decimals": "18",
      "symbol": "ETH",
      "to": "coingecko#ethereum"
    },
    "0x722e8bdd2ce80a4422e880164f2079488e115365": {
      "name": "WETH",
      "decimals": "18",
      "symbol": "WETH",
      "to": "coingecko#ethereum"
    },
    "0xda10009cbd5d07dd0cecc66161fc93d7c9000da1": {
      "name": "Dai Stablecoin",
      "decimals": "18",
      "symbol": "DAI",
      "to": "coingecko#dai"
    },
    "0x52484e1ab2e2b22420a25c20fa49e173a26202cd": {
      "name": "Tether USD",
      "decimals": "6",
      "symbol": "USDT",
      "to": "coingecko#tether"
    },
    "0x750ba8b76187092b0d1e87e28daaf484d1b5273b": {
      "name": "USD Coin",
      "decimals": "6",
      "symbol": "USDC",
      "to": "coingecko#usd-coin"
    }
  },
  "ethpow": {
    "0x0000000000000000000000000000000000000000": {
      "name": "ethereum-pow-iou",
      "decimals": "18",
      "symbol": "ETHW",
      "to": "coingecko#ethereum-pow-iou"
    },
    "0xc02aaa39b223fe8d0a0e5c4f27ead9083c756cc2": {
      "name": "Wrapped Ether",
      "decimals": "18",
      "symbol": "ETHW",
      "to": "coingecko#ethereum-pow-iou"
    },
    "0x0c9f28fbdfd79f7c00b805d8c63d053c146d282c": {
      "name": "Billion Happiness",
      "decimals": "18",
      "symbol": "BHC",
      "to": "coingecko#billionhappiness"
    },
    "0x7bf88d2c0e32de92cdaf2d43ccdc23e8edfd5990": {
      "name": "Wrapped ETHPoW",
      "decimals": "18",
      "symbol": "WETHW",
      "to": "coingecko#ethereum-pow-iou"
    },
    "0x11bbb41b3e8baf7f75773db7428d5acee25fec75": {
      "name": "USD Coin",
      "decimals": "6",
      "symbol": "USDC",
      "to": "coingecko#usd-coin"
    },
    "0x8a496486f4c7cb840555bc2be327cba1447027c3": {
      "name": "Tether USD",
      "decimals": "6",
      "symbol": "USDT",
      "to": "coingecko#tether"
    },
    "0x5df101f56ea643e06066392d266e9f4366b9186d": {
      "name": "Wrapped BTC",
      "decimals": "8",
      "symbol": "WBTC",
      "to": "coingecko#wrapped-bitcoin"
    },
    "0xaf3ccfd9b59b36628cc2f659a09d6440795b2520": {
      "name": "Ethereum",
      "decimals": "18",
      "symbol": "ETH",
      "to": "coingecko#ethereum"
    },
    "0x312b15d6d531ea0fe91ddd212db8c0f37e4cc698": {
      "name": "Dai Stablecoin",
      "decimals": "18",
      "symbol": "DAI",
      "to": "coingecko#dai"
    },
    "0x2ad7868ca212135c6119fd7ad1ce51cfc5702892": {
      "name": "Tether",
      "decimals": "6",
      "symbol": "USDT",
      "to": "coingecko#tether"
    },
    "0x34a9c05b638020a07bb153bf624c8763bf8b4a86": {
      "name": "Ethereum",
      "decimals": "18",
      "symbol": "ETH",
      "to": "coingecko#ethereum"
    },
    "0xbd1563046a90f18127fd39f3481fd8d6ab22877f": {
      "name": "BNB",
      "decimals": "18",
      "symbol": "BNB",
      "to": "coingecko#binancecoin"
    },
    "0xf61eb8999f2f222f425d41da4c2ff4b6d8320c87": {
      "name": "Binance USD",
      "decimals": "18",
      "symbol": "BUSD",
      "to": "coingecko#binance-usd"
    },
    "0x4bbd68d8b1f25ae7b460e3347c637fe9e7338e0c": {
      "name": "Wrapped BTC",
      "decimals": "8",
      "symbol": "WBTC",
      "to": "coingecko#wrapped-bitcoin"
    },
    "0x25de68ef588cb0c2c8f3537861e828ae699cd0db": {
      "name": "USD Coin",
      "decimals": "6",
      "symbol": "USDC",
      "to": "coingecko#usd-coin"
    },
    "0x0b35d852dcb8b59eb1e8d3182ebad4e96e2df8f0": {
      "name": "Dai Stablecoin",
      "decimals": "18",
      "symbol": "DAI",
      "to": "coingecko#dai"
    }
  },
  "xdc": {
    "0x0000000000000000000000000000000000000000": {
      "name": "xdce-crowd-sale",
      "decimals": "18",
      "symbol": "XDC",
      "to": "coingecko#xdce-crowd-sale"
    },
    "0xd4b5f10d61916bd6e0860144a91ac658de8a1437": {
      "name": "USDT@xinfin",
      "decimals": "6",
      "symbol": "xUSDT",
      "to": "coingecko#tether"
    },
    "0x951857744785e80e2de051c32ee7b25f9c458c42": {
      "name": "Wrapped XDC",
      "decimals": "18",
      "symbol": "WXDC",
      "to": "coingecko#xdce-crowd-sale"
    },
    "0x36726235dadbdb4658d33e62a249dca7c4b2bc68": {
      "name": "XSP Token",
      "decimals": "18",
      "symbol": "XSP",
      "to": "coingecko#xswap-protocol"
    },
    "0x5d5f074837f5d4618b3916ba74de1bf9662a3fed": {
      "name": "STORX",
      "decimals": "18",
      "symbol": "SRX",
      "to": "coingecko#storx"
    },
    "0xd04275e2fd2875beaade6a80b39a75d4fe267df6": {
      "name": "NOTA",
      "decimals": "6",
      "symbol": "USNOTA",
      "to": "coingecko#nota"
    },
    "0xff7412ea7c8445c46a8254dfb557ac1e48094391": {
      "name": "Plugin",
      "decimals": "18",
      "symbol": "PLI",
      "to": "coingecko#plugin"
    }
  },
  "elrond": {
    "0x0000000000000000000000000000000000000000": {
      "name": "elrond-erd-2",
      "decimals": "18",
      "symbol": "EGLD",
      "to": "coingecko#elrond-erd-2"
    },
    "AERO-458bbf": {
      "name": "aerovek-aviation",
      "decimals": "0",
      "symbol": "AERO",
      "to": "coingecko#aerovek-aviation"
    },
    "RIDE-7d18e9": {
      "name": "holoride",
      "decimals": "0",
      "symbol": "RIDE",
      "to": "coingecko#holoride"
    },
    "ZPAY-247875": {
      "name": "zoid-pay",
      "decimals": "0",
      "symbol": "ZPAY",
      "to": "coingecko#zoid-pay"
    },
    "UTK-2f80e9": {
      "name": "utrust",
      "decimals": "0",
      "symbol": "UTK",
      "to": "coingecko#utrust"
    },
    "KOSON-5dd4fa": {
      "name": "age-of-zalmoxis-koson",
      "decimals": "0",
      "symbol": "KOSON",
      "to": "coingecko#age-of-zalmoxis-koson"
    },
    "ASH-a642d1": {
      "name": "ashswap",
      "decimals": "0",
      "symbol": "ASH",
      "to": "coingecko#ashswap"
    },
    "BSK-baa025": {
      "name": "beskar",
      "decimals": "0",
      "symbol": "BSK",
      "to": "coingecko#beskar"
    },
    "BHAT-c1fde3": {
      "name": "bhnetwork",
      "decimals": "0",
      "symbol": "BHAT",
      "to": "coingecko#bhnetwork"
    },
    "CRT-52decf": {
      "name": "cantina-royale",
      "decimals": "0",
      "symbol": "CRT",
      "to": "coingecko#cantina-royale"
    },
    "CTP-298075": {
      "name": "captain-planet",
      "decimals": "0",
      "symbol": "CTP",
      "to": "coingecko#captain-planet"
    },
    "CHECKR-60108b": {
      "name": "checkerchain",
      "decimals": "0",
      "symbol": "CHECKR",
      "to": "coingecko#checkerchain"
    },
    "CYC-b4ed61": {
      "name": "cyc-lock",
      "decimals": "0",
      "symbol": "CYC",
      "to": "coingecko#cyc-lock"
    },
    "LPAD-84628f": {
      "name": "erdlaunchpad",
      "decimals": "0",
      "symbol": "LPAD",
      "to": "coingecko#erdlaunchpad"
    },
    "EVLD-43f56f": {
      "name": "evoload",
      "decimals": "0",
      "symbol": "EVLD",
      "to": "coingecko#evoload"
    },
    "FITY-73f8fc": {
      "name": "fity",
      "decimals": "0",
      "symbol": "FITY",
      "to": "coingecko#fity"
    },
    "ISET-84e55e": {
      "name": "isengard-nft-marketplace",
      "decimals": "0",
      "symbol": "ISET",
      "to": "coingecko#isengard-nft-marketplace"
    },
    "ITHEUM-df6f26": {
      "name": "itheum",
      "decimals": "0",
      "symbol": "ITHEUM",
      "to": "coingecko#itheum"
    },
    "erd1hmfwpvsqn8ktzw3dqd0ltpcyfyasgv8mr9w0qecnmpexyp280y8q47ca9d": {
      "name": "jexchange",
      "decimals": "0",
      "symbol": "JEX",
      "to": "coingecko#jexchange"
    },
    "KRO-df97ec": {
      "name": "krogan",
      "decimals": "0",
      "symbol": "KRO",
      "to": "coingecko#krogan"
    },
    "LAND-40f26f": {
      "name": "landboard",
      "decimals": "0",
      "symbol": "LAND",
      "to": "coingecko#landboard"
    },
    "QWT-46ac01": {
      "name": "qowatt",
      "decimals": "0",
      "symbol": "QWT",
      "to": "coingecko#qowatt"
    },
    "SUPER-507aa6": {
      "name": "superciety",
      "decimals": "0",
      "symbol": "SUPER",
      "to": "coingecko#superciety"
    },
    "TLC-1a2357": {
      "name": "tlchain",
      "decimals": "0",
      "symbol": "TLC",
      "to": "coingecko#tlchain"
    },
    "UPARK-982dd6": {
      "name": "upark",
      "decimals": "0",
      "symbol": "UPARK",
      "to": "coingecko#upark"
    },
    "erd1qqqqqqqqqqqqqpgq3ahw8fctzfnwgvq2g4hjsqzkkvgl9ksr2jps646dnj": {
      "name": "vital-network",
      "decimals": "0",
      "symbol": "VITAL",
      "to": "coingecko#vital-network"
    },
    "WEGLD-bd4d79": {
      "name": "wrapped-elrond",
      "decimals": "0",
      "symbol": "WEGLD",
      "to": "coingecko#wrapped-elrond"
    },
    "MEX-455c57": {
      "name": "maiar-dex",
      "decimals": "0",
      "symbol": "MEX",
      "to": "coingecko#maiar-dex"
    }
  },
  "ton": {
    "EQBynBO23ywHy_CgarY9NK9FTz0yDsG82PtcbSTQgGoXwiuA": {
      "decimals": "6",
      "symbol": "jUSDT",
      "to": "coingecko#tether"
    },
    "EQB-MPwrd1G6WKNkLz_VnV6WqBDd142KMQv-g1O-8QUA3728": {
      "decimals": "6",
      "symbol": "jUSDC",
      "to": "coingecko#usd-coin"
    },
    "EQDcBkGHmC4pTf34x3Gm05XvepO5w60DNxZ-XT4I6-UGG5L5": {
      "decimals": "8",
      "symbol": "jWBTC",
      "to": "coingecko#wrapped-bitcoin"
    },
    "EQDo_ZJyQ_YqBzBwbVpMmhbhIddKtRP99HugZJ14aFscxi7B": {
      "decimals": "18",
      "symbol": "jDAI",
      "to": "coingecko#dai"
    },
    "EQAAAAAAAAAAAAAAAAAAAAAAAAAAAAAAAAAAAAAAAAAAAM9c": {
      "name": "the-open-network",
      "decimals": "9",
      "symbol": "TON",
      "to": "coingecko#the-open-network"
    },
    "0x0000000000000000000000000000000000000000": {
      "name": "the-open-network",
      "decimals": "9",
      "symbol": "TON",
      "to": "coingecko#the-open-network"
    },
    "Ef8zMzMzMzMzMzMzMzMzMzMzMzMzMzMzMzMzMzMzMzMzM0vF": {
      "name": "the-open-network",
      "decimals": "9",
      "symbol": "TON",
      "to": "coingecko#the-open-network"
    },
    "EQDQoc5M3Bh8eWFephi9bClhevelbZZvWhkqdo80XuY_0qXv": {
      "name": "the-open-network",
      "decimals": "9",
      "symbol": "TON",
      "to": "coingecko#the-open-network"
    },
    "EQBPAVa6fjMigxsnHF33UQ3auufVrg2Z8lBZTY9R-isfjIFr": {
      "name": "the-open-network",
      "decimals": "9",
      "symbol": "TON",
      "to": "coingecko#the-open-network"
    },
    "EQAW42HutyDem98Be1f27PoXobghh81umTQ-cGgaKVmRLS7-": {
      "name": "ethereum",
      "decimals": "18",
      "symbol": "ETH",
      "to": "coingecko#ethereum"
    },
    "EQC61IQRl0_la95t27xhIpjxZt32vl1QQVF2UgTNuvD18W-4": {
      "name": "usd-coin",
      "decimals": "6",
      "symbol": "USDC",
      "to": "coingecko#usd-coin"
    },
    "EQC_1YoM8RBixN95lz7odcF3Vrkc_N8Ne7gQi7Abtlet_Efi": {
      "name": "tether",
      "decimals": "6",
      "symbol": "USDT",
      "to": "coingecko#tether"
    }
  },
  "dexit": {
    "0x0000000000000000000000000000000000000000": {
      "name": "dexit-finance",
      "decimals": "18",
      "symbol": "DXT",
      "to": "coingecko#dexit-finance"
    },
    "0x414b8baf9950c87804cf7e23bb43a58ae7e1e202": {
      "name": "Wrapped DXT",
      "decimals": "18",
      "symbol": "WDXT",
      "to": "coingecko#dexit-finance"
    }
  },
  "empire": {
    "0xc61a71c75ed4742dcae74b8cac27a37d46fc6751": {
      "name": "USDC",
      "decimals": "6",
      "symbol": "USDC",
      "to": "coingecko#usd-coin"
    }
  },
  "ibc": {
    "A7A5C44AA67317F1B3FFB27BAFC89C9CC04F61306F6F834F89A74B8F82D252A1": {
      "decimals": "6",
      "symbol": "SOMM",
      "to": "coingecko#sommelier"
    },
    "FE98AAD68F02F03565E9FA39A5E627946699B2B07115889ED812D8BA639576A9": {
      "decimals": "6",
      "symbol": "USDC",
      "to": "coingecko#usd-coin"
    },
    "590CE97A3681BC2058FED1F69B613040209DF3F17B7BD31DFFB8671C4D2CD99B": {
      "decimals": "8",
      "symbol": "SHD",
      "to": "coingecko#shade-protocol"
    },
    "6CDD4663F2F09CD62285E2D45891FC149A3568E316CE3EBBE201A71A78A69388": {
      "decimals": "6",
      "symbol": "ATOM",
      "to": "coingecko#cosmos"
    },
    "926432AE1C5FA4F857B36D970BE7774C7472079506820B857B75C5DE041DD7A3": {
      "decimals": "6",
      "symbol": "JKL",
      "to": "coingecko#jackal-protocol"
    },
    "B9E4FD154C92D3A23BEA029906C4C5FF2FE74CB7E3A058290B77197A263CF88B": {
      "decimals": "6",
      "symbol": "axlUSDC",
      "to": "coingecko#axlusdc"
    },
    "13C5990F84FA5D472E1F8BB1BAAEA8774DA5F24128EC02B119107AD21FB52A61": {
      "decimals": "18",
      "symbol": "axlWETH",
      "to": "coingecko#ethereum"
    },
    "31ED168F5E93D988FCF223B1298113ACA818DB7BED8F7B73764C5C9FAC293609": {
      "name": "lion-dao",
      "decimals": 6,
      "symbol": "ROAR",
      "to": "coingecko#lion-dao"
    },
    "53796B3762678CD80784A7DD426EB45B89C024BE3D45224CC83FDE3DED7DA0A1": {
      "name": "fanfury",
      "decimals": 6,
      "symbol": "FURY",
      "to": "coingecko#fanfury"
    },
    "D20559F0071F4BFDFF519D0C12B77AFE2A4481D44214BD92808B0C36B1E223C9": {
      "name": "graviton",
      "decimals": 6,
      "symbol": "GRAV",
      "to": "coingecko#graviton"
    },
    "21F041CFE99994E0D027D0C5F72A9EB6224CBCAF5A6AD5DDB75F67A781D46C68": {
      "name": "white-whale",
      "decimals": 6,
      "symbol": "WHALE",
      "to": "coingecko#white-whale"
    },
    "7023F9629A70F8112764D959D04F52EA3115A0AED3CEE59694799FD8C91A97FA": {
      "name": "akash-network",
      "decimals": 6,
      "symbol": "AKT",
      "to": "coingecko#akash-network"
    },
    "A64467480BBE4CCFC3CF7E25AD1446AA9BDBD4F5BCB9EF6038B83D6964C784E6": {
      "name": "matic-network",
      "decimals": 18,
      "symbol": "wMATIC",
      "to": "coingecko#matic-network"
    },
    "950993C6DA64F5A60A48D65A18CAB2D8190DE2DC1B861E70E8B03C61F7D5FBDC": {
      "name": "archway",
      "decimals": 18,
      "symbol": "ARCH",
      "to": "coingecko#archway"
    },
    "96179F5B44CCC15E03AB43D7118E714B4D5CE8F187F7D8A60F2A514299761EA9": {
      "name": "arbitrum",
      "decimals": 18,
      "symbol": "ARB",
      "to": "coingecko#arbitrum"
    },
    "5A3DCF59BC9EC5C0BB7AA0CA0279FC2BB126640CB8B8F704F7BC2DC42495041B": {
      "name": "injective-protocol",
      "decimals": 18,
      "symbol": "INJ",
      "to": "coingecko#injective-protocol"
    },
    "A2146858B5E3CFE759E32F47CA54591F8E27FAEDFF731D30B448E5AB25CA8EC5": {
      "name": "bittensor",
      "decimals": 9,
      "symbol": "wTAO",
      "to": "coingecko#bittensor"
    },
    "B572E6F30E7C33D78A50D8B4E973A9C118C30F848DF31A95FAA5E4C7450A8BD0": {
      "name": "wrapped-steth",
      "decimals": 18,
      "symbol": "wstETH",
      "to": "coingecko#wrapped-steth"
    },
    "301DAF9CB0A9E247CD478533EF0E21F48FF8118C4A51F77C8BC3EB70E5566DBC": {
      "name": "wrapped-bitcoin",
      "decimals": 8,
      "symbol": "wBTC",
      "to": "coingecko#wrapped-bitcoin"
    },
    "C140AFD542AE77BD7DCC83F13FDD8C5E5BB8C4929785E6EC2F4C636F98F17901": {
      "decimals": "6",
      "symbol": "stATOM",
      "to": "coingecko#stride-staked-atom"
    },
    "EA1D43981D5C9A1C4AAEA9C23BB1D4FA126BA9BC7020A25E0AE4AA841EA25DC5": {
      "decimals": "18",
      "symbol": "axlWETH",
      "to": "coingecko#ethereum"
    },
    "D1542AA8762DB13087D8364F3EA6509FD6F009A34F00426AF9E4F9FA85CBBF1F": {
      "decimals": "8",
      "symbol": "axlWBTC",
      "to": "coingecko#wrapped-bitcoin"
    },
    "F082B65C88E4B6D5EF1DB243CDA1D331D002759E938A0F5CD3FFDC5D53B3E349": {
      "decimals": "6",
      "symbol": "AXLUSDC",
      "to": "coingecko#axlusdc"
    },
    "C0E66D1C81D8AAF0E6896E05190FDFBC222367148F86AC3EA679C28327A763CD": {
      "decimals": "6",
      "symbol": "AXL",
      "to": "coingecko#axelar"
    },
    "0B1D3A663E6D41C7B1CFC78DB41C829A3B8329D396B47737445AFF5E0E9DA125": {
      "name": "Akash",
      "decimals": "18",
      "symbol": "AKT",
      "to": "coingecko#akash-network"
    },
    "223420B0E8CF9CC47BCAB816AB3A20AE162EED27C1177F4B2BC270C83E11AD8D": {
      "name": "USDT",
      "decimals": "6",
      "symbol": "USDT",
      "to": "coingecko#tether"
    },
    "88178A7DF538EF97AC4585C949304C3DE4FC04AA91F8F1372281E921D3F44A0D": {
      "name": "JUNO",
      "decimals": "18",
      "symbol": "JUNO",
      "to": "coingecko#juno-network"
    },
    "452372B8214E22C625E98958C5EDFB939C48E6590E40B711E9D30206EF8EDC9B": {
      "name": "Terra-2",
      "decimals": "18",
      "symbol": "Luna",
      "to": "coingecko#terra-luna-2"
    },
    "A05909C8EEE180BAECC46D91CB29229204C35100F3BD8F0C1F6FF5D72A741FB6": {
      "decimals": "6",
      "symbol": "STKATOM",
      "to": "coingecko#stkatom"
    },
    "0306D6B66EAA2EDBB7EAD23C0EC9DDFC69BB43E80B398035E90FBCFEF3FD1A87": {
      "name": "Stride Staked Atom",
      "decimals": "6",
      "symbol": "STATOM",
      "to": "coingecko#stride-staked-atom"
    },
    "F97BDCE220CCB52139C73066E36C45EC7EDCEEF1DAFF891A34F4FBA195A2E6E8": {
      "name": "Stride Staked Osmo",
      "decimals": "6",
      "symbol": "STOSMO",
      "to": "coingecko#stride-staked-osmo"
    },
    "CA1261224952DF089EFD363D8DBB30A8AB6D8CD181E60EE9E68E432F8DE14FE3": {
      "name": "inter-stable-token",
      "decimals": "6",
      "symbol": "IST",
      "to": "coingecko#inter-stable-token"
    },
    "5A76568E079A31FA12165E4559BA9F1E9D4C97F9C2060B538C84DCD503815E30": {
      "name": "injective-protocol",
      "decimals": "18",
      "symbol": "INJ",
      "to": "coingecko#injective-protocol"
    },
    "6F4968A73F90CF7DE6394BF937D6DF7C7D162D74D839C13F53B41157D315E05F": {
      "name": "terrausd",
      "decimals": "6",
      "symbol": "UST",
      "to": "coingecko#terrausd"
    },
    "C4CFF46FD6DE35CA4CF4CE031E643C8FDC9BA4B99AE598E9B0ED98FE3A2319F9": {
      "name": "cosmos",
      "decimals": "6",
      "symbol": "ATOM",
      "to": "coingecko#cosmos"
    },
    "A2E2EEC9057A4A1C2C0A6A4C78B0239118DF5F278830F50B4A6BDD7A66506B78": {
      "name": "cosmos",
      "decimals": "6",
      "symbol": "ATOM",
      "to": "coingecko#cosmos"
    },
    "9C4DCD21B48231D0BC2AC3D1B74A864746B37E4292694C93C617324250D002FC": {
      "name": "osmosis",
      "decimals": "6",
      "symbol": "OSMO",
      "to": "coingecko#osmosis"
    },
    "4627AD2524E3E0523047E35BB76CC90E37D9D57ACF14F0FCBCEB2480705F3CB8": {
      "name": "terra-luna",
      "decimals": "6",
      "symbol": "LUNA",
      "to": "coingecko#terra-luna"
    },
    "C950356239AD2A205DE09FDF066B1F9FF19A7CA7145EA48A5B19B76EE47E52F7": {
      "name": "graviton",
      "decimals": "6",
      "symbol": "GRAV",
      "to": "coingecko#graviton"
    },
    "DBF5FA602C46392DE9F4796A0FC7D02F3A8A3D32CA3FAA50B761D4AA6F619E95": {
      "name": "gravity-bridge-weth",
      "decimals": "18",
      "symbol": "G-WETH",
      "to": "coingecko#gravity-bridge-weth"
    },
    "CD01034D6749F20AAC5330EF4FD8B8CA7C40F7527AB8C4A302FBD2A070852EE1": {
      "name": "gravity-bridge-usdc",
      "decimals": "6",
      "symbol": "G-USDC",
      "to": "coingecko#gravity-bridge-usdc"
    },
    "F1806958CA98757B91C3FA1573ECECD24F6FA3804F074A6977658914A49E65A3": {
      "name": "axlweth",
      "decimals": "18",
      "symbol": "AXLWETH",
      "to": "coingecko#axlweth"
    },
    "BFF0D3805B50D93E2FA5C0B2DDF7E0B30A631076CD80BC12A48C0E95404B4A41": {
      "name": "axlusdc",
      "decimals": "6",
      "symbol": "AXLUSDC",
      "to": "coingecko#axlusdc"
    },
    "EAC38D55372F38F1AFD68DF7FE9EF762DCF69F26520643CF3F9D292A738D8034": {
      "name": "axlusdc",
      "decimals": "6",
      "symbol": "AXLUSDC",
      "to": "coingecko#axlusdc"
    },
    "11F940BCDFD7CFBFD7EDA13F25DA95D308286D441209D780C9863FD4271514EB": {
      "name": "agoric",
      "decimals": "6",
      "symbol": "BLD",
      "to": "coingecko#agoric"
    },
    "295548A78785A1007F232DE286149A6FF512F180AF5657780FC89C009E2C348F": {
      "name": "axlusdc",
      "decimals": "6",
      "symbol": "AXLUSDC",
      "to": "coingecko#axlusdc"
    },
    "D189335C6E4A68B513C10AB227BF1C1D38C746766278BA3EEB4FB14124F1D858": {
      "name": "axlusdc",
      "decimals": "6",
      "symbol": "AXLUSDC",
      "to": "coingecko#axlusdc"
    },
    "27394FB092D2ECCD56123C74F36E4C1F926001CEADA9CA97EA622B25F41E5EB2": {
      "name": "cosmos",
      "decimals": "6",
      "symbol": "ATOM",
      "to": "coingecko#cosmos"
    },
    "961FA3E54F5DCCA639F37A7C45F7BBE41815579EF1513B5AFBEFCFEB8F256352": {
      "name": "cosmos",
      "decimals": "6",
      "symbol": "ATOM",
      "to": "coingecko#cosmos"
    },
    "799FDD409719A1122586A629AE8FCA17380351A51C1F47A80A1B8E7F2A491098": {
      "name": "akash-network",
      "decimals": "6",
      "symbol": "AKT",
      "to": "coingecko#akash-network"
    },
    "B8AF5D92165F35AB31F3FC7C7B444B9D240760FA5D406C49D24862BD0284E395": {
      "name": "terra-luna",
      "decimals": "6",
      "symbol": "LUNC",
      "to": "coingecko#terra-luna"
    },
    "DA59C009A0B3B95E0549E6BF7B075C8239285989FF457A8EDDBB56F10B2A6986": {
      "name": "terra-luna-2",
      "decimals": "6",
      "symbol": "LUNA",
      "to": "coingecko#terra-luna-2"
    },
    "0471F1C4E7AFD3F07702BEF6DC365268D64570F7C1FDC98EA6098DD6DE59817B": {
      "name": "osmosis",
      "decimals": "6",
      "symbol": "OSMO",
      "to": "coingecko#osmosis"
    },
    "47BD209179859CDE4A2806763D7189B6E6FE13A17880FE2B42DE1E6C1E329E23": {
      "name": "osmosis",
      "decimals": "6",
      "symbol": "OSMO",
      "to": "coingecko#osmosis"
    },
    "EA7DF7F779C7F14E07172E5713E07356B55F01496CA649DDE46CF8FBF1A8466D": {
      "name": "osmosis",
      "decimals": "6",
      "symbol": "OSMO",
      "to": "coingecko#osmosis"
    },
    "F3AA7EF362EC5E791FE78A0F4CCC69FEE1F9A7485EB1A8CAB3F6601C00522F10": {
      "name": "evmos",
      "decimals": "18",
      "symbol": "EVMOS",
      "to": "coingecko#evmos"
    },
    "EFF323CC632EC4F747C61BCE238A758EFDB7699C3226565F7C20DA06509D59A5": {
      "name": "juno-network",
      "decimals": "6",
      "symbol": "JUNO",
      "to": "coingecko#juno-network"
    },
    "167E3D88D71B7D2F6308D3EF93FC3DD51932B2D9672D72B71418F61CBC5F5717": {
      "name": "juno-network",
      "decimals": "6",
      "symbol": "JUNO",
      "to": "coingecko#juno-network"
    },
    "B448C0CA358B958301D328CCDC5D5AD642FC30A6D3AE106FF721DB315F3DDE5C": {
      "name": "terrausd",
      "decimals": "6",
      "symbol": "UST",
      "to": "coingecko#terrausd"
    },
    "A358D7F19237777AF6D8AD0E0F53268F8B18AE8A53ED318095C14D6D7F3B2DB5": {
      "name": "secret",
      "decimals": "6",
      "symbol": "SCRT",
      "to": "coingecko#secret"
    },
    "1B38805B1C75352B28169284F96DF56BDEBD9E8FAC005BDCC8CF0378C82AA8E7": {
      "name": "ethereum",
      "decimals": "18",
      "symbol": "ETH",
      "to": "coingecko#ethereum"
    },
    "4F393C3FCA4190C0A6756CE7F6D897D5D1BE57D6CCB80D0BC87393566A7B6602": {
      "name": "stargaze",
      "decimals": "6",
      "symbol": "STARS",
      "to": "coingecko#stargaze"
    },
    "987C17B11ABC2B20019178ACE62929FE9840202CE79498E29FE8E5CB02B7C0A4": {
      "name": "stargaze",
      "decimals": "6",
      "symbol": "STARS",
      "to": "coingecko#stargaze"
    },
    "3607EB5B5E64DD1C0E12E07F077FF470D5BC4706AFCBC98FE1BA960E5AE4CE07": {
      "name": "comdex",
      "decimals": "6",
      "symbol": "CMDX",
      "to": "coingecko#comdex"
    },
    "EA3E1640F9B1532AB129A571203A0B9F789A7F14BB66E350DCBFA18E1A1931F0": {
      "name": "comdex",
      "decimals": "6",
      "symbol": "CMDX",
      "to": "coingecko#comdex"
    },
    "9EC8A1701813BB7B73BFED2496009ABB2C8BF187E6CDFA788D77F68E08BC05CD": {
      "name": "composite",
      "decimals": "6",
      "symbol": "CMST",
      "to": "coingecko#composite"
    },
    "F2331645B9683116188EF36FC04A809C28BD36B54555E8705A37146D0182F045": {
      "name": "tether",
      "decimals": "6",
      "symbol": "USDT",
      "to": "coingecko#tether"
    },
    "CBF67A2BCF6CAE343FDF251E510C8E18C361FC02B23430C121116E0811835DEF": {
      "name": "tether",
      "decimals": "6",
      "symbol": "USDT",
      "to": "coingecko#tether"
    },
    "B3504E092456BA618CC28AC671A71FB08C6CA0FD0BE7C8A5B5A3E2DD933CC9E4": {
      "name": "usd-coin",
      "decimals": "6",
      "symbol": "USDC",
      "to": "coingecko#usd-coin"
    },
    "E1616E7C19EA474C565737709A628D6F8A23FF9D3E9A7A6871306CF5E0A5341E": {
      "name": "usd-coin",
      "decimals": "6",
      "symbol": "USDC",
      "to": "coingecko#usd-coin"
    },
    "903A61A498756EA560B85A85132D3AEE21B5DEDD41213725D22ABF276EA6945E": {
      "name": "axelar",
      "decimals": "6",
      "symbol": "AXL",
      "to": "coingecko#axelar"
    },
    "C01154C2547F4CB10A985EA78E7CD4BA891C1504360703A37E1D7043F06B5E1F": {
      "name": "axelar",
      "decimals": "6",
      "symbol": "AXL",
      "to": "coingecko#axelar"
    },
    "E7807A46C0B7B44B350DA58F51F278881B863EC4DCA94635DAB39E52C30766CB": {
      "name": "chihuahua-token",
      "decimals": "6",
      "symbol": "HUA",
      "to": "coingecko#chihuahua-token"
    },
    "16618B7F7AC551F48C057A13F4CA5503693FBFF507719A85BC6876B8BD75F821": {
      "name": "evmos",
      "decimals": "18",
      "symbol": "EVMOS",
      "to": "coingecko#evmos"
    },
    "B786E7CBBF026F6F15A8DA248E0F18C62A0F7A70CB2DABD9239398C8B5150ABB": {
      "name": "persistence",
      "decimals": "6",
      "symbol": "XPRT",
      "to": "coingecko#persistence"
    },
    "624BA9DD171915A2B9EA70F69638B2CEA179959850C1A586F6C485498F29EDD4": {
      "name": "polkadot",
      "decimals": "10",
      "symbol": "DOT",
      "to": "coingecko#polkadot"
    },
    "3FDD002A3A4019B05A33D324B2F29748E77AF501BEA5C96D1F28B2D6755F9F25": {
      "name": "stride",
      "decimals": "6",
      "symbol": "STRD",
      "to": "coingecko#stride"
    },
    "B37E4D9FB5B30F3E1E20A4B2DE2A005E584C5C822C44527546556AE2470B4539": {
      "name": "polkadot",
      "decimals": "10",
      "symbol": "DOT",
      "to": "coingecko#polkadot"
    },
    "DADB399E742FCEE71853E98225D13E44E90292852CD0033DF5CABAB96F80B833": {
      "name": "binancecoin",
      "decimals": "18",
      "symbol": "BNB",
      "to": "coingecko#binancecoin"
    },
    "04CE51E6E02243E565AE676DD60336E48D455F8AAD0611FA0299A22FDAC448D6": {
      "name": "Ethereum",
      "decimals": "18",
      "symbol": "ETH",
      "to": "coingecko#ethereum"
    },
    "153B97FE395140EAAA2D7CAC537AF1804AEC5F0595CBC5F1603094018D158C0C": {
      "name": "WBTC",
      "decimals": "8",
      "symbol": "WBTC",
      "to": "coingecko#wrapped-bitcoin"
    },
    "49788C29CD84E08D25CA7BE960BC1F61E88FEFC6333F58557D236D693398466A": {
      "name": "USDC",
      "decimals": "6",
      "symbol": "USDC",
      "to": "coingecko#usd-coin"
    },
    "C86651B4D30C1739BF8B061E36F4473A0C9D60380B52D01E56A6874037A5D060": {
      "name": "DAI",
      "decimals": "18",
      "symbol": "DAI",
      "to": "coingecko#dai"
    },
    "B4DCACF7753C05040AF0A7BF2B583402C4B8C9B0A86FCECE32EF63CB7F0A46B3": {
      "name": "gravity-bridge-paxg",
      "decimals": "18",
      "symbol": "gPAXG",
      "to": "coingecko#pax-gold"
    },
    "6B49A789937D4E50BF01F0F50DDEDF5C1103EDF01306B7021BDF23BDE65D99BA": {
      "name": "Stride Staked Osmo",
      "decimals": "6",
      "symbol": "STOSMO",
      "to": "coingecko#stride-staked-osmo"
    },
    "ED07A3391A112B175915CD8FAF43A2DA8E4790EDE12566649D0C2F97716B8518": {
      "name": "Osmosis",
      "decimals": "6",
      "symbol": "OSMO",
      "to": "coingecko#osmosis"
    },
    "C8B3026C2844D204F3A49F91058DC947F01F2FC36AFF17850FFC8701504BDDEE": {
      "name": "Stride Staked Atom",
      "decimals": "6",
      "symbol": "STATOM",
      "to": "coingecko#stride-staked-atom"
    },
    "8184469200C5E667794375F5B0EC3B9ABB6FF79082941BF5D0F8FF59FEBA862E": {
      "name": "BNB",
      "decimals": "18",
      "symbol": "BNB",
      "to": "coingecko#binancecoin"
    },
    "FAEC929814E0D916C019EB4B8BE58360EC3B6AB6A2B3185CB1EA0B54832DEE68": {
      "name": "Matic",
      "decimals": "18",
      "symbol": "MATIC",
      "to": "coingecko#matic-network"
    },
    "AB2652E28C9961D13CFF2EC5F53C7E2965C8D0CF37A33CC97D8EEF6212F315C8": {
      "name": "Polkadot",
      "decimals": "10",
      "symbol": "DOT",
      "to": "coingecko#polkadot"
    },
    "D1CB2804AA5EB64D503F28E8DF3552F8A4D642802B66EFE50DE432B755F37AE1": {
      "name": "Axelar",
      "decimals": "6",
      "symbol": "AXL",
      "to": "coingecko#axelar"
    },
    "BA460328D9ABA27E643A924071FDB3836E4CE8084C6D2380F25EFAB85CF8EB11": {
      "name": "Inter Stable Token",
      "decimals": "6",
      "symbol": "IST",
      "to": "coingecko#inter-stable-token"
    },
    "DBF6ABDB5F3D4267C039967515594453F4A31007FD838A566F563A01D2C2FB80": {
      "name": "mars-protocol",
      "decimals": "6",
      "symbol": "MARS",
      "to": "coingecko#mars-protocol-a7fcbcfb-fd61-4017-92f0-7ee9f9cc6da3"
    },
    "10A0DD366A472B098DFD93FBAE62E65DA387F314872C4AD3AE43185154738D8D": {
      "name": "mars-protocol",
      "decimals": "6",
      "symbol": "MARS",
      "to": "coingecko#mars-protocol"
    },
    "764D1629980B02BAFF3D25BEE4FB1E0C5E350AFA252FDF66E68E10D2179A826A": {
      "name": "okt-chain",
      "decimals": "18",
      "symbol": "OKT",
      "to": "coingecko#okt-chain"
    },
    "E32F6485CDAE995FC492010770936119D0BF90F5226C9AED727988DF03B5F569": {
      "name": "stkAtom",
      "decimals": "6",
      "symbol": "STKATOM",
      "to": "coingecko#stkatom"
    },
    "D64F87FAE0B35C1954DD7921BA7A2939705DE77CBF72B8002F2E3552EDE4DE52": {
      "name": "stride-staked-Atom",
      "decimals": "6",
      "symbol": "STATOM",
      "to": "coingecko#stride-staked-atom"
    },
    "C814F0B662234E24248AE3B2FE2C1B54BBAF12934B757F6E7BC5AEC119963895": {
      "name": "juno-network",
      "decimals": "6",
      "symbol": "JUNO",
      "to": "coingecko#juno-network"
    },
    "531804EA11DBF043843E20CC6498B5C4C2B19726A33891CAB919545DD3D612E0": {
      "name": "jakcal",
      "decimals": "6",
      "symbol": "JKL",
      "to": "coingecko#jackal-protocol"
    },
    "2AB7D3FAE795E5DD7ACDE80D215DE076AE4DF64367E2D4B801B595F504002A9E": {
      "name": "akash-network",
      "decimals": "6",
      "symbol": "AKT",
      "to": "coingecko#akash-network"
    },
    "5EDC10227E40B52D893F5A26C107E2A338C4A643615C10B356DC62B5F4FE1DB1": {
      "name": "crypto-com-chain",
      "decimals": "8",
      "symbol": "CRO",
      "to": "coingecko#cronos"
    },
    "DA8D591FFA8836FDF3AD0F9F8AF4EAA77D9D4F23DA3D10DFD1FC3B9A3644B26D": {
      "name": "Umee",
      "decimals": "6",
      "symbol": "UMEE",
      "to": "coingecko#umee"
    },
    "4DF678EF85F1FD3CEFF41429E14B22E5D7730B00230688E6783AF06112415620": {
      "name": "canto",
      "decimals": "18",
      "symbol": "CANTO",
      "to": "coingecko#canto"
    },
    "7C80C41847B0A6BC37D66C13B2EDAF716217BE894FEC3FF11E76FE02D4E7BAA3": {
      "name": "persistence",
      "decimals": "6",
      "symbol": "XPRT",
      "to": "coingecko#persistence"
    },
    "0634D0993744740D675AD01E81156EAC945AEAAE17C074918DC7FF52F41B263E": {
      "name": "axelar",
      "decimals": "6",
      "symbol": "AXL",
      "to": "coingecko#axelar"
    },
    "1620B95419728A7DEF482DEB9462DD6B9FA120BCB49CCCF74209A56AB9835E59": {
      "name": "gravity-bridge-wrapped-bitcoin",
      "decimals": "8",
      "symbol": "WBTC",
      "to": "coingecko#wrapped-bitcoin"
    },
    "4171A6F59F8A708D807E03B43FA0E16EC7041C189557B7A8E519757424367D41": {
      "name": "stride-staked-EVMOS",
      "decimals": "18",
      "symbol": "STEVMOS",
      "to": "coingecko#stride-staked-evmos"
    },
    "61DF64ADF65230540C14C63D64897BE08A3DC9A516A91425913F01240E2F432F": {
      "name": "comdex",
      "decimals": "6",
      "symbol": "CMDX",
      "to": "coingecko#comdex"
    },
    "73E97EB411B29C6F989C35D277D1A7FC65083572F102AC6BD101884EE9FB2C9F": {
      "name": "evmos",
      "decimals": "18",
      "symbol": "EVMOS",
      "to": "coingecko#evmos"
    },
    "A39C7A94E7955808E135BD13B36DFF8DF722F46E2B90CEB4F88488C0F4B5ABE5": {
      "name": "stride-staked-UMEE",
      "decimals": "6",
      "symbol": "STUMEE",
      "to": "coingecko#umee"
    },
    "49D820DFDE9F885D7081725A58202ABA2F465CAEE4AFBC683DFB79A8E013E83E": {
      "name": "injective-protocol",
      "decimals": 18,
      "symbol": "INJ",
      "to": "coingecko#injective-protocol"
    },
    "E67ADA2204A941CD4743E70771BA08E24885E1ADD6FD140CE1F9E0FEBB68C6B2": {
      "name": "fantom",
      "decimals": 18,
      "symbol": "wFTM",
      "to": "coingecko#fantom"
    },
    "FC59D6840A41252352263CEA2B832BB86D68D03CBA194263CB9F3C15946796FB": {
      "name": "chainlink",
      "decimals": 18,
      "symbol": "LINK",
      "to": "coingecko#chainlink"
    },
    "E5CA126979E2FFB4C70C072F8094D07ECF27773B37623AD2BF7582AD0726F0F3": {
      "name": "wrapped-solana",
      "decimals": 8,
      "symbol": "whSOL",
      "to": "coingecko#solana"
    }
  },
  "bitindi": {
    "0x0000000000000000000000000000000000000000": {
      "name": "Bitindi",
      "decimals": "18",
      "symbol": "BNI",
      "to": "coingecko#bitindi-chain"
    },
    "0x15E162205421dc3A47b15A1A740FbF5EAbB77921": {
      "name": "Wrapped Bitindi",
      "decimals": "18",
      "symbol": "BNI",
      "to": "coingecko#bitindi-chain"
    }
  },
  "enuls": {
    "0x0000000000000000000000000000000000000000": {
      "name": "Nuls",
      "decimals": "18",
      "symbol": "NULS",
      "to": "coingecko#nuls"
    },
    "0x217dffF57E3b855803CE88a1374C90759Ea071bD": {
      "name": "Wrapped NULS",
      "decimals": "18",
      "symbol": "WNULS",
      "to": "coingecko#nuls"
    }
  },
  "europa": {
    "0x73d22d8a2D1f59Bf5Bcf62cA382481a2073FAF58": {
      "name": "Paxos Dollar",
      "decimals": "18",
      "symbol": "USDP",
      "to": "ethereum:0x8e870d67f660d95d5be530380d0ec0bd388289e1"
    },
    "0xcb011E86DF014a46F4e3AC3F3cbB114A4EB80870": {
      "name": "WBTC",
      "decimals": "8",
      "symbol": "WBTC",
      "to": "ethereum:0x2260fac5e5542a773aa44fbcfedf7c193bc2c599"
    },
    "0xE0595a049d02b7674572b0d59cd4880Db60EDC50": {
      "name": "SKALE",
      "decimals": "18",
      "symbol": "SKL",
      "to": "ethereum:0x00c83aecc790e8a4453e5dd3b0b4b3680501a7a7"
    },
    "0xD2Aaa00700000000000000000000000000000000": {
      "name": "Ether Clone",
      "decimals": "18",
      "symbol": "ETH",
      "to": "ethereum:0x0000000000000000000000000000000000000000"
    },
    "0x1c0491E3396AD6a35f061c62387a95d7218FC515": {
      "name": "USDT",
      "decimals": "6",
      "symbol": "USDT",
      "to": "ethereum:0xdac17f958d2ee523a2206206994597c13d831ec7"
    },
    "0x5F795bb52dAC3085f578f4877D450e2929D2F13d": {
      "name": "USDC",
      "decimals": "6",
      "symbol": "USDC",
      "to": "ethereum:0xa0b86991c6218b36c1d19d4a2e9eb0ce3606eb48"
    },
    "0x2B4e4899b53E8b7958c4591a6d02f9C0b5c50F8f": {
      "name": "RUBY",
      "decimals": "18",
      "symbol": "RUBY",
      "to": "ethereum:0x918d8f3670c67f14ff3feb025d46b9c165d12a23"
    },
    "0xD05C4be5f3be302d376518c9492EC0147Fa5A718": {
      "name": "DAI",
      "decimals": "18",
      "symbol": "DAI",
      "to": "ethereum:0x6b175474e89094c44da98b954eedeac495271d0f"
    }
  },
  "core": {
    "0xeab3ac417c4d6df6b143346a46fee1b847b50296": {
      "decimals": "18",
      "symbol": "WETH",
      "to": "coingecko#ethereum"
    },
    "0x0000000000000000000000000000000000000000": {
      "name": "Core",
      "decimals": "18",
      "symbol": "CORE",
      "to": "coingecko#coredaoorg"
    },
    "0x191E94fa59739e188dcE837F7f6978d84727AD01": {
      "name": "Wrapped Core",
      "decimals": "18",
      "symbol": "WCORE",
      "to": "core:0x0000000000000000000000000000000000000000"
    },
    "0x40375c92d9faf44d2f9db9bd9ba41a3317a2404f": {
      "name": "Wrapped Core",
      "decimals": "18",
      "symbol": "WCORE",
      "to": "core:0x0000000000000000000000000000000000000000"
    },
    "0x900101d06a7426441ae63e9ab3b9b0f63be145f1": {
      "name": "USDT",
      "decimals": "6",
      "symbol": "USDT",
      "to": "coingecko#tether"
    },
    "0xa4151b2b3e269645181dccf2d426ce75fcbdeca9": {
      "name": "USDC",
      "decimals": "6",
      "symbol": "USDC",
      "to": "coingecko#usd-coin"
    }
  },
  "rpg": {
    "0x8e8816a1747fddc5f8b45d2e140a425d3788f659": {
      "decimals": "18",
      "symbol": "USDT",
      "to": "coingecko#tether"
    },
    "0x0000000000000000000000000000000000000000": {
      "name": "RPG",
      "decimals": "18",
      "symbol": "RPG",
      "to": "coingecko#RPGdaoorg"
    },
    "0x8bb3887ab4fec66eb9aadd7836b6944215008355": {
      "name": "Wrapped RPG",
      "decimals": "18",
      "symbol": "WRPG",
      "to": "rpg:0x0000000000000000000000000000000000000000"
    },
    "0x71d9cfd1b7adb1e8eb4c193ce6ffbe19b4aee0db": {
      "name": "Wrapped RPG",
      "decimals": "18",
      "symbol": "WRPG",
      "to": "rpg:0x0000000000000000000000000000000000000000"
    }
  },
  "crab": {
    "0x0000000000000000000000000000000000000000": {
      "name": "CRAB",
      "decimals": "18",
      "symbol": "CRAB",
      "to": "coingecko#darwinia-network-native-token"
    },
    "0x2d2b97ea380b0185e9fdf8271d1afb5d2bf18329": {
      "name": "Wrapped CRAB",
      "decimals": "18",
      "symbol": "WCRAB",
      "to": "crab:0x0000000000000000000000000000000000000000"
    }
  },
  "lung": {
    "0x0000000000000000000000000000000000000000": {
      "name": "LUNG",
      "decimals": "18",
      "symbol": "LUNG",
      "to": "coingecko#lunagens"
    },
    "0xf51666bcb4b787df919395258fb1d9556f4e357b": {
      "name": "Wrapped LUNG",
      "decimals": "18",
      "symbol": "WLUNG",
      "to": "lung:0x0000000000000000000000000000000000000000"
    }
  },
  "stacks": {
    "SP3Y2ZSH8P7D50B0VBTSX11S7XSG24M1VB9YFQA4K.token-aeusdc::aeUSDC": {
      "decimals": "6",
      "symbol": "aeUSDC",
      "to": "coingecko#usd-coin"
    },
    "SP3Y2ZSH8P7D50B0VBTSX11S7XSG24M1VB9YFQA4K.token-aeusdc": {
      "decimals": "6",
      "symbol": "aeUSDC",
      "to": "coingecko#usd-coin"
    },
    "SP3DX3H4FEYZJZ586MFBS25ZW3HZDMEW92260R2PR.Wrapped-Bitcoin::wrapped-bitcoin": {
      "decimals": "8",
      "symbol": "BTC",
      "to": "coingecko#bitcoin"
    },
    "SP3DX3H4FEYZJZ586MFBS25ZW3HZDMEW92260R2PR.Wrapped-Bitcoin": {
      "decimals": "8",
      "symbol": "BTC",
      "to": "coingecko#bitcoin"
    },
    "SP1Z92MPDQEWZXW36VX71Q25HKF5K2EPCJ304F275.wstx-token-v4a": {
      "decimals": "6",
      "symbol": "STX",
      "to": "coingecko#blockstack"
    },
    "SP3K8BC0PPEVCV7NZ6QSRWPQ2JE9E5B6N3PA0KBR9.age000-governance-token::alex": {
      "decimals": "8",
      "symbol": "ALEX",
      "to": "coingecko#alexgo"
    },
    "SP3K8BC0PPEVCV7NZ6QSRWPQ2JE9E5B6N3PA0KBR9.auto-alex::auto-alex": {
      "decimals": "8",
      "symbol": "ALEX",
      "to": "coingecko#alexgo"
    },
    "SP3K8BC0PPEVCV7NZ6QSRWPQ2JE9E5B6N3PA0KBR9.age000-governance-token": {
      "decimals": "8",
      "symbol": "ALEX",
      "to": "coingecko#alexgo"
    },
    "SP3K8BC0PPEVCV7NZ6QSRWPQ2JE9E5B6N3PA0KBR9.auto-alex": {
      "decimals": "8",
      "symbol": "ALEX",
      "to": "coingecko#alexgo"
    },
    "0x0000000000000000000000000000000000000000": {
      "name": "STX",
      "decimals": "6",
      "symbol": "STX",
      "to": "coingecko#blockstack"
    },
    "SPSCWDV3RKV5ZRN1FQD84YE1NQFEDJ9R1F4DYQ11.newyorkcitycoin-token-v2::newyorkcitycoin": {
      "name": "nycccoin",
      "decimals": "6",
      "symbol": "NYC",
      "to": "coingecko#nycccoin"
    },
    "SP2H8PY27SEZ03MWRKS5XABZYQN17ETGQS3527SA5.newyorkcitycoin-token::newyorkcitycoin": {
      "name": "nycccoin",
      "decimals": "0",
      "symbol": "NYC",
      "to": "coingecko#nycccoin"
    },
    "SP466FNC0P7JWTNM2R9T199QRZN1MYEDTAR0KP27.miamicoin-token::miamicoin": {
      "name": "miamicoin",
      "decimals": "0",
      "symbol": "MIA",
      "to": "coingecko#miamicoin"
    },
    "SP1H1733V5MZ3SZ9XRW9FKYGEZT0JDGEB8Y634C7R.miamicoin-token-v2::miamicoin": {
      "name": "miamicoin",
      "decimals": "6",
      "symbol": "MIA",
      "to": "coingecko#miamicoin"
    },
    "SP4SZE494VC2YC5JYG7AYFQ44F5Q4PYV7DVMDPBG.ststx-token::ststx": {
      "decimals": "6",
      "symbol": "stSTX",
<<<<<<< HEAD
      "to": "coingecko#blockstac"
=======
      "to": "coingecko#blockstack"
>>>>>>> 597332c1
    },
    "SP3K8BC0PPEVCV7NZ6QSRWPQ2JE9E5B6N3PA0KBR9.token-susdt::bridged-usdt": {
      "decimals": "8",
      "symbol": "USDT",
      "to": "coingecko#tether"
    },
    "SP3K8BC0PPEVCV7NZ6QSRWPQ2JE9E5B6N3PA0KBR9.token-abtc::bridged-btc": {
      "decimals": "8",
      "symbol": "aBTC",
      "to": "coingecko#bitcoin"
    }
  },
  "map": {
    "0x0000000000000000000000000000000000000000": {
      "name": "MAP Protocol",
      "decimals": "18",
      "symbol": "MAP",
      "to": "coingecko#marcopolo"
    },
    "0x13cb04d4a5dfb6398fc5ab005a6c84337256ee23": {
      "name": "Wrapped MAPO",
      "decimals": "18",
      "symbol": "WMAPO",
      "to": "coingecko#marcopolo"
    },
    "0x9f722b2cb30093f766221fd0d37964949ed66918": {
      "decimals": "18",
      "symbol": "USDC",
      "to": "coingecko#usd-coin"
    },
    "0x05ab928d446d8ce6761e368c8e7be03c3168a9ec": {
      "decimals": "18",
      "symbol": "ETH",
      "to": "coingecko#ethereum"
    },
    "0x35bf4004c3fc9f509259d4942da6bae3669e1db1": {
      "decimals": "18",
      "symbol": "BUSD",
      "to": "coingecko#binance-usd"
    },
    "0x33daba9618a75a7aff103e53afe530fbacf4a3dd": {
      "decimals": "18",
      "symbol": "USDT",
      "to": "coingecko#tether"
    },
    "0xeddfaac857cb94ae8a0347e2b1b06f21aa1aaefa": {
      "decimals": "18",
      "symbol": "DAI",
      "to": "coingecko#dai"
    },
    "0x3e76deF74d4187B5a01aBE4E011Bd94d9f057d94": {
      "decimals": "18",
      "symbol": "ROUP",
      "to": "coingecko#roup"
    },
    "0x5a1c3f3aaE616146C7b9bf9763E0ABA9bAFc5eaE": {
      "decimals": "18",
      "symbol": "WROUP",
      "to": "coingecko#roup"
    },
    "0xB719e46B6eB5b23E2759526CdE24589d87097733": {
      "decimals": "18",
      "symbol": "ORD",
      "to": "coingecko#ordinals"
    },
    "0x9CA528368964cFb92cfFdd51dCcED25E27ACCef9": {
      "decimals": "18",
      "symbol": "WORD",
      "to": "coingecko#ordinals"
    },
    "0xcAF17cDdb80F72484e5A279921b98a0a9A2391ee": {
      "decimals": "18",
      "symbol": "RATS",
      "to": "coingecko#rats"
    },
    "0x6369414F2b0e973c7E85A362141aA1430bc30056": {
      "decimals": "18",
      "symbol": "WRATS",
      "to": "coingecko#rats"
    },
    "0x640a4C0AaA4870BaDE2F646B7Da87b3D53819C4f": {
      "decimals": "18",
      "symbol": "CSAS",
      "to": "coingecko#comsat"
    },
    "0x141b30Dd30FAFb87ec10312d52e5dbD86122FE14": {
      "decimals": "18",
      "symbol": "WCSAS",
      "to": "coingecko#comsat"
    },
    "0x0e2cA3e003f3c73C8cC18ec244d46DB9d4c4DCEB": {
      "decimals": "18",
      "symbol": "BTCS",
      "to": "coingecko#btcs"
    },
    "0xBE81B9390D894fEBf5e5D4Ea1486a003C1e8dc63": {
      "decimals": "18",
      "symbol": "WBTCS",
      "to": "coingecko#btcs"
    },
    "0x0fBb3B3Fb1e928f75B3Ed8b506bAb4503373fdca": {
      "decimals": "18",
      "symbol": "MMSS",
      "to": "coingecko#mmss"
    }
  },
  "loop": {
    "0x0000000000000000000000000000000000000000": {
      "name": "LOOP",
      "decimals": "18",
      "symbol": "LOOP",
      "to": "coingecko#loopnetwork"
    },
    "0x3936d20a39ed4b0d44eabfc91757b182f14a38d5": {
      "name": "Wrapped LOOP",
      "decimals": "18",
      "symbol": "WLOOP",
      "to": "coingecko#loopnetwork"
    }
  },
  "bone": {
    "0x0000000000000000000000000000000000000000": {
      "name": "BONE",
      "decimals": "18",
      "symbol": "BONE",
      "to": "coingecko#bone-shibaswap"
    },
    "0xcda1fa23ff3b9b7172be82237bf662efb69437e9": {
      "name": "Wrapped BONE",
      "decimals": "18",
      "symbol": "WBONE",
      "to": "coingecko#bone-shibaswap"
    }
  },
  "era": {
    "0x5bf39bde21b95d77fb18f27bbcb07f3648720a2e": {
      "decimals": "18",
      "symbol": "WETH",
      "to": "coingecko#ethereum"
    },
    "0xBBeB516fb02a01611cBBE0453Fe3c580D7281011": {
      "name": "WBTC",
      "decimals": "8",
      "symbol": "WBTC",
      "to": "ethereum:0x2260fac5e5542a773aa44fbcfedf7c193bc2c599"
    },
    "0x493257fD37EDB34451f62EDf8D2a0C418852bA4C": {
      "name": "USDT",
      "decimals": "6",
      "symbol": "USDT",
      "to": "ethereum:0xdac17f958d2ee523a2206206994597c13d831ec7"
    },
    "0x2039bb4116B4EFc145Ec4f0e2eA75012D6C0f181": {
      "decimals": "18",
      "symbol": "BUSD",
      "to": "coingecko#binance-usd"
    },
    "0x9e2dfb9912debb2f8cdafc05d4c1de6b57f4d404": {
      "decimals": "18",
      "symbol": "WETH",
      "to": "ethereum:0x0000000000000000000000000000000000000000"
    },
    "0x000000000000000000000000000000000000800a": {
      "decimals": "18",
      "symbol": "ETH",
      "to": "ethereum:0x0000000000000000000000000000000000000000"
    },
    "0x8e86e46278518efc1c5ced245cba2c7e3ef11557": {
      "decimals": "6",
      "symbol": "USD+",
      "to": "coingecko#usd"
    },
    "0x2039bb4116b4efc145ec4f0e2ea75012d6c0f181": {
      "decimals": "18",
      "symbol": "BUSD",
      "to": "coingecko#binance-usd"
    },
    "0x1382628e018010035999a1ff330447a0751aa84f": {
      "decimals": "18",
      "symbol": "iUSD",
      "to": "coingecko#izumi-bond-usd"
    },
    "0x0000000000000000000000000000000000000000": {
      "name": "ETH",
      "decimals": "18",
      "symbol": "ETH",
      "to": "ethereum:0x0000000000000000000000000000000000000000"
    },
    "0x5aea5775959fbc2557cc8789bc1bf90a239d9a91": {
      "name": "Wrapped ETH",
      "decimals": "18",
      "symbol": "WETH",
      "to": "ethereum:0x0000000000000000000000000000000000000000"
    },
    "0x3355df6d4c9c3035724fd0e3914de96a5a83aaf4": {
      "name": "USDC",
      "decimals": "6",
      "symbol": "USDC",
      "to": "ethereum:0xa0b86991c6218b36c1d19d4a2e9eb0ce3606eb48"
    }
  },
  "meta": {
    "0x0000000000000000000000000000000000000000": {
      "name": "META",
      "decimals": "18",
      "symbol": "META",
      "to": "coingecko#metadium"
    }
  },
  "oas": {
    "0x0000000000000000000000000000000000000000": {
      "decimals": "18",
      "symbol": "OAS",
      "to": "coingecko#oasys"
    },
    "0x5200000000000000000000000000000000000001": {
      "decimals": "18",
      "symbol": "WOAS",
      "to": "coingecko#oasys"
    }
  },
  "eos_evm": {
    "0x0000000000000000000000000000000000000000": {
      "decimals": "18",
      "symbol": "EOS",
      "to": "coingecko#eos"
    },
    "0xc00592aa41d32d137dc480d9f6d0df19b860104f": {
      "decimals": "18",
      "symbol": "WEOS",
      "to": "coingecko#eos"
    },
    "0x922d641a426dcffaef11680e5358f34d97d112e1": {
      "decimals": "18",
      "symbol": "ETH",
      "to": "coingecko#ethereum"
    },
    "0x765277eebeca2e31912c9946eae1021199b39c61": {
      "decimals": "6",
      "symbol": "USDC",
      "to": "coingecko#usd-coin"
    },
    "0xfa9343c3897324496a05fc75abed6bac29f8a40f": {
      "decimals": "6",
      "symbol": "USDT",
      "to": "coingecko#tether"
    },
    "0xefaeee334f0fd1712f9a8cc375f427d9cdd40d73": {
      "decimals": "8",
      "symbol": "WBTC",
      "to": "coingecko#wrapped-bitcoin"
    }
  },
  "grove": {
    "0x0000000000000000000000000000000000000000": {
      "decimals": "18",
      "symbol": "GRV",
      "to": "coingecko#grove"
    },
    "0xe85f139488c689038028a3eb8fc38dcc29d4c340": {
      "decimals": "18",
      "symbol": "WGRV",
      "to": "coingecko#grove"
    }
  },
  "polygon_zkevm": {
    "0x83b874c1e09d316059d929da402dcb1a98e92082": {
      "decimals": "18",
      "symbol": "stMATIC",
      "to": "ethereum:0x9ee91f9f426fa633d227f7a9b000e28b9dfd8599"
    },
    "0xff8544fed5379d9ffa8d47a74ce6b91e632ac44d": {
      "decimals": "18",
      "symbol": "FRAX",
      "to": "ethereum:0x853d955acef822db058eb8505911ed77f175b99e"
    },
    "0x7c2af1fb79d0b1c67d4eb802d44c673d0a1d2c04": {
      "decimals": "18",
      "symbol": "sfrxETH",
      "to": "ethereum:0xac3e018457b222d93114458476f3e3416abbe38f"
    },
    "0xcf7ecee185f19e2e970a301ee37f93536ed66179": {
      "decimals": "18",
      "symbol": "frxETH",
      "to": "ethereum:0x5e8422345238f34275888049021821e8e08caa1f"
    }
  },
  "pulse": {
    "0x2b591e99afe9f32eaa6214f7b7629768c40eeb39": {
      "decimals": "8",
      "symbol": "HEX",
      "to": "coingecko#hex-pulsechain"
    },
    "0x95b303987a60c71504d99aa1b13b4da07b0790ab": {
      "decimals": "18",
      "symbol": "PLSX",
      "to": "coingecko#pulsex"
    },
    "0x0000000000000000000000000000000000000000": {
      "decimals": "18",
      "symbol": "PLS",
      "to": "coingecko#pulsechain"
    },
    "0xa1077a294dde1b09bb078844df40758a5d0f9a27": {
      "decimals": "18",
      "symbol": "WPLS",
      "to": "coingecko#pulsechain"
    },
    "0x02dcdd04e3f455d838cd1249292c58f3b79e3c3c": {
      "decimals": "18",
      "symbol": "ETH",
      "to": "coingecko#ethereum"
    },
    "0xefd766ccb38eaf1dfd701853bfce31359239f305": {
      "decimals": "18",
      "symbol": "DAI",
      "to": "coingecko#dai"
    },
    "0x15d38573d2feeb82e7ad5187ab8c1d52810b1f07": {
      "decimals": "6",
      "symbol": "USDC",
      "to": "coingecko#usd-coin"
    },
    "0x0cb6f5a34ad42ec934882a05265a7d5f59b51a2f": {
      "decimals": "6",
      "symbol": "USDT",
      "to": "coingecko#tether"
    }
  },
  "xpla": {
    "axpla": {
      "decimals": "18",
      "symbol": "XPLA",
      "to": "coingecko#xpla"
    }
  },
  "fxcore": {
    "FX": {
      "decimals": "18",
      "symbol": "FX",
      "to": "coingecko#fx-coin"
    },
    "usdt": {
      "decimals": "6",
      "symbol": "USDT",
      "to": "coingecko#tether"
    }
  },
  "onus": {
    "0x0000000000000000000000000000000000000000": {
      "decimals": "18",
      "symbol": "ONUS",
      "to": "coingecko#onus"
    },
    "0x4c761e48d1e735af551cc38abcbdce1d7faac6e4": {
      "decimals": "18",
      "symbol": "WONUS",
      "to": "coingecko#onus"
    },
    "0xdfb5e8a4ac08e46258a12abe737bba5d8c452508": {
      "decimals": "18",
      "symbol": "BUSD",
      "to": "coingecko#binance-usd"
    },
    "0xbdce8c50c1e6f6501c2af8232d2d76ec75cda51d": {
      "decimals": "18",
      "symbol": "BNB",
      "to": "coingecko#binancecoin"
    },
    "0xff276c6bca1f66fd54a8915e830735d6ab0c7b09": {
      "decimals": "18",
      "symbol": "USDT",
      "to": "coingecko#tether"
    },
    "0x935765ad27a1af00f73097c998a9fb721d2d7790": {
      "decimals": "18",
      "symbol": "BTC",
      "to": "coingecko#bitcoin"
    },
    "0xb4373ebb073a4dcba47e567d075a9583fa3c763e": {
      "decimals": "18",
      "symbol": "ETH",
      "to": "coingecko#ethereum"
    },
    "0x9663c2d75ffd5f4017310405fce61720af45b829": {
      "decimals": "18",
      "symbol": "PHUX",
      "to": "coingecko#phux-governance-token"
    },
    "0x96E035ae0905EFaC8F733f133462f971Cfa45dB1": {
      "decimals": "18",
      "symbol": "PHIAT",
      "to": "pulse:0x96E035ae0905EFaC8F733f133462f971Cfa45dB1"
    },
    "0xfe39fdc0012dcf10c9f674ea7e74889e4d71a226": {
      "decimals": "18",
      "symbol": "wePHIAT",
      "to": "coingecko#ephiat"
    },
    "0x2b591e99afe9f32eaa6214f7b7629768c40eeb39": {
      "decimals": "8",
      "symbol": "pHEX",
      "to": "coingecko#hex-pulsechain"
    },
    "0x57fde0a71132198BBeC939B98976993d8D89D225": {
      "decimals": "8",
      "symbol": "weHEX",
      "to": "coingecko#hex-pulsechain"
    },
    "0x3819f64f282bf135d62168C1e513280dAF905e06": {
      "decimals": "9",
      "symbol": "pHDRN",
      "to": "coingecko#hedron"
    },
    "0xAbF663531FA10ab8116cbf7d5c6229B018A26Ff9": {
      "decimals": "9",
      "symbol": "wHDRN",
      "to": "coingecko#hedron"
    },
    "0x95b303987a60c71504d99aa1b13b4da07b0790ab": {
      "decimals": "18",
      "symbol": "PLSX",
      "to": "coingecko#pulsex"
    }
  },
  "fusion": {
    "0x0000000000000000000000000000000000000000": {
      "decimals": "18",
      "symbol": "FSN",
      "to": "coingecko#fsn"
    }
  },
  "neon_evm": {
    "0xb14760c064a1b9eaf9ec5a8a421971e40a51b59c": {
      "decimals": "18",
      "symbol": "WNEON",
      "to": "coingecko#neon"
    },
    "0x202c35e517fa803b537565c40f0a6965d7204609": {
      "decimals": "18",
      "symbol": "WNEON",
      "to": "coingecko#neon"
    }
  },
  "tenet": {
    "0xd6cb8a253e12893b0cf39ca78f7d858652cca1fe": {
      "decimals": "18",
      "symbol": "WTENET",
      "to": "coingecko#tenet-1b000f7b-59cb-4e06-89ce-d62b32d362b9"
    }
  },
  "mantle": {
    "0x0000000000000000000000000000000000000000": {
      "decimals": "18",
      "symbol": "MNT",
      "to": "coingecko#mantle"
    },
    "0x201eba5cc46d216ce6dc03f6a759e8e766e956ae": {
      "decimals": "6",
      "symbol": "USDT",
      "to": "coingecko#tether"
    },
    "0x09Bc4E0D864854c6aFB6eB9A9cdF58aC190D0dF9": {
      "decimals": "6",
      "symbol": "USDC",
      "to": "coingecko#usd-coin"
    },
    "0xCAbAE6f6Ea1ecaB08Ad02fE02ce9A44F09aebfA2": {
      "decimals": "8",
      "symbol": "WBTC",
      "to": "coingecko#wrapped-bitcoin"
    },
    "0x78c1b0c915c4faa5fffa6cabf0219da63d7f4cb8": {
      "decimals": "18",
      "symbol": "WMNT",
      "to": "coingecko#mantle"
    },
    "0xdeaddeaddeaddeaddeaddeaddeaddeaddead1111": {
      "decimals": "18",
      "symbol": "WETH",
      "to": "coingecko#ethereum"
    },
    "0x5bE26527e817998A7206475496fDE1E68957c5A6": {
      "decimals": "18",
      "symbol": "USDY",
      "to": "ethereum:0x96f6ef951840721adbf46ac996b59e0235cb985c"
    }
  },
  "linea": {
    "0x808d7c71ad2ba3fa531b068a2417c63106bc0949": {
      "decimals": "18",
      "symbol": "STG",
      "to": "coingecko#stargate-finance"
    },
    "0x0000000000000000000000000000000000000000": {
      "decimals": "18",
      "symbol": "ETH",
      "to": "coingecko#ethereum"
    },
    "0x176211869ca2b568f2a7d4ee941e073a821ee1ff": {
      "decimals": "6",
      "symbol": "USDC",
      "to": "coingecko#usd-coin"
    },
    "0xe5D7C2a44FfDDf6b295A15c148167daaAf5Cf34f": {
      "decimals": "18",
      "symbol": "ETH",
      "to": "coingecko#ethereum"
    },
    "0xf5C6825015280CdfD0b56903F9F8B5A2233476F5": {
      "decimals": "18",
      "symbol": "BNB",
      "to": "coingecko#binancecoin"
    },
    "0x7d43AABC515C356145049227CeE54B608342c0ad": {
      "decimals": "18",
      "symbol": "BUSD",
      "to": "coingecko#binance-usd"
    },
    "0x5471ea8f739dd37E9B81Be9c5c77754D8AA953E4": {
      "decimals": "18",
      "symbol": "AVAX",
      "to": "coingecko#avalanche-2"
    },
    "0x265B25e22bcd7f10a5bD6E6410F10537Cc7567e8": {
      "decimals": "18",
      "symbol": "MATIC",
      "to": "coingecko#matic-network"
    }
  },
  "base": {
    "0xe3b53af74a4bf62ae5511055290838050bf764df": {
      "decimals": "18",
      "symbol": "STG",
      "to": "coingecko#stargate-finance"
    },
    "0x4200000000000000000000000000000000000006": {
      "decimals": "18",
      "symbol": "WETH",
      "to": "coingecko#ethereum"
    },
    "0x0000000000000000000000000000000000000000": {
      "decimals": "18",
      "symbol": "ETH",
      "to": "coingecko#ethereum"
    },
    "0xB79DD08EA68A908A97220C76d19A6aA9cBDE4376": {
      "decimals": "6",
      "symbol": "USD+",
      "to": "coingecko#usd"
    },
    "0x65a2508C429a6078a7BC2f7dF81aB575BD9D9275": {
      "decimals": "18",
      "symbol": "DAI+",
      "to": "coingecko#overnight-dai"
    }
  },
  "aura": {
    "uaura": {
      "decimals": "6",
      "symbol": "AURA",
      "to": "coingecko#aura-network"
    },
    "aura1fgfnuru6krewgt9zzu7nzercz007928uzrw2t2tl6hl3ec50me2q3ankr2": {
      "decimals": "18",
      "symbol": "USDC",
      "to": "coingecko#usd-coin"
    }
  },
  "op_bnb": {
    "0x0000000000000000000000000000000000000000": {
      "decimals": "18",
      "symbol": "WBNB",
      "to": "coingecko#binancecoin"
    },
    "0x4200000000000000000000000000000000000006": {
      "decimals": "18",
      "symbol": "WBNB",
      "to": "coingecko#binancecoin"
    },
    "0xa457653a7dbe1fdf314e30327d6ec0c5b2cfbd8a": {
      "decimals": "18",
      "symbol": "WBNB",
      "to": "coingecko#binancecoin"
    }
  },
  "sei": {
    "usei": {
      "decimals": "6",
      "symbol": "SEI",
      "to": "coingecko#sei-network"
    },
    "factory:sei189adguawugk3e55zn63z8r9ll29xrjwca636ra7v7gxuzn98sxyqwzt47l:4tLQqCLaoKKfNFuPjA9o39YbKUwhR1F8N29Tz3hEbfP2": {
      "decimals": "8",
      "symbol": "WETH",
      "to": "coingecko#ethereum"
    },
    "factory:sei189adguawugk3e55zn63z8r9ll29xrjwca636ra7v7gxuzn98sxyqwzt47l:9hJDBDaxqQQhF5HhaPUykeLncBa38XQ5uoNxN3tPQu5r": {
      "decimals": "8",
      "symbol": "WETHar",
      "to": "coingecko#ethereum"
    },
    "factory:sei189adguawugk3e55zn63z8r9ll29xrjwca636ra7v7gxuzn98sxyqwzt47l:9tTHn18vLnfyBvrQaia6N15zwrfRCAebZDshoPZ39ahN": {
      "decimals": "8",
      "symbol": "WETHbs",
      "to": "coingecko#ethereum"
    },
    "factory:sei189adguawugk3e55zn63z8r9ll29xrjwca636ra7v7gxuzn98sxyqwzt47l:3VKKYtbQ9iq8f9CaZfgR6Cr3TUj6ypXPAn6kco6wjcAu": {
      "decimals": "6",
      "symbol": "USDCop",
      "to": "coingecko#usd-coin"
    },
    "factory:sei189adguawugk3e55zn63z8r9ll29xrjwca636ra7v7gxuzn98sxyqwzt47l:DUVFMY2neJdL8aE4d3stcpttDDm5aoyfGyVvm29iA9Yp": {
      "decimals": "6",
      "symbol": "USDCpo",
      "to": "coingecko#usd-coin"
    },
    "factory:sei189adguawugk3e55zn63z8r9ll29xrjwca636ra7v7gxuzn98sxyqwzt47l:Hq4tuDzhRBnxw3tFA5n6M52NVMVcC19XggbyDiJKCD6H": {
      "decimals": "6",
      "symbol": "USDCet",
      "to": "coingecko#usd-coin"
    },
    "factory:sei189adguawugk3e55zn63z8r9ll29xrjwca636ra7v7gxuzn98sxyqwzt47l:9fELvUhFo6yWL34ZaLgPbCPzdk9MD1tAzMycgH45qShH": {
      "decimals": "6",
      "symbol": "USDCso",
      "to": "coingecko#usd-coin"
    },
    "factory:sei189adguawugk3e55zn63z8r9ll29xrjwca636ra7v7gxuzn98sxyqwzt47l:7edDfnf4mku8So3t4Do215GNHwASEwCWrdhM5GqD51xZ": {
      "decimals": "6",
      "symbol": "USDCar",
      "to": "coingecko#usd-coin"
    },
    "factory:sei189adguawugk3e55zn63z8r9ll29xrjwca636ra7v7gxuzn98sxyqwzt47l:3Ri4N719RQfQaudHiB9CMCYACtK3aieoz1q1Ph24VdAb": {
      "decimals": "8",
      "symbol": "USDCbs",
      "to": "coingecko#usd-coin"
    },
    "factory:sei189adguawugk3e55zn63z8r9ll29xrjwca636ra7v7gxuzn98sxyqwzt47l:HktfLoADCk9mnjv7XJiN4YXK9ayE6xinLzt8wzcsR2rY": {
      "decimals": "6",
      "symbol": "USDTet",
      "to": "coingecko#tether"
    },
    "factory:sei189adguawugk3e55zn63z8r9ll29xrjwca636ra7v7gxuzn98sxyqwzt47l:871jbn9unTavWsAe83f2Ma9GJWSv6BKsyWYLiQ6z3Pva": {
      "decimals": "8",
      "symbol": "USDTbs",
      "to": "coingecko#tether"
    },
    "factory:sei189adguawugk3e55zn63z8r9ll29xrjwca636ra7v7gxuzn98sxyqwzt47l:7omXa4gryZ5NiBmLep7JsTtTtANCVKXwT9vbN91aS1br": {
      "decimals": "8",
      "symbol": "WBTC",
      "to": "coingecko#wrapped-bitcoin"
    }
  },
  "archway": {
    "aarch": {
      "decimals": "18",
      "symbol": "ARCH",
      "to": "coingecko#archway"
    },
    "archway1yjdgfut7jkq5xwzyp6p5hs7hdkmszn34zkhun6mglu3falq3yh8sdkaj7j": {
      "decimals": "6",
      "symbol": "xJKL",
      "to": "coingecko#jackal-protocol"
    },
    "archway1m273xq2fjmn993jm4kft5c49w2c70yfv5zypt3d92cqp4n5faefqqkuf0l": {
      "decimals": "6",
      "symbol": "xATOM",
      "to": "coingecko#cosmos"
    },
    "archway1cutfh7m87cyq5qgqqw49f289qha7vhsg6wtr6rl5fvm28ulnl9ssg0vk0n": {
      "decimals": "18",
      "symbol": "xARCH",
      "to": "coingecko#archway"
    }
  },
  "migaloo": {
    "uwhale": {
      "decimals": "6",
      "symbol": "WHALE",
      "to": "coingecko#white-whale"
    }
  },
  "shibarium": {
    "0x0000000000000000000000000000000000000000": {
      "decimals": "18",
      "symbol": "BONE",
      "to": "coingecko#bone-shibaswap"
    },
    "0x8ed7d143ef452316ab1123d28ab302dc3b80d3ce": {
      "decimals": "18",
      "symbol": "ETH",
      "to": "coingecko#ethereum"
    },
    "0xc76f4c819d820369fb2d7c1531ab3bb18e6fe8d8": {
      "decimals": "18",
      "symbol": "BONE",
      "to": "coingecko#bone-shibaswap"
    },
    "0x213c25900f365f1be338df478cd82bef7fd43f85": {
      "decimals": "18",
      "symbol": "BONE",
      "to": "coingecko#bone-shibaswap"
    },
    "0x6c19a35875217b134e963ca9e61b005b855cad21": {
      "decimals": "18",
      "symbol": "BONE",
      "to": "coingecko#bone-shibaswap"
    },
    "0x1b2f364032f12bd8a4c89e672e6272de03ae2680": {
      "decimals": "18",
      "symbol": "BONE",
      "to": "coingecko#bone-shibaswap"
    },
    "0xa2899c776baaf9925d432f83c950d5054a6cf59c": {
      "decimals": "18",
      "symbol": "BONE",
      "to": "coingecko#bone-shibaswap"
    }
  },
  "secret": {
    "secret14mzwd0ps5q277l20ly2q3aetqe3ev4m4260gf4": {
      "decimals": "6",
      "symbol": "ATOM",
      "to": "coingecko#cosmos"
    },
    "uscrt": {
      "decimals": "6",
      "symbol": "SCRT",
      "to": "coingecko#secret"
    },
    "secret1k0jntykt7e4g3y88ltc60czgjuqdy4c9e8fzek": {
      "decimals": "6",
      "symbol": "SCRT",
      "to": "coingecko#secret"
    },
    "secret1vnjck36ld45apf8u4fedxd5zy7f5l92y3w5qwq": {
      "decimals": "18",
      "symbol": "DAI",
      "to": "coingecko#dai"
    },
    "secret1h6z05y90gwm4sqxzhz4pkyp36cna9xtp7q0urv": {
      "decimals": "6",
      "symbol": "USDC",
      "to": "coingecko#usd-coin"
    },
    "secret18wpjn83dayu4meu6wnn29khfkwdxs7kyrz9c8f": {
      "decimals": "6",
      "symbol": "USDT",
      "to": "coingecko#tether"
    }
  },
  "alv": {
    "0xcb3e9919c56eff1004e54175a01e39163a352129": {
      "decimals": "18",
      "symbol": "ALV",
      "to": "coingecko#alvey-chain"
    }
  },
  "dsc": {
    "0x1c5d8992da64c8d56ea413dd6f723061c29a7c0b": {
      "decimals": "18",
      "symbol": "DSC",
      "to": "coingecko#decimal"
    }
  },
  "kroma": {
    "0x49A5010110a358d9069282873F3e7eCf6B41DC10": {
      "decimals": "6",
      "symbol": "USDC",
      "to": "coingecko#usd-coin"
    },
    "0x0Cf7c2A584988871b654Bd79f96899e4cd6C41C0": {
      "decimals": "6",
      "symbol": "USDT",
      "to": "coingecko#tether"
    },
    "0x4200000000000000000000000000000000000001": {
      "decimals": "18",
      "symbol": "WETH",
      "to": "coingecko#weth"
    },
    "0x0000000000000000000000000000000000000000": {
      "decimals": "18",
      "symbol": "ETH",
      "to": "coingecko#ethereum"
    }
  },
  "manta": {
    "0x0000000000000000000000000000000000000000": {
      "decimals": "18",
      "symbol": "ETH",
      "to": "coingecko#ethereum"
    },
    "0x0Dc808adcE2099A9F62AA87D9670745AbA741746": {
      "decimals": "18",
      "symbol": "WETH",
      "to": "coingecko#ethereum"
    },
    "0xb73603c5d87fa094b7314c74ace2e64d165016fb": {
      "decimals": "6",
      "symbol": "USDC",
      "to": "coingecko#usd-coin"
    },
    "0xf417f5a458ec102b90352f697d6e2ac3a3d2851f": {
      "decimals": "6",
      "symbol": "USDT",
      "to": "coingecko#tether"
    },
    "0x305e88d809c9dc03179554bfbf85ac05ce8f18d6": {
      "decimals": "8",
      "symbol": "WBTC",
      "to": "coingecko#wrapped-bitcoin"
    },
    "0x1c466b9371f8aba0d7c458be10a62192fcb8aa71": {
      "decimals": "18",
      "symbol": "DAI",
      "to": "coingecko#dai"
    },
    "0x387660BC95682587efC12C543c987ABf0fB9778f": {
      "decimals": "18",
      "symbol": "GOK",
      "to": "coingecko#gok"
    },
    "0x6Fae4D9935E2fcb11fC79a64e917fb2BF14DaFaa": {
      "decimals": "6",
      "symbol": "TIA",
      "to": "coingecko#celestia"
    },
    "0x2fe3ad97a60eb7c79a976fc18bb5ffd07dd94ba5": {
      "decimals": "18",
      "symbol": "wstETH",
      "to": "coingecko#wrapped-steth"
    },
    "0x6e9655611b42c10b9af25b6ca08be349df45c370": {
      "decimals": "18",
      "symbol": "rETH",
      "to": "coingecko#rocket-pool-eth"
    }
  },
  "pg": {
    "0x0cf4071940782b640d0b595cb17bdf3e90869d70": {
      "decimals": "18",
      "symbol": "WPG",
      "to": "coingecko#pego-network-2"
    },
    "0x0000000000000000000000000000000000000000": {
      "decimals": "18",
      "symbol": "PG",
      "to": "coingecko#pego-network-2"
    },
    "0x02F9Bebf5E54968D8Cc2562356C91ECDE135801B": {
      "decimals": "18",
      "symbol": "USDT",
      "to": "coingecko#tether"
    }
  },
  "zeta": {
    "0x5f0b1a82749cb4e2278ec87f8bf6b618dc71a8bf": {
      "decimals": "18",
      "symbol": "WZETA",
      "to": "coingecko#zetachain"
    },
    "0x0000000000000000000000000000000000000000": {
      "decimals": "18",
      "symbol": "ZETA",
      "to": "coingecko#zetachain"
    },
    "0x05BA149A7bd6dC1F937fA9046A9e05C05f3b18b0": {
      "decimals": "18",
      "symbol": "USDC.BSC",
      "to": "coingecko#usd-coin"
    },
    "0x0cbe0dF132a6c6B4a2974Fa1b7Fb953CF0Cc798a": {
      "decimals": "18",
      "symbol": "USDC.ETH",
      "to": "coingecko#usd-coin"
    },
    "0x7c8dDa80bbBE1254a7aACf3219EBe1481c6E01d7": {
      "decimals": "18",
      "symbol": "USDT.ETH",
      "to": "coingecko#tether"
    },
    "0x91d4F0D54090Df2D81e834c3c8CE71C6c865e79F": {
      "decimals": "18",
      "symbol": "USDT.BSC",
      "to": "coingecko#tether"
    },
    "0xd97b1de3619ed2c6beb3860147e30ca8a7dc9891": {
      "decimals": "18",
      "symbol": "ETH.ETH",
      "to": "coingecko#ethereum"
    },
    "0x48f80608b672dc30dc7e3dbbd0343c5f02c738eb": {
      "decimals": "18",
      "symbol": "BNB.BSC",
      "to": "coingecko#binancecoin"
    },
    "0x45334a5b0a01ce6c260f2b570ec941c680ea62c0": {
      "decimals": "18",
      "symbol": "stZETA",
      "to": "coingecko#zetaearn-staked-zeta"
    },
    "0x13A0c5930C028511Dc02665E7285134B6d11A5f4": {
      "decimals": "18",
      "symbol": "BTC.BTC",
      "to": "coingecko#bitcoin"
    }
  },
  "fraxtal": {
    "0x0000000000000000000000000000000000000000": {
      "decimals": "18",
      "symbol": "frxETH",
      "to": "ethereum:0x5E8422345238F34275888049021821E8E08CAa1f"
    },
    "0xfc00000000000000000000000000000000000006": {
      "decimals": "18",
      "symbol": "wfrxETH",
      "to": "ethereum:0x5E8422345238F34275888049021821E8E08CAa1f"
    },
    "0xfc00000000000000000000000000000000000005": {
      "decimals": "18",
      "symbol": "sfrxETH",
      "to": "ethereum:0xac3E018457B222d93114458476f3E3416Abbe38F"
    },
    "0xfc00000000000000000000000000000000000002": {
      "decimals": "18",
      "symbol": "FXS",
      "to": "ethereum:0x3432B6A60D23Ca0dFCa7761B7ab56459D9C964D0"
    },
    "0xfc00000000000000000000000000000000000001": {
      "decimals": "18",
      "symbol": "FRAX",
      "to": "ethereum:0x853d955aCEf822Db058eb8505911ED77F175b99e"
    },
    "0xfc00000000000000000000000000000000000008": {
      "decimals": "18",
      "symbol": "sFRAX",
      "to": "coingecko:staked-frax"
    },
    "0xfc00000000000000000000000000000000000007": {
      "decimals": "18",
      "symbol": "frxBTC",
      "to": "coingecko:bitcoin"
    },
    "0xfc00000000000000000000000000000000000003": {
      "decimals": "18",
      "symbol": "FPI",
      "to": "coingecko:frax-price-index"
    },
    "0xfc00000000000000000000000000000000000004": {
      "decimals": "18",
      "symbol": "FPIS",
      "to": "coingecko:frax-price-index-share"
    }
  }
}<|MERGE_RESOLUTION|>--- conflicted
+++ resolved
@@ -7861,11 +7861,7 @@
     "SP4SZE494VC2YC5JYG7AYFQ44F5Q4PYV7DVMDPBG.ststx-token::ststx": {
       "decimals": "6",
       "symbol": "stSTX",
-<<<<<<< HEAD
-      "to": "coingecko#blockstac"
-=======
       "to": "coingecko#blockstack"
->>>>>>> 597332c1
     },
     "SP3K8BC0PPEVCV7NZ6QSRWPQ2JE9E5B6N3PA0KBR9.token-susdt::bridged-usdt": {
       "decimals": "8",
