<<<<<<< HEAD
import { mixedCaseChains } from "./shared/constants"
=======
import { distressedAssets } from "../adapters/other/distressed"
>>>>>>> 5edffeb1

export function lowercaseAddress(coin: string) {
    const chain = coin.substring(0, coin.indexOf(':'))
    if (mixedCaseChains.includes(chain)) {
        return coin
    } else if (coin.startsWith("gnosis:")) {
        return coin.replace("gnosis:", "xdai:").toLowerCase()
    }
    return coin.toLowerCase()
}

export function cutStartWord(text: string, startWord: string) {
    return text.slice(startWord.length)
}

export function coinToPK(coin: string) {
    const normalized = lowercaseAddress(coin)
    if(distressedAssets[normalized] === true){
        return "distressed#invalid"
    }
    return coin.startsWith("coingecko:") ? `coingecko#${cutStartWord(coin, "coingecko:")}` : `asset#${normalized}`
}

export function PKToCoin(PK:string){
    return PK.startsWith("asset#") ?
    cutStartWord(PK, "asset#") :
    `coingecko:${cutStartWord(PK, "coingecko#")}`
}

export const DAY = 3600 * 24;<|MERGE_RESOLUTION|>--- conflicted
+++ resolved
@@ -1,8 +1,5 @@
-<<<<<<< HEAD
 import { mixedCaseChains } from "./shared/constants"
-=======
 import { distressedAssets } from "../adapters/other/distressed"
->>>>>>> 5edffeb1
 
 export function lowercaseAddress(coin: string) {
     const chain = coin.substring(0, coin.indexOf(':'))
