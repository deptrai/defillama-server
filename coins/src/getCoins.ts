--- conflicted
+++ resolved
@@ -25,37 +25,13 @@
       symbol: coin.symbol,
       timestamp: coin.timestamp,
     }
-<<<<<<< HEAD
     const finalCoin = await getRecordClosestToTimestamp(
-      coin.redirect ?? coin.PK, 
-      timestampRequested ?? getCurrentUnixTimestamp(), 
-      DAY*2,
-    );
-    if(finalCoin.SK === undefined){
-      return
-=======
-    if (coin.redirect || timestampRequested !== undefined) {
-      if (timestampRequested === undefined) {
-        const redirectedCoin = await ddb.get({
-          PK: coin.redirect,
-          SK: 0
-        })
-        if(redirectedCoin.Item === undefined){
-          return
-        }
-        formattedCoin.price = redirectedCoin.Item?.price
-        formattedCoin.timestamp = redirectedCoin.Item?.timestamp;
-      } else {
-        const finalCoin = await getRecordClosestToTimestamp(coin.redirect ?? coin.PK, timestampRequested, DAY/2);
-        if(finalCoin.SK === undefined){
-          return
-        }
-        formattedCoin.price = finalCoin.price;
-        formattedCoin.timestamp = finalCoin.SK;
-      }
->>>>>>> b64f811a
-    }
-    formattedCoin.price = finalCoin.price;
+      coin.redirect ?? coin.PK,
+      timestampRequested ?? getCurrentUnixTimestamp(),
+      DAY * 2,
+    )
+    if (finalCoin.SK === undefined) return;
+    formattedCoin.price = formattedCoin.price ?? finalCoin.price;
     formattedCoin.timestamp = finalCoin.SK;
     response[coinName] = formattedCoin;
   }))
