--- conflicted
+++ resolved
@@ -259,7 +259,6 @@
           const key = PK.replace("asset#", "");
           if (coinPlatformData[key]?.confidence > 0.99) return;
           const timestamp = getCurrentUnixTimestamp();
-<<<<<<< HEAD
           let decimals: number | undefined = coinPlatformData[key]?.decimals;
           let symbol: string | undefined = coinPlatformData[key]?.symbol;
           if (!decimals || !symbol) {
@@ -271,13 +270,6 @@
             decimals = data?.decimals;
             symbol = data?.symbol ?? coin.symbol;
           }
-
-=======
-          const { decimals, symbol } =
-            coinPlatformData[key] ??
-            (await getSymbolAndDecimals(tokenAddress, chain, coin.symbol));
-          
->>>>>>> 3930a1e5
           writes2.push({
             key,
             timestamp,
