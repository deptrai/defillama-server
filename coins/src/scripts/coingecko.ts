import fetch from "node-fetch";
import { getCoingeckoLock, setTimer } from "../utils/shared/coingeckoLocks";
import ddb, { batchGet, batchWrite, DELETE } from "../utils/shared/dynamodb";
import {
  Coin,
  CoinMetadata,
  iterateOverPlatforms,
  staleMargin,
} from "../utils/coingeckoPlatforms";
import sleep from "../utils/shared/sleep";
import { getCurrentUnixTimestamp, toUNIXTimestamp } from "../utils/date";
import { CgEntry, Write } from "../adapters/utils/dbInterfaces";
import { batchReadPostgres, getRedisConnection } from "../../coins2";
import chainToCoingeckoId from "../../../common/chainToCoingeckoId";
import { decimals, symbol } from "@defillama/sdk/build/erc20";
<<<<<<< HEAD
import { Connection, PublicKey } from "@solana/web3.js";
import produceKafkaTopics, { Dynamo } from "../utils/coins3/produce";
=======
import { PublicKey } from "@solana/web3.js";
import { getConnection } from "../adapters/solana/utils";
import { chainsThatShouldNotBeLowerCased } from "../utils/shared/constants";
>>>>>>> ac6b7c60

enum COIN_TYPES {
  over100m = "over100m",
  over10m = "over10m",
  over1m = "over1m",
  rest = "rest",
}

function cgPK(cgId: string) {
  return `coingecko#${cgId}`;
}

export async function retryCoingeckoRequest(
  query: string,
  retries: number,
): Promise<CoingeckoResponse> {
  for (let i = 0; i < retries; i++) {
    await getCoingeckoLock();
    try {
      const res = (await fetch(
        `https://pro-api.coingecko.com/api/v3/${query}&x_cg_pro_api_key=${process.env.CG_KEY}`,
      ).then((r) => r.json())) as CoingeckoResponse;
      if (Object.keys(res).length == 1 && Object.keys(res)[0] == "status")
        throw new Error(`cg call failed`);
      return res;
    } catch (e) {
      if ((i + 1) % 3 === 0 && retries > 3) {
        await sleep(10e3); // 10s
      }
      continue;
    }
  }
  return {};
}

interface CoingeckoResponse {
  [cgId: string]: {
    usd: number;
    usd_market_cap: number;
    last_updated_at: number;
    usd_24h_vol: number;
  };
}

interface IdToSymbol {
  [id: string]: string;
}

async function storeCoinData(coinData: Write[]) {
  const items = coinData
    .map((c) => ({
      PK: c.PK,
      SK: 0,
      price: c.price,
      mcap: c.mcap,
      timestamp: c.timestamp,
      symbol: c.symbol,
      confidence: c.confidence,
    }))
    .filter((c: Write) => c.symbol != null);
  await Promise.all([
    produceKafkaTopics(
      items.map((i) => ({ adapter: "coingecko", decimals: 0, ...i } as Dynamo)),
    ),
    batchWrite(items, false),
  ]);
}

async function storeHistoricalCoinData(coinData: Write[]) {
  const items = coinData.map((c) => ({
    SK: c.SK,
    PK: c.PK,
    price: c.price,
    confidence: c.confidence,
  }));
  await Promise.all([
    produceKafkaTopics(
      items.map((i) => ({
        adapter: "coingecko",
        timestamp: i.SK,
        ...i,
      })) as Dynamo[],
      ["coins-timeseries"],
    ),
    batchWrite(items, false),
  ]);
}

let solanaTokens: Promise<any>;
let _solanaTokens: Promise<any>;

async function cacheSolanaTokens() {
  if (_solanaTokens === undefined) {
    _solanaTokens = fetch(
      "https://cdn.jsdelivr.net/gh/solana-labs/token-list@main/src/tokens/solana.tokenlist.json",
    );
    solanaTokens = _solanaTokens.then((r) => r.json());
  }
  return solanaTokens;
}

async function getSymbolAndDecimals(
  tokenAddress: string,
  chain: string,
  coingeckoSymbol: string,
): Promise<{ symbol: string; decimals: number } | undefined> {
  if (chainsThatShouldNotBeLowerCased.includes(chain)) {
    const token = ((await solanaTokens).tokens as any[]).find(
      (t) => t.address === tokenAddress,
    );
    if (token === undefined) {
      const solanaConnection = getConnection(chain);
      const decimalsQuery = await solanaConnection.getParsedAccountInfo(
        new PublicKey(tokenAddress),
      );
      const decimals = (decimalsQuery.value?.data as any)?.parsed?.info
        ?.decimals;
      if (typeof decimals !== "number") {
        // return;
        throw new Error(
          `Token ${chain}:${tokenAddress} not found in solana token list`,
        );
      }
      return {
        symbol: coingeckoSymbol.toUpperCase(),
        decimals: decimals,
      };
    }
    return {
      symbol: token.symbol,
      decimals: Number(token.decimals),
    };
  } else if (!tokenAddress.startsWith(`0x`)) {
    return;
    // throw new Error(
    //   `Token ${chain}:${tokenAddress} is not on solana or EVM so we cant get token data yet`,
    // );
  } else {
    try {
      return {
        symbol: (await symbol(tokenAddress, chain as any)).output,
        decimals: Number((await decimals(tokenAddress, chain as any)).output),
      };
    } catch (e) {
      return;
      // throw new Error(
      //   `ERC20 methods aren't working for token ${chain}:${tokenAddress}`,
      // );
    }
  }
}

async function getAndStoreCoins(coins: Coin[], rejected: Coin[]) {
  const coinIds = coins.map((c) => c.id);
  const coinData = await retryCoingeckoRequest(
    `simple/price?ids=${coinIds.join(
      ",",
    )}&vs_currencies=usd&include_market_cap=true&include_last_updated_at=true&include_24hr_vol=true`,
    10,
  );
  await storeCGCoinMetadatas(coinData);

  const timestamp = getCurrentUnixTimestamp();
  const stalePlatforms: string[] = [];
  const staleIds: string[] = [];
  coins.map((c) => {
    if (!(c.id in coinData)) return;
    if (timestamp - coinData[c.id].last_updated_at < staleMargin) return;
    Object.entries(c.platforms).map(([chain, address]) => {
      const i = Object.values(chainToCoingeckoId).indexOf(chain);
      stalePlatforms.push(
        `asset#${Object.keys(chainToCoingeckoId)[i]}:${address}`,
      );
    });
    staleIds.push(c.id);
  });

  const staleKeys = [
    ...staleIds.map((c) => `coingecko#${c}`),
    ...stalePlatforms,
  ];

  const staleEntries = (
    await batchGet(
      staleKeys.map((PK: string) => ({
        PK,
        SK: 0,
      })),
    )
  ).filter((c) => !c.adapter && c.confidence == 0.99);

  const deleteStaleKeysPromise = DELETE(
    staleEntries.map((e) => ({
      PK: e.PK,
      SK: 0,
    })),
  );

  const idToSymbol = {} as IdToSymbol;
  const returnedCoins = new Set(Object.keys(coinData));
  coins.forEach((coin) => {
    if (!returnedCoins.has(coin.id)) {
      console.error(
        `[scripts - getAndStoreCoins] Couldn't get data for ${coin.id}`,
      );
      rejected.push(coin);
    }
    idToSymbol[coin.id] = coin.symbol;
  });
  const writes = Object.entries(coinData)
    .filter((c) => c[1]?.usd !== undefined)
    .filter((c) => !staleIds.includes(c[0]))
    .map(([cgId, data]) => ({
      PK: cgPK(cgId),
      SK: data.last_updated_at,
      price: data.usd,
      mcap: data.usd_market_cap,
      timestamp: data.last_updated_at,
      symbol: idToSymbol[cgId].toUpperCase(),
      confidence: 0.99,
    }));

  const prevWrites: CgEntry[] = await batchGet(
    writes.map((w: CgEntry) => ({ PK: w.PK, SK: 0 })),
  );

  const prevConfidences: { [key: string]: number } = {};
  prevWrites.map((p: CgEntry) => {
    prevConfidences[p.PK] = p.confidence;
  });

  const confidentCoins: Write[] = [];
  writes.map((w: CgEntry) => {
    if (prevConfidences[w.PK] > 0.99) return;
    confidentCoins.push(w);
  });

  await storeCoinData(confidentCoins);
  await storeHistoricalCoinData(confidentCoins);
  const filteredCoins = coins.filter(
    (coin) =>
      coinData[coin.id]?.usd !== undefined && !staleIds.includes(coin.id),
  );
  const platformQueries = filteredCoins
    .map((f: Coin) =>
      Object.entries(f.platforms).map(([chain, address]) => {
        const i = Object.values(chainToCoingeckoId).indexOf(chain);
        return `${Object.keys(chainToCoingeckoId)[i]}:${address}`;
      }),
    )
    .flat();

  const coinPlatformDataArray: CgEntry[] = await batchGet(
    platformQueries.map((q: string) => ({
      PK: `asset#${q}`,
      SK: 0,
    })),
  );
  const coinPlatformData: { [key: string]: CgEntry } = {};
  coinPlatformDataArray.map((d: CgEntry) => {
    coinPlatformData[d.PK] = d;
  });

  const pricesAndMcaps: {
    [key: string]: { price: number; mcap?: number };
  } = {};
  confidentCoins.map((c: Write) => {
    if (!c.price) return;
    pricesAndMcaps[c.PK] = { price: c.price, mcap: c.mcap };
  });

  const kafkaItems: any[] = [];
  await Promise.all(
    filteredCoins.map(async (coin) =>
      iterateOverPlatforms(
        coin,
        async (PK) => {
          const platformData = coinPlatformData[PK];
          if (platformData && platformData?.confidence > 0.99) return;

          const created = getCurrentUnixTimestamp();
          const chain = PK.substring(PK.indexOf("#") + 1, PK.indexOf(":"));
          const address = PK.substring(PK.indexOf(":") + 1);
          const { decimals, symbol } =
            platformData &&
            "decimals" in platformData &&
            "symbol" in platformData
              ? (coinPlatformData[PK] as any)
              : await getSymbolAndDecimals(address, chain, coin.symbol);

          if (decimals == undefined) return;

          if (!pricesAndMcaps[cgPK(coin.id)]) {
            console.error(
              `[scripts - getAndStoreCoins 2]Couldn't get data for ${coin.id}`,
            );
            return;
          }

          const item = {
            PK,
            SK: 0,
            created,
            decimals,
            symbol,
            redirect: cgPK(coin.id),
            confidence: 0.99,
          };
          kafkaItems.push(item);
          await ddb.put(item);
        },
        coinPlatformData,
      ),
    ),
  );

  await Promise.all([
    produceKafkaTopics(
      kafkaItems.map((i) => ({ adapter: "coingecko", ...i })),
      ["coins-metadata"],
    ),
    deleteStaleKeysPromise,
  ]);
}

const HOUR = 3600;
async function getAndStoreHourly(
  coin: Coin,
  rejected: Coin[],
  toTimestamp: number = getCurrentUnixTimestamp(), // for backfilling
) {
  const fromTimestamp = toTimestamp - (24 * HOUR - 5 * 60); // 24h - 5 mins
  const coinData = await retryCoingeckoRequest(
    `coins/${coin.id}/market_chart/range?vs_currency=usd&from=${fromTimestamp}&to=${toTimestamp}`,
    3,
  );
  if (!Array.isArray(coinData.prices)) {
    console.error(
      `[scripts - getAndStoreHourly] Couldn't get data for ${coin.id}`,
    );
    rejected.push(coin);
    return;
  }
  const PK = cgPK(coin.id);

  const prevWritenItems = await batchReadPostgres(
    `coingecko:${coin.id}`,
    toUNIXTimestamp(coinData.prices[0][0]),
    toUNIXTimestamp(coinData.prices[coinData.prices.length - 1][0]),
  );
  if (
    prevWritenItems.length > 0 &&
    prevWritenItems[prevWritenItems.length - 1].confidence > 29700
  )
    return;
  const writtenTimestamps = Object.values(prevWritenItems).map(
    (c: any) => c.timestamp,
  );

  const items = coinData.prices
    .filter((price) => {
      const ts = toUNIXTimestamp(price[0]);
      return !writtenTimestamps[ts];
    })
    .map((price) => ({
      SK: toUNIXTimestamp(price[0]),
      PK,
      price: price[1],
      confidence: 0.99,
    }));

  await Promise.all([
    produceKafkaTopics(
      items.map(
        (i) => ({ adapter: "coingecko", timestamp: i.SK, ...i }),
        ["coins-timeseries"],
      ),
    ),
    batchWrite(items, false),
  ]);
}

async function fetchCoingeckoData(
  coins: Coin[],
  hourly: boolean,
  depth: number = 0,
) {
  const step = 80;
  const rejected = [] as Coin[];
  const timer = setTimer();
  const requests: Promise<void>[] = [];

  if (hourly) {
    // COMMENTS HERE ARE USEFUL FOR BACKFILLING CG DATA!!!!
    // let start = 1696786585;
    // const timestamps: number[] = [];
    // while (start < 1696877028) {
    //   timestamps.push(start);
    //   start += 3600;
    // }
    // timestamps.push(start + 3600);
    // for (let i = 0; i < timestamps.length; i++) {
    await Promise.all(coins.map((coin) => getAndStoreHourly(coin, rejected)));
    // }
  } else {
    for (let i = 0; i < coins.length; i += step) {
      requests.push(getAndStoreCoins(coins.slice(i, i + step), rejected));
    }
    await Promise.all(requests);
  }
  clearInterval(timer);
  if (rejected.length > 0) {
    if (depth >= 2) {
      console.error("Unprocessed coins", rejected);
      return;
    } else {
      await sleep(10e3); // 10 seconds
      await fetchCoingeckoData(rejected, hourly, depth + 1);
    }
  }
}

function shuffleArray(array: any[]) {
  for (let i = array.length - 1; i > 0; i--) {
    const j = Math.floor(Math.random() * (i + 1));
    [array[i], array[j]] = [array[j], array[i]];
  }
  return array;
}

async function triggerFetchCoingeckoData(hourly: boolean, coinType?: string) {
  await cacheSolanaTokens();
  const step = 500;
  let coins = (await fetch(
    `https://pro-api.coingecko.com/api/v3/coins/list?include_platform=true&x_cg_pro_api_key=${process.env.CG_KEY}`,
  ).then((r) => r.json())) as Coin[];

  if (coinType || hourly) {
    const metadatas = await getCGCoinMetadatas(
      coins.map((coin) => coin.id),
      coinType,
    );
    coins = coins.filter((coin) => {
      const metadata = metadatas[coin.id];
      if (!metadata) return true; // if we don't have metadata, we don't know if it's over 10m
      if (hourly) {
        return metadata.usd_market_cap > 1e8 && metadata.usd_24h_vol > 1e8;
      }
      return (
        metadata.coinType === coinType ||
        metadata.coinType === COIN_TYPES.over100m
      ); // always include over100m coins
    });
  }
  console.log(
    `Fetching prices for ${coins.length} coins`,
    "running hourly:",
    hourly,
    "coinType:",
    coinType,
  );
  shuffleArray(coins);
  let promises: Promise<void>[] = [];
  for (let i = 0; i < coins.length; i += step) {
    promises.push(fetchCoingeckoData(coins.slice(i, i + step), hourly, 0));
  }
  await Promise.all(promises);
}

if (process.argv.length < 3) {
  console.error(`Missing argument, you need to provide the hourly bool.
    Eg: ts-node coins/src/scripts/coingecko.ts true`);
  process.exit(1);
} else {
  process.env.tableName = "prod-coins-table";
  const isHourlyRun = process.argv[2] == "true";
  const coinType = process.argv[3] ?? undefined;
  if (
    coinType &&
    ![
      COIN_TYPES.over100m,
      COIN_TYPES.over10m,
      COIN_TYPES.over1m,
      COIN_TYPES.rest,
    ].includes(coinType as any)
  ) {
    console.error(`Invalid coin type: ${coinType}`);
    process.exit(1);
  }
  triggerFetchCoingeckoData(isHourlyRun, coinType)
    .catch((e) => {
      console.error("Error in coingecko script");
      console.error(e);
    })
    .then(() => {
      console.log("Exiting now...");
      process.exit(0);
    });
}

async function getCGCoinMetadatas(coinIds: string[], coinType?: string) {
  const idResponse = {} as {
    [id: string]: CoinMetadata;
  };

  try {
    const redis = await getRedisConnection();
    const res = await redis.mget(coinIds.map((id) => `cgMetadata:${id}`));
    const jsonData = res.map((i: any) => JSON.parse(i));
    jsonData.map((data: any) => {
      if (!data) return;
      idResponse[data.id] = data;
    });
  } catch (e) {
    console.error("Error reading CG metadata to redis");
    console.error(e);
    if (coinType === COIN_TYPES.over100m)
      // if we can't read from redis, we can't filter by coinType and since over100m runs too frequently, we should throw an error and not proceed
      throw e;
  }
  return idResponse;
}

async function storeCGCoinMetadatas(coinMetadatas: any) {
  try {
    const metadatas = Object.entries(coinMetadatas).map(([id, data]: any) => {
      data.id = id;
      let coinType = COIN_TYPES.rest;
      if (data.usd_market_cap > 1e8 && data.usd_24h_vol > 1e8)
        coinType = COIN_TYPES.over100m;
      else if (data.usd_market_cap > 1e7 && data.usd_24h_vol > 1e7)
        coinType = COIN_TYPES.over10m;
      else if (data.usd_market_cap > 1e6 || data.usd_24h_vol > 1e6)
        coinType = COIN_TYPES.over1m;
      data.coinType = coinType;
      return data;
    });
    const redis = await getRedisConnection();
    const writes = metadatas.map((metadata) => [
      `cgMetadata:${metadata.id}`,
      JSON.stringify(metadata),
    ]);
    if (!writes.length) return;
    await redis.mset(writes.flat());
  } catch (e) {
    console.error("Error writing to CG metadata to redis");
    console.error(e);
  }
}<|MERGE_RESOLUTION|>--- conflicted
+++ resolved
@@ -13,14 +13,10 @@
 import { batchReadPostgres, getRedisConnection } from "../../coins2";
 import chainToCoingeckoId from "../../../common/chainToCoingeckoId";
 import { decimals, symbol } from "@defillama/sdk/build/erc20";
-<<<<<<< HEAD
-import { Connection, PublicKey } from "@solana/web3.js";
 import produceKafkaTopics, { Dynamo } from "../utils/coins3/produce";
-=======
 import { PublicKey } from "@solana/web3.js";
 import { getConnection } from "../adapters/solana/utils";
 import { chainsThatShouldNotBeLowerCased } from "../utils/shared/constants";
->>>>>>> ac6b7c60
 
 enum COIN_TYPES {
   over100m = "over100m",
