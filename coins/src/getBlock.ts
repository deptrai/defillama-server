import { successResponse, wrap, IResponse, errorResponse } from "./utils/shared";
import ddb from "./utils/shared/dynamodb";
import { getProvider } from "@defillama/sdk/build/general"
import fetch from "node-fetch"
import { getCurrentUnixTimestamp } from "./utils/date";
import genesisBlockTimes from './genesisBlockTimes';
import * as zk from "zksync-web3";

interface TimestampBlock {
  height: number;
  timestamp: number;
}

function cosmosBlockProvider(chain: "terra" | "kava") {
  return {
    getBlock: async (height: number | "latest") =>
      fetch(`${chain === "kava" ? "https://api.data.kava.io/blocks/" : "https://lcd.terra.dev/blocks/"}${height}`)
        .then((res) => res.json())
        .then((block) => ({
          number: Number(block.block.header.height),
          timestamp: Math.round(Date.parse(block.block.header.time) / 1000),
        })),
  };
}

<<<<<<< HEAD
function zkSyncBlockProvider(chain: "era" | "lite") {
  if (chain == "era")
    return {
      getBlock: async (height: number | "latest") => {
        const provider = new zk.Provider("https://mainnet.era.zksync.io");
        const block = await provider.getBlock(height);
        return { number: block.number, timestamp: block.timestamp };
      },
    };
  return {
    getBlock: async (height: number | "latest") =>
      fetch(
        `https://api.zksync.io/api/v0.1/blocks${
          height == "latest" ? "" : `/${height}`
        }`,
      )
        .then((res) => res.json())
        .then((blocks) => ({
          number: Number(
            height == "latest" ? blocks[0].block_number : blocks.block_number,
          ),
          timestamp: Math.round(
            Date.parse(
              height == "latest" ? blocks[0].committed_at : blocks.committed_at,
            ) / 1000,
          ),
        })),
  };
}

=======
>>>>>>> 5e965f5b
const blockPK = (chain: string) => `block#${chain}`

async function getBlock(provider: ReturnType<typeof cosmosBlockProvider>, height: number | "latest", chain: string): Promise<TimestampBlock> {
  const block = await provider.getBlock(height)
  if (block === null) {
    throw new Error(`Can't get block of chain ${chain} at height "${height}"`)
  }
  await ddb.put({
    PK: blockPK(chain),
    SK: block.timestamp,
    height: block.number,
  })
  return {
    height: block.number,
    timestamp: block.timestamp
  }
}

function getExtraProvider(chain: string | undefined) {
  if (chain === "terra" || chain === "kava") {
    return cosmosBlockProvider(chain)
  }
<<<<<<< HEAD
  if (chain === "era") return zkSyncBlockProvider(chain);
=======
>>>>>>> 5e965f5b
  return getProvider(chain as any);
}

async function isAValidBlockAtThisTimestamp(timestamp: number, chain: string) {
  if (!(chain in Object.keys(genesisBlockTimes))) return true
  return genesisBlockTimes[chain] < timestamp && timestamp < Date.now() / 1000;
}

function getClosestBlock(PK: string, timestamp: number, search: "high" | "low") {
  return ddb
    .query({
      ExpressionAttributeValues: {
        ":pk": PK,
        ":timestamp": timestamp,
      },
      KeyConditionExpression: `PK = :pk AND SK ${search === "high" ? ">=" : "<="} :timestamp`,
      Limit: 1,
      ScanIndexForward: search === "high",
    })
    .then((records) => {
      const item = records.Items?.[0]
      return item === undefined ? undefined : {
        height: item.height,
        timestamp: item.SK
      } as TimestampBlock
    });
}

const handler = async (
  event: AWSLambda.APIGatewayEvent
): Promise<IResponse> => {
  const { chain, timestamp: timestampRaw } = event.pathParameters!
  const provider = getExtraProvider(chain)
  if (provider === undefined || chain === undefined) {
    return errorResponse({
      message: "We don't support the blockchain we provided, make sure to spell it correctly"
    })
  }
  const timestamp = Number(timestampRaw)
  if (Number.isNaN(timestamp)) {
    return errorResponse({
      message: "Timestamp needs to be a number"
    })
  }
  const isValid = await isAValidBlockAtThisTimestamp(timestamp, chain);
  if (!isValid)
    return successResponse({
      error: `requested timestamp is either before genesis or after now`,
    });
  let [top, bottom] = await Promise.all([
    getClosestBlock(blockPK(chain), timestamp, "high"),
    getClosestBlock(blockPK(chain), timestamp, "low")
  ])
  if (top === undefined) {
    top = await getBlock(provider, "latest", chain);
    const currentTimestamp = getCurrentUnixTimestamp()
    if ((top.timestamp - currentTimestamp) < -30 * 60) {
      throw new Error(`Last block of chain "${chain}" is further than 30 minutes into the past`)
    }
  }
  if (bottom == undefined) {
    bottom = {
      height: chain === "terra" ? 4724001 : 0,
      timestamp: 0
    }
  }

  let high = top.height;
  let low = bottom.height;
  let block = top;
  while ((high - low) > 1) {
    const mid = Math.floor((high + low) / 2);
    block = await getBlock(provider, mid, chain);
    if (block.timestamp < timestamp) {
      low = mid + 1;
    } else {
      high = mid - 1;
    }
  };
  if (Math.abs(block.timestamp - timestamp) > 3600) {
    throw new Error("Block selected is more than 1 hour away from the requested timestamp")
  }
  return successResponse(block);
}

export default wrap(handler);<|MERGE_RESOLUTION|>--- conflicted
+++ resolved
@@ -23,7 +23,6 @@
   };
 }
 
-<<<<<<< HEAD
 function zkSyncBlockProvider(chain: "era" | "lite") {
   if (chain == "era")
     return {
@@ -54,8 +53,6 @@
   };
 }
 
-=======
->>>>>>> 5e965f5b
 const blockPK = (chain: string) => `block#${chain}`
 
 async function getBlock(provider: ReturnType<typeof cosmosBlockProvider>, height: number | "latest", chain: string): Promise<TimestampBlock> {
@@ -78,10 +75,7 @@
   if (chain === "terra" || chain === "kava") {
     return cosmosBlockProvider(chain)
   }
-<<<<<<< HEAD
-  if (chain === "era") return zkSyncBlockProvider(chain);
-=======
->>>>>>> 5e965f5b
+  if (["era", "lite"].includes(chain)) return zkSyncBlockProvider(chain);
   return getProvider(chain as any);
 }
 
