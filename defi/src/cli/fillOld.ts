--- conflicted
+++ resolved
@@ -43,18 +43,14 @@
   protocol: Protocol,
   dailyItems: DailyItems
 ) {
-<<<<<<< HEAD
-=======
+  const adapterModule = await importAdapter(protocol)
   let ethereumBlock = 1e15, chainBlocks = {}
   if (!process.env.SKIP_BLOCK_FETCH) {
-    const res = await getBlocksRetry(timestamp)
+    const res = await getBlocksRetry(timestamp, { adapterModule })
     ethereumBlock = res.ethereumBlock
     chainBlocks = res.chainBlocks
   }
 
->>>>>>> 00e57cf0
-  const adapterModule = await importAdapter(protocol)
-  const { ethereumBlock, chainBlocks } = await getBlocksRetry(timestamp, { adapterModule });
   const tvl = await storeTvl(
     timestamp,
     ethereumBlock,
