import dynamodb from "../utils/shared/dynamodb";
import { Protocol } from "../protocols/data";
import { getDay, getTimestampAtStartOfDay, secondsInDay } from "../utils/date";
import { TokensValueLocked, tvlsObject } from "../types";
import getTVLOfRecordClosestToTimestamp from "../utils/shared/getRecordClosestToTimestamp";
import { sendMessage } from "../utils/discord";

type PKconverted = (id: string) => string;

export default async (
  protocol: Protocol,
  unixTimestamp: number,
  tvl: tvlsObject<TokensValueLocked>,
  hourlyTvl: PKconverted,
  dailyTvl: PKconverted
) => {
  const hourlyPK = hourlyTvl(protocol.id);
  if (Object.keys(tvl).length === 0) {
    return;
  }

  await dynamodb.put({
    PK: hourlyPK,
    SK: unixTimestamp,
    ...tvl
  });

  const closestDailyRecord = await getTVLOfRecordClosestToTimestamp(
    dailyTvl(protocol.id),
    unixTimestamp,
    secondsInDay * 1.5
  );

  if (hourlyPK.includes("hourlyUsdTokensTvl"))
    await checkForOutlierCoins(tvl, closestDailyRecord, protocol.name);

  if (getDay(closestDailyRecord?.SK) !== getDay(unixTimestamp)) {
    // First write of the day
    await dynamodb.put({
      PK: dailyTvl(protocol.id),
      SK: getTimestampAtStartOfDay(unixTimestamp),
      ...tvl
    });
  }
};
async function checkForOutlierCoins(
  currentTvls: tvlsObject<TokensValueLocked>,
  previousTvls: tvlsObject<TokensValueLocked>,
  protocol: string
) {
<<<<<<< HEAD
  const changeThresholdFactor = 4;
  const proportionThresholdFactor = 0.2;
=======
  const changeThresholdFactor = 2;
  const proportionThresholdFactor = 0.5;
>>>>>>> a44a18cb
  const headline = `${protocol} has TVL values out of accepted range:\n`;
  let alertString = headline;

  Object.keys(currentTvls).map((tvlKey) => {
    const totalChainTvlPrevious = Object.values(previousTvls[tvlKey]).reduce(
      (p: number, c: number) => p + c,
      0
    );

    Object.keys(currentTvls[tvlKey]).map((coinKey) => {
      const currentCoinValue = currentTvls[tvlKey][coinKey];
      if (!(tvlKey in previousTvls)) return;
      if (!(coinKey in previousTvls[tvlKey])) return;

      const previousCoinValue = previousTvls[tvlKey][coinKey];
      const changeUpperBound = previousCoinValue * changeThresholdFactor;
      const changeLowerBound = previousCoinValue / changeThresholdFactor;

      const proportionBoundPrevious =
        totalChainTvlPrevious * proportionThresholdFactor;

      if (
        currentCoinValue > proportionBoundPrevious &&
        (currentCoinValue > changeUpperBound ||
          currentCoinValue < changeLowerBound)
      )
        alertString += `${coinKey.toUpperCase()} on ${tvlKey} with previous of ${previousCoinValue} and current of ${currentCoinValue}, `;
    });
  });

  if (alertString != headline)
    await sendMessage(
      alertString,
      process.env.STALE_COINS_ADAPTERS_WEBHOOK!,
      true
    );
}<|MERGE_RESOLUTION|>--- conflicted
+++ resolved
@@ -48,13 +48,8 @@
   previousTvls: tvlsObject<TokensValueLocked>,
   protocol: string
 ) {
-<<<<<<< HEAD
   const changeThresholdFactor = 4;
-  const proportionThresholdFactor = 0.2;
-=======
-  const changeThresholdFactor = 2;
   const proportionThresholdFactor = 0.5;
->>>>>>> a44a18cb
   const headline = `${protocol} has TVL values out of accepted range:\n`;
   let alertString = headline;
 
