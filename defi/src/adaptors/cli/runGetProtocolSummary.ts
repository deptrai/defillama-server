import "./setup.ts"
import { handler } from "../handlers/getProtocol";
import { performance } from "perf_hooks";

(async () => {
    const start = performance.now()
    const r = await handler({
        pathParameters: {
<<<<<<< HEAD
            name: "jojo",
            type: "dexs"
=======
            name: "pancakeswap",
            type: "fees"
>>>>>>> f0ffc07a
        },
        /* queryStringParameters: {
            dataType: "dailyRevenue"
        } */
    } as unknown as AWSLambda.APIGatewayEvent)
    const end = performance.now()
    const d = JSON.parse(r.body)
    console.log(d.totalDataChart.length)
    console.log(d.totalDataChartBreakdown.length)
    delete d['totalDataChart']
    delete d['totalDataChartBreakdown']
    console.log(d)
    console.log((end - start) / 1000)
    //console.log(JSON.stringify(d, null, 2))
})()<|MERGE_RESOLUTION|>--- conflicted
+++ resolved
@@ -6,13 +6,8 @@
     const start = performance.now()
     const r = await handler({
         pathParameters: {
-<<<<<<< HEAD
-            name: "jojo",
-            type: "dexs"
-=======
             name: "pancakeswap",
             type: "fees"
->>>>>>> f0ffc07a
         },
         /* queryStringParameters: {
             dataType: "dailyRevenue"
