--- conflicted
+++ resolved
@@ -2103,13 +2103,9 @@
         id: "42170",
     },
     "kerberos": {
-<<<<<<< HEAD
         id: "5233",
-=======
-        id: "5233"
     },
     "safe": {
         id: "3320"
->>>>>>> 2c9018b7
     }
 } as AdaptorsConfig