--- conflicted
+++ resolved
@@ -2708,10 +2708,10 @@
     "stakedao": {
         id: "249"
     },
-<<<<<<< HEAD
+
     "getHemiNames": {
         id: "5929"
-=======
+    },
     "apechain": {
         id: "33139"
     },
@@ -2828,6 +2828,5 @@
     },
     "hop-protocol": {
         id: "435"
->>>>>>> 96c88fe8
     }
 } as AdaptorsConfig