--- conflicted
+++ resolved
@@ -1918,12 +1918,9 @@
     "ethena": {
         "enabled": true,
         "id": "4133"
-<<<<<<< HEAD
-=======
     },
     "avantis": {
         enabled: true,
         "id": "4108"
->>>>>>> 597332c1
     }
 } as AdaptorsConfig