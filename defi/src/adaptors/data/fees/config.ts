import { AdaptorsConfig } from "../types"

export default {
    "aave": {
        "startFrom": 1647648000,
        "id": "111",
        parentId: "AAVE",
        protocolsData: {
            /*  v1: {
                 "id": "1838",
                 enabled: false,
             }, */
            v2: {
                "id": "111",
            },
            v3: {
                "id": "1599",
            }
        }
    },
    "angle": {
        "id": "756"
    },
    "balancer": {
        "id": "116",
        parentId: "Balancer",
        protocolsData: {
            v1: {
                id: "116",
                displayName: "Balancer V1"
            },
            v2: {
                id: "2611",
                displayName: "Balancer V2"
            }
        }
    },
    "biswap": {
        parentId: "BiSwap",
        "id": "373"
    },
    "bitcoin": {
        "id": "1",
        "isChain": true
    },
    "bsc": {
        "id": "1839"
    },
    "compound": {
        parentId: "Compound Finance",
        "id": "114"
    },
    "convex": {
        "id": "319"
    },
    "curve": {
        "id": "3"
    },
    "doge": {
        "id": "74"
    },
    "ethereum": {
        "id": "1027",
        cleanRecordsConfig: {
            genuineSpikes: {
                "1651449600": true
            },
        }
    },
    "frax-swap": {
        parentId: "Frax Finance",
        "id": "2121"
    },
    "gmx": {
        "id": "337",
        parentId: "GMX"
    },
    "lido": {
        "id": "182"
    },
    "litecoin": {
        "id": "2",
        "isChain": true
    },
    "looksrare": {
        "id": "1229"
    },
    "makerdao": {
        "id": "118"
    },
    "mooniswap": {
        "id": "1053"
    },
    "opensea": {
        "id": "2258",
        parentId: "OpenSea",
        protocolsData: {
            v1: {
                "id": "2630",
                disabled: true,
                displayName: "Opensea V1"
            },
            v2: {
                "id": "2631",
                disabled: true,
                displayName: "Opensea V2"
            },
            seaport: {
                "id": "2258",
                displayName: "Opensea Seaport"
            }
        }
    },
    "osmosis": {
        "id": "383"
    },
    // "pancakeswap": {
    //     parentId: "PancakeSwap",
    //     protocolsData: {
    //         v1: {
    //             "disabled": true,
    //             "id": "2590"
    //         },
    //         v2: {
    //             "id": "194"
    //         },
    //         stableswap: {
    //             "id": "2529"
    //         },
    //         v3: {
    //             "id": "2769"
    //         }
    //     },
    //     "id": "194"
    // },
    "pangolin": {
        "id": "246"
    },
    "quickswap": {
        "id": "306",
        parentId: "Quickswap",
        protocolsData: {
            v2: {
                id: "306",
                displayName: "Quickswap V2"
            },
            v3: {
                id: "2239",
            }
        }
    },
    "raydium": {
        "id": "214"
    },
    "spookyswap": {
        "id": "302"
    },
    "sushiswap": {
        "id": "119",
        parentId: "Sushi",
        protocolsData: {
            classic: {
                id: "119",
            },
            trident: {
                id: "2152",
            },
            v3: {
                id: "2776"
            }
        }
    },
    "synthetix": {
        "id": "115"
    },
    "tarot": {
        "id": "434"
    },
    "traderjoe": {
        "id": "468",
        parentId: "Trader Joe",
        protocolsData: {
            v1: {
                id: "468",
            },
            v2: {
                id: "2393",
            }
        }
    },
    // "uniswap": {
    //     "id": "1",
    //     parentId: "Uniswap",
    //     "protocolsData": {
    //         "v1": {
    //             "id": "2196"
    //         },
    //         "v2": {
    //             "id": "2197"
    //         },
    //         "v3": {
    //             "id": "2198"
    //         },
    //     },
    // },
    "velodrome": {
        parentId: "Velodrome",
        "id": "1799"
    },
    "wombat-exchange": {
        "id": "1700"
    },
    "woofi": {
        parentId: "WOOFi",
        "id": "1461"
    },
    "metavault.trade": {
        parentId: "MetaVault",
        "id": "1801"
    },
    "aurora": {
        "id": "14803"
    },
    "celo": {
        "id": "5567"
    },
    "optimism": {
        "category": "Rollup",
        "id": "11840"
    },
    "moonbeam": {
        "id": "6836"
    },
    "moonriver": {
        "id": "9285"
    },
    "tron": {
        "id": "1958"
    },
    "arbitrum": {
        "category": "Rollup",
        "startFrom": 1660608000,
        "id": "42161"
    },
    "avalanche": {
        "id": "5805"
    },
    "canto": {
        "id": "21516"
    },
    "cardano": {
        "enabled": false,
        "id": "2010" // wrong id, not related to klaytn
    },
    "cronos": {
        "id": "3635"
    },
    "klaytn": {
        "enabled": false,
        "id": "4256" // wrong id, not related to klaytn
    },
    "dodo-fees": {
        "id": "146",
        protocolsData: {
            "dodo": {
                "id": "146",
            }
        }
    },
    "fantom": {
        "id": "3513"
    },
    "mixin": {
        "enabled": false,
        "id": "2349" // wrond id, not linked to mixin
    },
    "polygon": {
        "id": "3890"
    },
    "solana": {
        "id": "5426"
    },
    "xdai": {
        "id": "1659"
    },
    "abracadabra": {
        "id": "347"
    },
    "liquity": {
        "id": "270"
    },
    "geist-finance": {
        disabled: true,
        "id": "643"
    },
    "boba": {
        "enabled": false, // Error: INDEXA_DB not set
        "id": "14556" // Boba bridge id should be 3935
    },
    "mojitoswap": {
        "id": "1181"
    },
    "mimo": {
        "id": "1241"
    },
    "junoswap": {
        disabled: true,
        "id": "2052"
    },
    "honeyswap": {
        "id": "271"
    },
    "solarbeam": {
        "id": "551"
    },
    "spiritswap": {
        parentId: "SpiritSwap",
        "id": "311"
    },
    "apeswap": {
        parentId: "ApeSwap",
        "id": "398"
    },
    "nomiswap": {
        "enabled": false,
        "id": "1823"
    },
    "stellaswap": {
        "id": "1274"
    },
    "lifinity": {
        "id": "2154"
    },
    "shibaswap": {
        "id": "397"
    },
    "perp88": {
        "id": "2296"
    },
    "mux": {
        "name": "MUX Protocol",
        "id": "2254"
    },
    "emdx": {
        "id": "2299"
    },
    "defi-swap": {
        "id": "221"
    },
    "babydogeswap": {
        "id": "2169"
    },
    "stargate": {
        parentId: "Stargate Finance",
        "id": "1571"
    },
    "mm-stableswap-polygon": {
        parentId: "MM Finance",
        "id": "2015"
    },
    "elk": {
        "id": "420"
    },
    "lyra": {
        "id": "503"
    },
    "radioshack": {
        "id": "1616"
    },
    "valas-finance": {
        disabled: true,
        "id": "1584"
    },
    "gains-network": {
        "id": "1018"
    },
    "ghostmarket": {
        disabled: true,
        category: "NFT Marketplace",
        allAddresses: [
            "neo:0x9b049f1283515eef1d3f6ac610e1595ed25ca3e9",
            "ethereum:0x35609dc59e15d03c5c865507e1348fa5abb319a8",
            "polygon:0x6a335ac6a3cdf444967fe03e7b6b273c86043990",
            "avax:0x0b53b5da7d0f275c31a6a182622bdf02474af253",
            "bsc:0x0b53b5da7d0f275c31a6a182622bdf02474af253"
        ],
        "id": "2290"
    },
    "moonwell-artemis": {
        "enabled": false, // ClientError: auth error: payment required for subsequent requests for this API key:
        "id": "1853"
    },
    "moonwell-apollo": {
        "id": "1401"
    },
    "kperp-exchange": {
        "disabled": true,
        "id": "2326"
    },
    "premia": {
        "id": "381",
        parentId: "Premia",
        protocolsData: {
            v2: {
                id: "381",
            },
            v3: {
                id: "3497",
            }
        }
    },
    "kyberswap": {
        "id": "127",
        parentId: "KyberSwap",
        protocolsData: {
            classic: {
                id: "127",
                displayName: "KyberSwap - Classic"
            },
            elastic: {
                id: "2615",
                displayName: "KyberSwap - Elastic"
            }
        }
    },
    "llamalend": {
        "id": "2252"
    },
    "0vix": {
        disabled: true,
        "id": "1614"
    },
    "mummy-finance": {
        "id": "2361"
    },
    "bluemove": {
        "id": "2396"
    },
    "hegic": {
        "id": "128"
    },
    "el-dorado-exchange": {
        parentId: "EDE",
        disabled: true,
        "id": "2356"
    },
    "gearbox": {
        "id": "1108"
    },
    "predy-finance": {
        "id": "1657",
        parentId: "Predy Finance",
        protocolsData: {
            "v320": {
                id: "1657",
                disabled: true
            },
            "v5": {
                id: "3324",
                enabled: true
            }
        }
    },
    "verse": {
        "id": "1732"
    },
    "level-finance": {
        "id": "2395"
    },
    "blur": {
        "id": "2414"
    },
    "solidlydex": {
        "id": "2400"
    },
    "archly-finance": {
        "id": "2317"
    },
    "stride": {
        "id": "2251"
    },
    "plenty": {
        "id": "490"
    },
    "firebird-finance": {
        "id": "384"
    },
    "x2y2": {
        "id": "1431"
    },
    "buffer": {
        "id": "1304"
    },
    "betswirl": {
        "id": "1911"
    },
    "zonic": {
        "id": "2532"
    },
    "covo-finance": {
        parentId: "Covo Finance",
        "enabled": false, // ClientError: auth error: payment required for subsequent requests for this API key:
        "id": "2525"
    },
    "nftearth": {
        "id": "2546"
    },
    "liquid-bolt": {
        "id": "2513"
    },
    "frax-ether": {
        parentId: "Frax Finance",
        "id": "2221"
    },
    "frax-fpi": {
        parentId: "Frax Finance",
        id: "2607"
    },
    "zora": {
        id: "2610"
    },
    "solidlizard": {
        id: "2528"
    },
    "zyberswap": {
        id: "2467",
        parentId: "ZyberSwap",
        protocolsData: {
            "v2": {
                id: "2467",
                enabled: true
            },
            "v3": {
                id: "2602",
                enabled: true
            },
            "stable": {
                id: "2530",
                enabled: true
            }
        }
    },
    "cow-protocol": {
        id: "2643"
    },
    "maverick": {
        parentId: "Maverick Protocol",
        id: "2644"
    },
    "equalizer-exchange": {
        parentId: "Equalizer",
        id: "2332"
    },
    "camelot-v2": {
        parentId: "Camelot",
        id: "2307"
    },
    "thena-v1": {
        name: "Thena V1",
        displayName: "Thena V1",
        id: "2417"
    },
    "paraswap": {
        id: "894",
        cleanRecordsConfig: {
            genuineSpikes: {
                "1684800000": true
            },
        }
    },
    "ramses-exchange-v1": {
        parentId: "Ramses Exchange",
        enabled: false, // ClientError: auth error: payment required for subsequent requests for this API key:
        id: "2675"
    },
    "blastapi": {
        id: "2734"
    },
    "get-protocol": {
        id: "2735"
    },
    "radiant": {
        id: "2706"
    },
    "chainlink-vrf-v1": {
        parentId: "Chainlink",
        displayName: "Chainlink VRF V1",
        id: "3339"
    },
    "chainlink-vrf-v2": {
        parentId: "Chainlink",
        displayName: "Chainlink VRF V2",
        id: "3340"
    },
    "chainlink-keepers": {
        parentId: "Chainlink",
        displayName: "Chainlink Keepers",
        id: "3338"
    },
    "chainlink-requests": {
        parentId: "Chainlink",
        displayName: "Chainlink Requests",
        id: "2623"
    },
    "aura": {
        id: "1918"
    },
    "synapse": {
        id: "657"
    },
    "plexus": {
        id: "2740"
    },
    "vela": {
        id: "2548"
    },
    "equilibre-exchange": {
        id: "2586"
    },
    "waves": {
        id: "1274",
        isChain: true
    },
    "maia-v3": {
        "id": "2760"
    },
    "morphex": {
        parentId: "Morphex",
        "id": "2662"
    },
    "kyotoswap": {
        "id": "2350"
    },
    "sonne-finance": {
        "id": "2142"
    },
    "SmarDex": {
        "id": "2695"
    },
    "ens": {
        "id": "2519"
    },
    "azuro": {
        "id": "1892"
    },
    "covo-v2": {
        "id": "2730",
        parentId: "Covo Finance",
        cleanRecordsConfig: {
            genuineSpikes: true
        }
    },
    "camelot-v3": {
        parentId: "Camelot",
        "id": "2792"
    },
    "auragi": {
        "id": "2773"
    },
    "vesta-finance": {
        "id": "1444"
    },
    "thena-v3": {
        parentId: "Thena",
        "id": "2864"
    },
    "merlin": {
        disabled: true,
        "id": "2849"
    },
    "hydradex": {
        "id": "1673",
        protocolsData: {
            v2: {
                disabled: true,
                "id": "1673",
                displayName: "Hydradex V2"
            },
            v3: {
                "id": "2910",
                displayName: "Hydradex V3"
            }
        }
    },
    "smbswap": {
        parentId: "SMBSwap",
        id: "1632",
        protocolsData: {
            v2: {
                "id": "1632"
            },
            v3: {
                "id": "2895"
            }
        },
    },
    "pika-protocol": {
        parentId: "Pika Protocol",
        "id": "916"
    },
    "chronos": {
        "id": "2907"
    },
    "unidex": {
        "id": "1833"
    },
    "joe-v2.1": {
        parentId: "Trader Joe",
        "id": "2906"
    },
    "e3": {
        "id": "2926"
    },
    "airswap": {
        "id": "2954"
    },
    "ArbitrumExchange": {
        "id": "2685",
        protocolsData: {
            v2: {
                "id": "2685",
                displayName: "Arbitrum Exchange V2"
            },
            v3: {
                "id": "2962",
                displayName: "Arbitrum Exchange V3"
            }
        }
    },
    "across": {
        "id": "1207"
    },
    "gnd-protocol": {
        "id": "2968"
    },
    "kwenta": {
        disabled: true,
        "id": "2981"
    },
    "gamma": {
        "id": "355"
    },
    "fulcrom-finance": {
        "id": "2641"
    },
    "veax": {
        "enabled": false, // no file for veax in fees folder
        "id": "2928"
    },
    "maestro": {
        "id": "3019"
    },
    "forge": {
        "id": "2804"
    },
    "metamask": {
        "id": "3031"
    },
    "rainbow-wallet": {
        "id": "3038"
    },
    "lybra-finance": {
        parentId: "Lybra Finance",
        "id": "2904"
    },
    "houdini-swap": {
        "id": "3041"
    },
    "unlimited-network": {
        "id": "3055"
    },
    "cryptex-v2": {
        parentId: "Cryptex Finance",
        "id": "3051"
    },
    "usdo": {
        "id": "3098"
    },
    "unibot": {
        "id": "3106"
    },
    "ramses-exchange-v2": {
        parentId: "Ramses Exchange",
        id: "3096"
    },
    "abcdefx": {
        id: "2376"
    },
    "liondex": {
        disabled: true,
        id: "2898"
    },
    "stealcam": {
        id: "3123"
    },
    "pearlfi": {
        id: "3121"
    },
    "scatter": {
        id: "3146"
    },
    "alchemix": {
        id: "204"
    },
    "doveswap": {
        "id": "2763",
        parentId: "Dove Swap",
        "protocolsData": {
            "v3": {
                "id": "2809",
            }
        },
    },
    "foundation": {
        id: "3168"
    },
    "thalaswap": {
        parentId: "Thala Labs",
        id: "2795"
    },
    "y2k": {
        parentId: "Y2K Finance",
        id: "2375",
        "protocolsData": {
            "v1": {
                "id": "2375",
            },
            "v2": {
                "id": "3056",
            }
        },
    },
    "yield-yak-staked-avax": {
        id: "475"
    },
    "voodoo-trade": {
        id: "3792"
    },
    "equity": {
        parentId: "Equalizer",
        id: "3173"
    },
    "pendle": {
        id: "382"
    },
    "move-dollar": {
        parentId: "Thala Labs",
        id: "2789"
    },
    "pinnako": {
        id: "3209"
    },
    "DerpDEX": {
        id: "3234"
    },
    "wigoswap": {
        "id": "1351"
    },
    "apollox": {
        "id": "1772"
    },
    "concordex-io": {
        "enabled": false, // file doesn't exist
        "id": "3172"
    },
    "vvs-finance": {
        "id": "831"
    },
    "agni-fi": {
        "id": "3265"
    },
    "benqi-lending": {
        parentId: "Benqi",
        "id": "467"
    },
    "pika-protocol-v4": {
        parentId: "Pika Protocol",
        "id": "3281"
    },
    "holdstation-defutures": {
        "id": "2959"
    },
    "unicrypt": {
        parentId: "UniCrypt",
        "id": "1765"
    },
    "0x0dex": {
        "id": "3264"
    },
    "base": {
        "category": "Rollup",
        "id": "8453"
    },
    "velodrome-v2": {
        parentId: "Velodrome",
        "id": "3302"
    },
    "sobal": {
        "id": "3246"
    },
    "reserve": {
        "id": "626"
    },
    "grizzly-trade": {
        disabled: true,
        "id": "3301"
    },
    "rollup-finace": {
        "id": "2889"
    },
    "ktx": {
        "id": "3025"
    },
    "zunami": {
        disabled: true,
        "id": "1201"
    },
    "fusionx-v3": {
        parentId: "FusionX Finance",
        id: "3239"
    },
    "ferro": {
        "id": "1882"
    },
    "satori": {
        "id": "2982"
    },
    "fcon-dex": {
        disabled: true,
        "id": "3299"
    },
    "friend-tech": {
        "id": "3377"
    },
    "fusionx-v2": {
        parentId: "FusionX Finance",
        id: "3238"
    },
    "vertex-protocol": {
        "id": "2899"
    },
    "edebase": {
        parentId: "EDE",
        "id": "3375"
    },
    "venus-finance": {
        "id": "212",
        "enabled": true
    },
    "none-trading-bot": {
        disabled: true,
        "id": "3337",
        "enabled": true
    },
    "dackieswap": {
        parentId: "DackieSwap",
        "id": "3345"
    },
    "banana-gun-trading": {
        "id": "3336"
    },
    "lynex": {
        "id": "3408"
    },
    "op-bnb": {
        "id": "204",
        "isChain": true
    },
    "meowl": {
        "id": "3418"
    },
    "qidao": {
        "id": "449"
    },
    "zksync-era": {
        "category": "Rollup",
        "id": "324"
    },
    "meridian-trade": {
        "enabled": false, // request to https://subgraph.meridianfinance.net/subgraphs/name/perpetuals-stats failed, reason: connect ECONNREFUSED 137.184.25.57:443
        "id": "3386"
    },
    "baseswap": {
        "id": "3333",
        parentId: "BaseSwap",
        "protocolsData": {
            "v2": {
                "id": "3333",
            },
            "v3": {
                "id": "3507",
            }
        }
    },
    "yfx-v3": {
        "id": "3429"
    },
    "gmx-v2": {
        parentId: "GMX",
        "id": "3365"
    },
    "swapbased": {
        parentId: "SwapBased",
        "id": "3328",
        protocolsData: {
            "v2": {
                "id": "3328",
            }
        },
    },
    "danogo": {
        "id": "3454"
    },
    "sharesgram": {
        "enabled": false, // only returns 0 for fees everytime
        "id": "3464"
    },
    "tigris": {
        "enabled": false, // has several dates with { "error" : { "S" : "Request failed with status code 500" } }
        "id": "3129"
    },
    "aerodrome": {
        parentId: "Aerodrome",
        "id": "3450"
    },
    "apex": {
        parentId: "ApeX Protocol",
        "id": "1878"
    },
    "lybra-v2": {
        parentId: "Lybra Finance",
        "id": "3468"
    },
    "morphex-old": {
        parentId: "Morphex",
        "id": "3483"
    },
    "pact": {
        "id": "1468"
    },
    "friend-room": {
        "id": "3493",
        "enabled": true
    },
    "liquis": {
        "id": "3498",
        "enabled": true
    },
    "dackieswap-v2": {
        parentId: "DackieSwap",
        "id": "3515",
    },
    "basepaint": {
        "id": "3519"
    },
    "monarchpay": {
        "id": "3520"
    },
    "perpetual-protocol": {
        "id": "362"
    },
    "nether-fi": {
        "id": "3509"
    },
    "extra": {
        "id": "2974"
    },
    "blazebot": {
        disabled: true,
        "id": "3527"
    },
    "stakewise": {
        "id": "277"
    },
    "bmx": {
        parentId: "Morphex",
        "id": "3530"
    },
    "mango-v4": {
        parentId: "Mango Markets",
        "id": "3174"
    },
    "hono": {
        "id": "3532"
    },
    "thena-perp": {
        parentId: "Thena",
        "id": "3537",
    },
    "post-tech": {
        "id": "3535",
    },
    "ekubo": {
        "id": "3499"
    },
    "tangible-rwa": {
        parentId: "Tangible",
        "id": "2231"
    },
    "caviar-tangible": {
        parentId: "Tangible",
        "id": "3528"
    },
    "solidly-v3": {
        parentId: "Solidly Labs",
        "id": "3481"
    },
    "friend3": {
        "id": "3566"
    },
    "Scale": {
        parentId: "Equalizer",
        "id": "3575"
    },
    "stars-arena": {
        "id": "3564"
    },
    "based-markets": {
        "id": "3609"
    },
    "allbridge-core": {
        "id": "3944"
    },
    "cipher": {
        "id": "3563"
    },
    "blex": {
        "id": "3605"
    },
    "sudoswap-v1": {
        parentId: "Sudoswap",
        "id": "1917"
    },
    "sudoswap-v2": {
        parentId: "Sudoswap",
        "id": "3095"
    },
    "xena-finance": {
        "id": "3620"
    },
    "gambit": {
        "id": "3325"
    },
    "tangleswap": {
        "id": "3585"
    },
    "uniswap-lab": {
        "id": "3657"
    },
    "shimmersea": {
        parentId: "MagicSea",
        "id": "3571"
    },
    "vapordex": {
        "id": "2342",
        protocolsData: {
            v2: {
                "id": "3654",
            }
        }
    },
    "chainlink-ccip": {
        parentId: "Chainlink",
        "id": "3675"
    },
    "crv-usd": {
        parentId: "Curve Finance",
        "id": "2994"
    },
    "shuriken": {
        "id": "3687"
    },
    "clipper": {
        "id": "622"
    },
    "morpho-compound": {
        parentId: "Morpho",
        "enabled": false, // https://discord.com/channels/823822164956151810/1022274454451142800/1166542892999913583
        "id": "1997"
    },
    "benqi-staked-avax": {
        parentId: "Benqi",
        "id": "1427"
    },
    "prisma-finance": {
        "id": "3473"
    },
    "impermax-finance": {
        "id": "343"
    },
    "defi-saver": {
        "id": "177"
    },
    "zapper-channels": {
        "id": "3703"
    },
    "valorem": {
        "id": "3501"
    },
    "clever": {
        "id": "1707"
    },
    "concentrator": {
        "id": "1544"
    },
    "touch.fan": {
        "id": "3713"
    },
    "paal-ai": {
        "id": "3723"
    },
    "retro": {
        "id": "3311"
    },
    "hipo": {
        "id": "3722"
    },
    "intent-x": {
        "id": "3747"
    },
    "caviarnine-lsu-pool": {
        parentId: "CaviarNine",
        "id": "3666"
    },
    "caviarnine-shape-liquidity": {
        "id": "3645"
    },
    "metavault-v3": {
        parentId: "Metavault",
        "enabled": false,
        "id": "3750",
        protocolsData: {
            "v3": {
                "id": "3750",
            }
        }
    },
    "xoxno": {
        "id": "3753"
    },
    "equation": {
        parentId: "Equation",
        "id": "3726"
    },
    "hopr": {
        "id": "3761"
    },
    "solend": {
        "id": "458"
    },
    "thorswap": {
        "id": "412"
    },
    "amphor": {
        "id": "3643"
    },
    "dydx": {
        parentId: "dYdX",
        "id": "144",
        "enabled": true
    },
    "justlend": {
        "id": "494"
    },
    "wagmi": {
        "id": "2837"
    },
    "chimpexchange": {
        "id": "3836"
    },
    "dln": {
        "id": "3846"
    },
    "near": {
        "id": "6535"
    },
    "substanceX": {
        "id": "3835"
    },
    "up-vs-down-game": {
        "id": "3872"
    },
    "aimbot": {
        "id": "3875"
    },
    "sns": {
        "id": "3877"
    },
    "thick": {
        "id": "3878"
    },
    "noah-swap": {
        "id": "2855"
    },
    "stormtrade": {
        "id": "3883"
    },
    "beethoven-x": {
        parentId: "Beethoven X",
        "id": "654"
    },
    "ascent-v2": {
        parentId: "Ascent Exchange",
        "id": "3867"
    },
    "ascent-v3": {
        parentId: "Ascent Exchange",
        "id": "3868"
    },
    "xfai": {
        "id": "3816"
    },
    "defiplaza": {
        "id": "728"
    },
    "butterxyz": {
        "id": "3918"
    },
    "pharaoh-exchange": {
        "id": "3921"
    },
    "metavault-derivatives-v2": {
        parentId: "Metavault",
        "id": "3911"
    },
    "dopex": {
        parentId: "Dopex",
        "id": "3817",
        protocolsData: {
            "clamm": {
                "id": "3817",
            }
        }
    },
    "bluefin": {
        "id": "2625"
    },
    "odos": {
        "id": "3951"
    },
    "dexter": {
        id: "2737"
    },
    "fvm-exchange": {
        parentId: "Velocimeter",
        "id": "3291"
    },
    "kiloex": {
        "id": "3329"
    },
    "railgun": {
        "id": "1320"
    },
    "surfone": {
        "id": "3954"
    },
    "squa-defi": {
        "id": "3977"
    },
    "beamex": {
        parentId: "BeamSwap",
        "id": "3251"
    },
    "beamswap-v3": {
        parentId: "BeamSwap",
        "id": "3092",
        protocolsData: {
            "v3": {
                "id": "3092",
            }
        }
    },
    "beamswap": {
        parentId: "BeamSwap",
        "id": "1289"
    },
    "shoebillFinance-v2": {
        parentId: "Shoebill Finance",
        "id": "3548"
    },
    "pepe-swaves": {
        parentId: "PepeTeam",
        "id": "2351"
    },
    "maple-finance": {
        parentId: "Maple Finance",
        "id": "587"
    },
    "jibswap": {
        "id": "3928"
    },
    "cleopatra-exchange": {
        "id": "3985"
    },
    "immortalx": {
        "id": "3983"
    },
    "goku-money": {
        "id": "3758"
    },
    "allbridge-classic": {
        "id": "577"
    },
    "monocerus": {
        "id": "3622"
    },
    "first-crypto-bank": {
        id: "4017"
    },
    "fwx": {
        "id": "4026"
    },
    "keom": {
        "id": "3823"
    },
    "squadswap-v2": {
        parentId: "SquadSwap",
        "id": "4009"
    },
    "squadswap-v3": {
        parentId: "SquadSwap",
        "id": "4010"
    },
    "zerion-wallet": {
        "id": "4049"
    },
    "goldfinch": {
        "id": "703"
    },
    "zkswap-finance": {
        "id": "3180"
    },
    "horiza": {
        "id": "4041"
    },
    "manta": {
        category: "Rollup",
        "id": "13631"
    },
    "equation-v2": {
        parentId: "Equation",
        "id": "4074"
    },
    "lexer": {
        "id": "4087"
    },
    "garden": {
        "id": "4086"
    },
    "hyperionx": {
        "id": "4094"
    },
    "kinetix-derivatives-v2": {
        parentId: "Kinetix",
        "id": "4110"
    },
    "pingu": {
        "id": "4102"
    },
    "supswap-v2": {
        parentId: "SupSwap",
        "id": "4117"
    },
    "supswap-v3": {
        parentId: "SupSwap",
        "id": "4118"
    },
    "vaultka": {
        "id": "2531"
    },
    "Omnidrome": {
        "id": "4119"
    },
    "marinade-liquid-staking": {
        parentId: "Marinade",
        "id": "484",
        "cleanRecordsConfig": {
            genuineSpikes: {
                "1708387200": true,
                "1708473600": true,
                "1708560000": true,
                "1708646400": true,
            }
        }
    },
    "marinade-native": {
        parentId: "Marinade",
        "id": "3672"
    },
    "dragonswap": {
        parentId: "DragonSwap",
        "id": "4138",
        protocolsData: {
            "v2": {
                "id": "4138",
            },
            "v3": {
                "id": "4139",
            }
        }
    },
    "inverse-finance": {
        parentId: "Inverse Finance",
        "id": "2433"
    },
    "furucombo": {
        "id": "742"
    },
    "instadapp": {
        "id": "4742" // old id: 120
    },
    "summer.fi": {
        "id": "4741"  // old id: 3284
    },
    "integral": {
        "id": "291"
    },
    "bonk-bot": {
        "id": "4227"
    },
    "lens-protocol": {
        "id": "4235"
    },
    "ethena": {
        "id": "4133"
    },
    "avantis": {
        "id": "4108"
    },
    "cellana-finance": {
        "id": "4194",
    },
    "nile-exchange": {
        parentId: "Nile Exchange",
        "id": "4072"
    },
    "nile-exchange-v1": {
        parentId: "Nile Exchange",
        "enabled": false,
        "id": "4285"
    },
    "primordium": {
        "id": "4293",
        enabled: true
    },
    "geodnet": {
        "id": "4304",
        enabled: true
    },
    "econia": {
        "id": "4128"
    },
    "sharpe-earn": {
        "id": "2756"
    },
    "morpho": {
        parentId: "Morpho",
        "id": "4025"
    },
    "blitz": {
        id: "4214",
    },
    "fx-protocol": {
        id: "3344"
    },
    "swop": {
        id: "613"
    },
    "javsphere": {
        id: "4366"
    },
    "frax-amo": {
        parentId: "Frax Finance",
        id: "359"
    },
    "keller": {
        parentId: "Keller Finance",
        id: "4388"
    },
    "koi-finance": {
        id: "2727"
    },
    "ash-perp": {
        id: "4426"
    },
    "optionBlitz": {
        id: "4396"
    },
    "pumpdotfun": {
        id: "4449"
    },
    "synthetix-v3": {
        id: "4446"
    },
    "beefy": {
        id: "326"
    },
    "etaswap": {
        "id": "4475"
    },
    "swych": {
        id: "4365",
    },
    "wbtc": {
        "id": "2"
    },
    "yologames": {
        id: "4495"
    },
    "fjord-foundry": {
        id: "4505",
        parentId: "Fjord Foundry",
        protocolsData: {
            "v2": {
                id: "4505"
            },
            "v1": {
                id: "4557"
            }
        },
        cleanRecordsConfig: {
            genuineSpikes: {
                "1713744000": true,
                "1713657600": true
            },
        }
    },
    "grizzly-trade-derivatives-v2": {
        id: "4506",
    },
    "merchant-moe-dex": {
        parentId: "Merchant Moe",
        id: "4006"
    },
    "hercules-v2": {
        parentId: "Hercules",
        id: "4372",
    },
    "hercules-v3": {
        parentId: "Hercules",
        id: "4373",
        enabled: true
    },
    "orby-network": {
        id: "4154"
    },
    "fantasy-top": {
        id: "4570"
    },
    "fluid": {
        id: "4167"
    },
    "bitlayer": {
        id: "200901"
    },
    "nuri-exchange-v1": {
        parentId: "Nuri Exchange",
        id: "4564"
    },
    "nuri-exchange-v2": {
        parentId: "Nuri Exchange",
        id: "4565"
    },
    "synfutures-v3": {
        parentId: "SynFutures",
        id: "4215"
    },
    "jito": {
        id: "2308"
    },
    "vfat": {
        id: "4602"
    },
    "ociswap": {
        id: "3646",
        parentId: "Ociswap",
        protocolsData: {
            "basic": {
                "id": "3646",
            },
            "precision": {
                "id": "4629",
            }
        },
        cleanRecordsConfig: {
            genuineSpikes: {
                "1715817600": true,
            }
        }
    },
    "dydx-v4": {
        parentId: "dYdX",
        id: "4067"
    },
    "polter": {
        id: "4152"
    },
    "equation-v3": {
        parentId: "Equation",
        id: "4586"
    },
    "Viridian": {
        id: "4631"
    },
    "yfx-v4": {
        id: "4674"
    },
    "basecamp": {
        id: "4693"
    },
    "blocxroute": {
        id: "4695"
    },
    "drift-protocol": {
        "id": "970",
        "protocolsData": {
            "derivatives": {
                "id": "970",
            }
        },
    },
    "keller-cl": {
        parentId: "Keller Finance",
        id: "4583"
    },
    "colony": {
        id: "1004"
    },
    "flashtrade": {
        "id": "4107",
    },
    "pumpup": {
        "id": "4736"
    },
    "coinbase-commerce": {
        "id": "4737"
    },
    "dragonswap-sei": {
        id: "4720"
    },
    "wen-markets": {
        id: "4733"
    },
    "cellula": {
        id: "4705"
    },
    "clusters": {
        id: "4777"
    },
    "magpie": {
        parentId: "Magpie Ecosystem",
        id: "2271"
    },
    "time-fun": {
        id: "4786"
    },
    "cakepie": {
        parentId: "Magpie Ecosystem",
        id: "4007"
    },
    "milkyway": {
        id: "3953"
    },
    "penpie": {
        parentId: "Magpie Ecosystem",
        id: "3083"
    },
    "radpie": {
        parentId: "Magpie Ecosystem",
        id: "3555"
    },
    "sideshift": {
        id: "1895"
    },
    "tlx-finance": {
        id: "4555"
    },
    "moonshot": {
        id: "4813"
    },
    "jojo": {
        "id": "2320"
    },
    "lynex-v1": {
        parentId: "Lynex",
        id: "3908"
    },
    "linehub-perps": {
        parentId: "LineHub",
        id: "4842"
    },
    "scoop": {
        id: "4827"
    },
    "ether-fi": {
        parentId: "ether.fi",
        id: "4429"
    },
    "jup-ape": {
        parentId: "Jupiter",
        id: "4860"
    },
    "scallop": {
        parentId: "Scallop",
        id: "1961"
    },
    "d2finance": {
        id: "4846"
    },
    "eddyfinance-v2": {
        id: "4120"
    },
    "size-credit": {
        id: "4904"
    },
    "stbot": {
        id: "4909"
    },
    "zns": {
        id: "4920"
    },
    "liquid-collective": {
        id: "3391"
    },
    "juice-finance": {
        id: "4208"
    },
    "origin-dollar": {
        id: "427"
    },
    "betmode": {
        enabled: false, // has negative fees for many dates
        id: "4927"
    },
    "silo-finance": {
        id: "2020"
    },
    "cetus": {
        id: "2289"
    },
    "arrakis-v2": {
        parentId: "Arrakis Finance",
        id: "2667"
    },
    "stargate-finance-v2": {
        parentId: "Stargate Finance",
        id: "4831"
    },
    "superstate": {
        id: "4265"
    },
    "apex-omni": {
        parentId: "ApeX Protocol",
        id: "4822"
    },
    "dedust": {
        id: "2617"
    },
    "orderly": {
        "id": "2264"
    },
    "spacewhale": {
        id: "4930"
    },
    "mevx": {
        id: "4945"
    },
    "metaplex": {
        id: "4959"
    },
    "umoja": {
        id: "4963"
    },
    "goplus": {
        id: "4977"
    },
    "photon": {
        id: "4981"
    },
    "factor": {
        parentId: "Factor",
        id: "3298"
    },
    "dexscreener": {
        id: "4990"
    },
    "kamino-lending": {
        parentId: "Kamino",
        id: "3770"
    },
    "ston": {
        id: "2337"
    },
    "moonwell": {
        id: "1853"
    },
    "spiko": {
        id: "4980"
    },
    "helio": {
        id: "5007"
    },
    "sunpump": {
        parentId: "SUN.io",
        id: "4979"
    },
    "dextools": {
        id: "5006"
    },
    "manifold": {
        id: "5005"
    },
    "circle": {
        id: "5008"
    },
    "tether": {
        id: "5009"
    },
    "thegraph": {
        id: "5010"
    },
    "demented-games": {
        id: "5013"
    },
    "kyberswap-aggregator": {
        parentId: "KyberSwap",
        id: "3982",
        enabled: true
    },
    "raybot": {
        id: "5022"
    },
    "illuvium": {
        id: "447"
    },
    "4cast": {
        id: "5027"
    },
    "bellumexchange": {
        id: "5029"
    },
    "ribbon": {
        parentId: "Ribbon Finance",
        id: "281"
    },
    "velo": {
        id: "4989"
    },
    "openeden-t-bills": {
        id: "3057"
    },
    "bcraft": {
        id: "5036"
    },
    "paxos-gold": {
        id: "4862"
    },
    "chainflip": {
        id: "3853"
    },
    "franklin-templeton": {
        id: "4878"
    },
    "hashnote-usyc": {
        id: "3698"
    },
    "farcaster": {
        id: "5049"
    },
    "lista-slisbnb": {
        parentId: "Lista DAO",
        id: "3354"
    },
    "lista-lisusd": {
        parentId: "Lista DAO",
        id: "2038"
    },
    "ethervista": {
        id: "5092"
    },
    "echelon": {
        id: "4367"
    },
    "torch": {
        id: "5096"
    },
    "sunswap-v1": {
        parentId: "SUN.io",
        id: "690"
    },
    "sunswap-v2": {
        parentId: "SUN.io",
        id: "3005"
    },
    "sunswap-v3": {
        parentId: "SUN.io",
        id: "4031"
    },
    "fwx-dex": {
        parentId: "FWX",
        id: "4962"
    },
    "koi-finance-cl": {
        parentId: "Koi Finance",
        id: "4678"
    },
    "superchain": {
        id: "5111"
    },
    "gaspump": {
        id: "5094"
    },
    "zeno": {
        id: "4642"
    },
    "dhedge": {
        id: "190"
    },
    "ref-finance": {
        "id": "541"
    },
    "bmx-freestyle": {
        parentId: "BMX",
        "id": "4903"
    },
    "pear-protocol": {
        id: "5151"
    },
    "solv-finance": {
        parentId: "Solv Protocol",
        id: "4620"
    },
    "sparkdex-v3": {
        parentId: "SparkDEX",
        id: "4888"
    },
    "toros": {
        id: "1881"
    },
    "myx-finance": {
        "id": "4319"
    },
    "erinaceus": {
        id: "5183"
    },
    "moonshot-money": {
        id: "5188"
    },
    "filament": {
        id: "5177",
    },
    "bifrost-liquid-staking": {
        id: "1738"
    },
    "pocket-universe": {
        id: "5189"
    },
    "memecooking": {
        id: "5185"
    },
    "prerich-app": {
        id: "5196"
    },
    "trado": {
        id: "5208",
    },
    "ntm": {
        id: "5212",
    },
    "jeton": {
      id: "5213",
    },
    "sparkdex-v3-1": {
        parentId: "SparkDEX",
        id: "5223"
    },
    "sparkdex-v2": {
        parentId: "SparkDEX",
        id: "4887",
    },
    "arbitrum-nova": {
        id: "42170",
    },
    "kerberos": {
        id: "5233",
    },
    "safe": {
        id: "3320"
    },
    "botfalcon": {
        id: "5237"
    },
    "mint": {
        id: "185"
    },
    "grafun": {
        id: "5195"
    },
    "wise-lending-v2": {
        parentId: "Wise Lending",
        id: "4494"
    },
    "makenow-meme": {
        id: "5246"
    },
    "linehub-v3": {
        parentId: "LineHub",
        id: "4661"
    },
    "linehub-v2": {
        parentId: "LineHub",
        id: "4660"
    },
    "quickswap-hydra": {
        parentId: "QuickSwap",
        id: "5187"
    },
    "quickswap-perps": {
        parentId: "QuickSwap",
        id: "2980",
    },
    "step-finance": {
        id: "4837"
    },
    "assetchain": {
        id: "8519"
    },
    "kinetix-v2": {
        parentId: "Kinetix",
        id: "3533"
    },
    "kinetix-v3": {
        parentId: "Kinetix",
        id: "3534"
    },
    "metavault-amm-v2": {
        parentId: "MetaVault",
        id: "5186"
    },
    "surge-trade": {
        id: "5290"
    },
    "suilend": {
        id: "4274"
    },
<<<<<<< HEAD
    "juicebox": {
        id: "4208"
=======
    "celestia": {
        id: "22861"
>>>>>>> 0b13af29
    }
} as AdaptorsConfig<|MERGE_RESOLUTION|>--- conflicted
+++ resolved
@@ -2143,12 +2143,10 @@
     "suilend": {
         id: "4274"
     },
-<<<<<<< HEAD
     "juicebox": {
         id: "4208"
-=======
+    },
     "celestia": {
         id: "22861"
->>>>>>> 0b13af29
     }
 } as AdaptorsConfig