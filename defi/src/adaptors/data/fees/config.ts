import { AdaptorsConfig } from "../types"

export default {
    "aave": {
        "startFrom": 1647648000,
        "id": "111",
        parentId: "AAVE",
        protocolsData: {
            /*  v1: {
                 "id": "1838",
                 enabled: false,
             }, */
            v2: {
                "id": "111",
            },
            v3: {
                "id": "1599",
            }
        }
    },
    "angle": {
        "id": "756"
    },
    "balancer": {
        "id": "116",
        parentId: "Balancer",
        protocolsData: {
            v1: {
                id: "116",
                displayName: "Balancer V1"
            },
            v2: {
                id: "2611",
                displayName: "Balancer V2"
            }
        }
    },
    "biswap": {
        parentId: "BiSwap",
        "id": "373"
    },
    "bitcoin": {
        "id": "1",
        "isChain": true
    },
    "bsc": {
        "id": "56"
    },
    "compound": {
        parentId: "Compound Finance",
        "id": "114"
    },
    "convex": {
        "id": "319"
    },
    "curve": {
        "id": "3"
    },
    "doge": {
        "id": "74"
    },
    "ethereum": {
        "id": "1027",
        cleanRecordsConfig: {
            genuineSpikes: {
                "1651449600": true
            },
        }
    },
    "frax-swap": {
        parentId: "Frax Finance",
        "id": "2121"
    },
    "gmx": {
        "id": "337",
        parentId: "GMX"
    },
    "lido": {
        "id": "182"
    },
    "litecoin": {
        "id": "2",
        "isChain": true
    },
    "looksrare": {
        "id": "1229"
    },
    "makerdao": {
        "id": "118"
    },
    "mooniswap": {
        "id": "1053"
    },
    "opensea": {
        "id": "2258",
        parentId: "OpenSea",
        protocolsData: {
            v1: {
                "id": "2630",
                disabled: true,
                displayName: "Opensea V1"
            },
            v2: {
                "id": "2631",
                disabled: true,
                displayName: "Opensea V2"
            },
            seaport: {
                "id": "2258",
                displayName: "Opensea Seaport"
            }
        }
    },
    "osmosis": {
        "id": "383"
    },
    // "pancakeswap": {
    //     parentId: "PancakeSwap",
    //     protocolsData: {
    //         v1: {
    //             "disabled": true,
    //             "id": "2590"
    //         },
    //         v2: {
    //             "id": "194"
    //         },
    //         stableswap: {
    //             "id": "2529"
    //         },
    //         v3: {
    //             "id": "2769"
    //         }
    //     },
    //     "id": "194"
    // },
    "pangolin": {
        "id": "246"
    },
    "quickswap": {
        "id": "306",
        parentId: "Quickswap",
        protocolsData: {
            v2: {
                id: "306",
                displayName: "Quickswap V2"
            },
            v3: {
                id: "2239",
            }
        }
    },
    "raydium": {
        "id": "214"
    },
    "spookyswap": {
        "id": "302"
    },
    "sushiswap": {
        "id": "119",
        parentId: "Sushi",
        protocolsData: {
            classic: {
                id: "119",
            },
            trident: {
                id: "2152",
            },
            v3: {
                id: "2776"
            }
        }
    },
    "synthetix": {
        "id": "115"
    },
    "tarot": {
        "id": "434"
    },
    "traderjoe": {
        "id": "468",
        parentId: "Trader Joe",
        protocolsData: {
            v1: {
                id: "468",
            },
            v2: {
                id: "2393",
            }
        }
    },
    // "uniswap": {
    //     "id": "1",
    //     parentId: "Uniswap",
    //     "protocolsData": {
    //         "v1": {
    //             "id": "2196"
    //         },
    //         "v2": {
    //             "id": "2197"
    //         },
    //         "v3": {
    //             "id": "2198"
    //         },
    //     },
    // },
    "velodrome": {
        parentId: "Velodrome",
        "id": "1799"
    },
    "wombat-exchange": {
        "id": "1700"
    },
    "woofi": {
        parentId: "WOOFi",
        "id": "1461"
    },
    "metavault.trade": {
        parentId: "MetaVault",
        "id": "1801"
    },
    "aurora": {
        "id": "1313161554"
    },
    "celo": {
        "id": "42220"
    },
    "optimism": {
        "category": "Rollup",
        "id": "10"
    },
    "moonbeam": {
        "id": "1284"
    },
    "moonriver": {
        "id": "1285"
    },
    "tron": {
        "id": "1958"
    },
    "arbitrum": {
        "category": "Rollup",
        "startFrom": 1660608000,
        "id": "42161"
    },
    "avalanche": {
        "id": "43114"
    },
    "canto": {
        "id": "21516"
    },
    "cardano": {
        "enabled": false,
        "id": "2010" // wrong id, not related to klaytn
    },
    "cronos": {
        "id": "25"
    },
    "klaytn": {
        "enabled": false,
        "id": "4256" // wrong id, not related to klaytn
    },
    "dodo-fees": {
        "id": "146",
        protocolsData: {
            "dodo": {
                "id": "146",
            }
        }
    },
    "fantom": {
        "id": "250"
    },
    "mixin": {
        "enabled": false,
        "id": "2349" // wrond id, not linked to mixin
    },
    "polygon": {
        "id": "137"
    },
    "solana": {
        "id": "5426"
    },
    "xdai": {
        "id": "100"
    },
    "abracadabra": {
        "id": "347"
    },
    "liquity": {
        "id": "270"
    },
    "geist-finance": {
        disabled: true,
        "id": "643"
    },
    "boba": {
        "enabled": false, // Error: INDEXA_DB not set
        "id": "14556" // Boba bridge id should be 3935
    },
    "mojitoswap": {
        "id": "1181"
    },
    "mimo": {
        "id": "1241"
    },
    "junoswap": {
        disabled: true,
        "id": "2052"
    },
    "honeyswap": {
        "id": "271"
    },
    "solarbeam": {
        "id": "551"
    },
    "spiritswap": {
        parentId: "SpiritSwap",
        "id": "311"
    },
    "apeswap": {
        parentId: "ApeSwap",
        "id": "398"
    },
    "nomiswap": {
        "enabled": false,
        "id": "1823"
    },
    "stellaswap": {
        "id": "1274"
    },
    "lifinity": {
        "id": "2154"
    },
    "shibaswap": {
        "id": "397"
    },
    "perp88": {
        "id": "2296"
    },
    "mux": {
        "name": "MUX Protocol",
        "id": "2254"
    },
    "emdx": {
        "id": "2299"
    },
    "defi-swap": {
        "id": "221"
    },
    "babydogeswap": {
        "id": "2169"
    },
    "stargate": {
        parentId: "Stargate Finance",
        "id": "1571"
    },
    "mm-stableswap-polygon": {
        parentId: "MM Finance",
        "id": "2015"
    },
    "elk": {
        "id": "420"
    },
    "lyra": {
        parentId: "Derive",
        "id": "503"
    },
    "radioshack": {
        "id": "1616"
    },
    "valas-finance": {
        disabled: true,
        "id": "1584"
    },
    "gains-network": {
        "id": "1018"
    },
    "ghostmarket": {
        disabled: true,
        category: "NFT Marketplace",
        allAddresses: [
            "neo:0x9b049f1283515eef1d3f6ac610e1595ed25ca3e9",
            "ethereum:0x35609dc59e15d03c5c865507e1348fa5abb319a8",
            "polygon:0x6a335ac6a3cdf444967fe03e7b6b273c86043990",
            "avax:0x0b53b5da7d0f275c31a6a182622bdf02474af253",
            "bsc:0x0b53b5da7d0f275c31a6a182622bdf02474af253"
        ],
        "id": "2290"
    },
    "moonwell-artemis": {
        "enabled": false, // ClientError: auth error: payment required for subsequent requests for this API key:
        "id": "1853"
    },
    "moonwell-apollo": {
        "id": "1401"
    },
    "kperp-exchange": {
        "disabled": true,
        "id": "2326"
    },
    "premia": {
        "id": "381",
        parentId: "Premia",
        protocolsData: {
            v2: {
                id: "381",
            },
            v3: {
                id: "3497",
            }
        }
    },
    "kyberswap": {
        "id": "127",
        parentId: "KyberSwap",
        protocolsData: {
            classic: {
                id: "127",
                displayName: "KyberSwap - Classic"
            },
            elastic: {
                id: "2615",
                displayName: "KyberSwap - Elastic"
            }
        }
    },
    "llamalend": {
        "id": "2252"
    },
    "0vix": {
        disabled: true,
        "id": "1614"
    },
    "mummy-finance": {
        "id": "2361"
    },
    "bluemove": {
        "id": "2396"
    },
    "hegic": {
        "id": "128"
    },
    "el-dorado-exchange": {
        parentId: "EDE",
        disabled: true,
        "id": "2356"
    },
    "gearbox": {
        "id": "1108"
    },
    "predy-finance": {
        "id": "1657",
        parentId: "Predy Finance",
        protocolsData: {
            "v320": {
                id: "1657",
                disabled: true
            },
            "v5": {
                id: "3324",
                enabled: true
            }
        }
    },
    "verse": {
        "id": "1732"
    },
    "level-finance": {
        "id": "2395"
    },
    "blur": {
        "id": "2414"
    },
    "solidlydex": {
        "id": "2400"
    },
    "archly-finance": {
        "id": "2317"
    },
    "stride": {
        "id": "2251"
    },
    "plenty": {
        "id": "490"
    },
    "firebird-finance": {
        "id": "384"
    },
    "x2y2": {
        "id": "1431"
    },
    "buffer": {
        "id": "1304"
    },
    "betswirl": {
        "id": "1911"
    },
    "zonic": {
        "id": "2532"
    },
    "covo-finance": {
        parentId: "Covo Finance",
        "enabled": false, // ClientError: auth error: payment required for subsequent requests for this API key:
        "id": "2525"
    },
    "nftearth": {
        "id": "2546"
    },
    "liquid-bolt": {
        "id": "2513"
    },
    "frax-ether": {
        parentId: "Frax Finance",
        "id": "2221"
    },
    "frax-fpi": {
        parentId: "Frax Finance",
        id: "2607"
    },
    "zora": {
        id: "2610"
    },
    "solidlizard": {
        id: "2528"
    },
    "zyberswap": {
        id: "2467",
        parentId: "ZyberSwap",
        protocolsData: {
            "v2": {
                id: "2467",
                enabled: true
            },
            "v3": {
                id: "2602",
                enabled: true
            },
            "stable": {
                id: "2530",
                enabled: true
            }
        }
    },
    "cow-protocol": {
        id: "2643"
    },
    "maverick": {
        parentId: "Maverick Protocol",
        id: "2644"
    },
    "equalizer-exchange": {
        parentId: "Equalizer",
        id: "2332"
    },
    "camelot-v2": {
        parentId: "Camelot",
        id: "2307"
    },
    "thena-v1": {
        name: "Thena V1",
        displayName: "Thena V1",
        id: "2417"
    },
    "paraswap": {
        id: "894",
        cleanRecordsConfig: {
            genuineSpikes: {
                "1684800000": true
            },
        }
    },
    "ramses-exchange-v1": {
        parentId: "Ramses Exchange",
        enabled: false, // ClientError: auth error: payment required for subsequent requests for this API key:
        id: "2675"
    },
    "blastapi": {
        id: "2734"
    },
    "get-protocol": {
        id: "2735"
    },
    "radiant": {
        id: "2706"
    },
    "chainlink-vrf-v1": {
        parentId: "Chainlink",
        displayName: "Chainlink VRF V1",
        id: "3339"
    },
    "chainlink-vrf-v2": {
        parentId: "Chainlink",
        displayName: "Chainlink VRF V2",
        id: "3340"
    },
    "chainlink-keepers": {
        parentId: "Chainlink",
        displayName: "Chainlink Keepers",
        id: "3338"
    },
    "chainlink-requests": {
        parentId: "Chainlink",
        displayName: "Chainlink Requests",
        id: "2623"
    },
    "aura": {
        id: "1918"
    },
    "synapse": {
        id: "657"
    },
    "plexus": {
        id: "2740"
    },
    "vela": {
        id: "2548"
    },
    "equilibre-exchange": {
        id: "2586"
    },
    "waves": {
        id: "1274",
        isChain: true
    },
    "maia-v3": {
        "id": "2760"
    },
    "morphex": {
        parentId: "Morphex",
        "id": "2662"
    },
    "kyotoswap": {
        "id": "2350"
    },
    "sonne-finance": {
        "id": "2142"
    },
    "SmarDex": {
        "id": "2695"
    },
    "ens": {
        "id": "2519"
    },
    "azuro": {
        "id": "1892"
    },
    "covo-v2": {
        "id": "2730",
        parentId: "Covo Finance",
        cleanRecordsConfig: {
            genuineSpikes: true
        }
    },
    "camelot-v3": {
        parentId: "Camelot",
        "id": "2792"
    },
    "auragi": {
        "id": "2773"
    },
    "vesta-finance": {
        "id": "1444"
    },
    "thena-v3": {
        parentId: "Thena",
        "id": "2864"
    },
    "merlin": {
        disabled: true,
        "id": "2849"
    },
    "hydradex": {
        "id": "1673",
        protocolsData: {
            v2: {
                disabled: true,
                "id": "1673",
                displayName: "Hydradex V2"
            },
            v3: {
                "id": "2910",
                displayName: "Hydradex V3"
            }
        }
    },
    "smbswap": {
        parentId: "SMBSwap",
        id: "1632",
        protocolsData: {
            v2: {
                "id": "1632"
            },
            v3: {
                "id": "2895"
            }
        },
    },
    "pika-protocol": {
        parentId: "Pika Protocol",
        "id": "916"
    },
    "chronos": {
        "id": "2907"
    },
    "unidex": {
        "id": "1833"
    },
    "joe-v2.1": {
        parentId: "Trader Joe",
        "id": "2906"
    },
    "e3": {
        "id": "2926"
    },
    "airswap": {
        "id": "2954"
    },
    "ArbitrumExchange": {
        "id": "2685",
        protocolsData: {
            v2: {
                "id": "2685",
                displayName: "Arbitrum Exchange V2"
            },
            v3: {
                "id": "2962",
                displayName: "Arbitrum Exchange V3"
            }
        }
    },
    "across": {
        "id": "1207"
    },
    "gnd-protocol": {
        "id": "2968"
    },
    "kwenta": {
        disabled: true,
        "id": "2981"
    },
    "gamma": {
        "id": "355"
    },
    "fulcrom-finance": {
        "id": "2641"
    },
    "veax": {
        "enabled": false, // no file for veax in fees folder
        "id": "2928"
    },
    "maestro": {
        "id": "3019"
    },
    "forge": {
        "id": "2804"
    },
    "metamask": {
        "id": "3031"
    },
    "rainbow-wallet": {
        "id": "3038"
    },
    "lybra-finance": {
        parentId: "Lybra Finance",
        "id": "2904"
    },
    "houdini-swap": {
        "id": "3041"
    },
    "unlimited-network": {
        "id": "3055"
    },
    "cryptex-v2": {
        parentId: "Cryptex Finance",
        "id": "3051"
    },
    "usdo": {
        "id": "3098"
    },
    "unibot": {
        "id": "3106"
    },
    "ramses-exchange-v2": {
        parentId: "Ramses Exchange",
        id: "3096"
    },
    "abcdefx": {
        id: "2376"
    },
    "liondex": {
        disabled: true,
        id: "2898"
    },
    "stealcam": {
        id: "3123"
    },
    "pearlfi": {
        id: "3121"
    },
    "scatter": {
        id: "3146"
    },
    "alchemix": {
        id: "204"
    },
    "doveswap": {
        "id": "2763",
        parentId: "Dove Swap",
        "protocolsData": {
            "v3": {
                "id": "2809",
            }
        },
    },
    "foundation": {
        id: "3168"
    },
    "thalaswap": {
        parentId: "Thala Labs",
        id: "2795"
    },
    "y2k": {
        parentId: "Y2K Finance",
        id: "2375",
        "protocolsData": {
            "v1": {
                "id": "2375",
            },
            "v2": {
                "id": "3056",
            }
        },
    },
    "yield-yak-staked-avax": {
        id: "475"
    },
    "voodoo-trade": {
        id: "3792"
    },
    "equity": {
        parentId: "Equalizer",
        id: "3173"
    },
    "pendle": {
        id: "382"
    },
    "move-dollar": {
        parentId: "Thala Labs",
        id: "2789"
    },
    "pinnako": {
        id: "3209"
    },
    "DerpDEX": {
        id: "3234"
    },
    "wigoswap": {
        "id": "1351"
    },
    "apollox": {
        "id": "1772"
    },
    "concordex-io": {
        "enabled": false, // file doesn't exist
        "id": "3172"
    },
    "vvs-finance": {
        "id": "831"
    },
    "agni-fi": {
        "id": "3265"
    },
    "benqi-lending": {
        parentId: "Benqi",
        "id": "467"
    },
    "pika-protocol-v4": {
        parentId: "Pika Protocol",
        "id": "3281"
    },
    "holdstation-defutures": {
        "id": "2959"
    },
    "unicrypt": {
        parentId: "UniCrypt",
        "id": "1765"
    },
    "0x0dex": {
        "id": "3264"
    },
    "base": {
        "category": "Rollup",
        "id": "8453"
    },
    "velodrome-v2": {
        parentId: "Velodrome",
        "id": "3302"
    },
    "sobal": {
        "id": "3246"
    },
    "reserve": {
        "id": "626"
    },
    "grizzly-trade": {
        disabled: true,
        "id": "3301"
    },
    "rollup-finace": {
        "id": "2889"
    },
    "ktx": {
        "id": "3025"
    },
    "zunami": {
        "id": "1201"
    },
    "fusionx-v3": {
        parentId: "FusionX Finance",
        id: "3239"
    },
    "ferro": {
        "id": "1882"
    },
    "satori": {
        "id": "2982"
    },
    "fcon-dex": {
        disabled: true,
        "id": "3299"
    },
    "friend-tech": {
        "id": "3377"
    },
    "fusionx-v2": {
        parentId: "FusionX Finance",
        id: "3238"
    },
    "vertex-protocol": {
        "id": "2899"
    },
    "edebase": {
        parentId: "EDE",
        "id": "3375"
    },
    "venus-finance": {
        "id": "212",
        "enabled": true
    },
    "none-trading-bot": {
        disabled: true,
        "id": "3337",
        "enabled": true
    },
    "dackieswap": {
        parentId: "DackieSwap",
        "id": "3345"
    },
    "banana-gun-trading": {
        "id": "3336"
    },
    "lynex": {
        "id": "3408"
    },
    "op-bnb": {
        "id": "204",
        "isChain": true
    },
    "meowl": {
        "id": "3418"
    },
    "qidao": {
        "id": "449"
    },
    "zksync-era": {
        "category": "Rollup",
        "id": "324"
    },
    "meridian-trade": {
        "enabled": false, // request to https://subgraph.meridianfinance.net/subgraphs/name/perpetuals-stats failed, reason: connect ECONNREFUSED 137.184.25.57:443
        "id": "3386"
    },
    "baseswap": {
        "id": "3333",
        parentId: "BaseSwap",
        "protocolsData": {
            "v2": {
                "id": "3333",
            },
            "v3": {
                "id": "3507",
            }
        }
    },
    "yfx-v3": {
        "id": "3429"
    },
    "gmx-v2": {
        parentId: "GMX",
        "id": "3365"
    },
    "swapbased": {
        parentId: "SwapBased",
        "id": "3328",
        protocolsData: {
            "v2": {
                "id": "3328",
            }
        },
    },
    "danogo": {
        "id": "3454"
    },
    "sharesgram": {
        "enabled": false, // only returns 0 for fees everytime
        "id": "3464"
    },
    "tigris": {
        "enabled": false, // has several dates with { "error" : { "S" : "Request failed with status code 500" } }
        "id": "3129"
    },
    "apex": {
        parentId: "ApeX Protocol",
        "id": "1878"
    },
    "lybra-v2": {
        parentId: "Lybra Finance",
        "id": "3468"
    },
    "morphex-old": {
        parentId: "Morphex",
        "id": "3483"
    },
    "pact": {
        "id": "1468"
    },
    "friend-room": {
        "id": "3493",
        "enabled": true
    },
    "liquis": {
        "id": "3498",
        "enabled": true
    },
    "dackieswap-v2": {
        parentId: "DackieSwap",
        "id": "3515",
    },
    "basepaint": {
        "id": "3519"
    },
    "monarchpay": {
        "id": "3520"
    },
    "perpetual-protocol": {
        "id": "362"
    },
    "nether-fi": {
        "id": "3509"
    },
    "extra": {
        "id": "2974"
    },
    "blazebot": {
        disabled: true,
        "id": "3527"
    },
    "stakewise": {
        "id": "277"
    },
    "bmx": {
        parentId: "Morphex",
        "id": "3530"
    },
    "mango-v4": {
        parentId: "Mango Markets",
        "id": "3174"
    },
    "hono": {
        "id": "3532"
    },
    "thena-perp": {
        parentId: "Thena",
        "id": "3537",
    },
    "post-tech": {
        "id": "3535",
    },
    "ekubo": {
        "id": "3499"
    },
    "tangible-rwa": {
        parentId: "Tangible",
        "id": "2231"
    },
    "caviar-tangible": {
        parentId: "Tangible",
        "id": "3528"
    },
    "solidly-v3": {
        parentId: "Solidly Labs",
        "id": "3481"
    },
    "friend3": {
        "id": "3566"
    },
    "Scale": {
        parentId: "Equalizer",
        "id": "3575"
    },
    "stars-arena": {
        "id": "3564"
    },
    "based-markets": {
        "id": "3609"
    },
    "allbridge-core": {
        "id": "3944"
    },
    "cipher": {
        "id": "3563"
    },
    "blex": {
        "id": "3605"
    },
    "sudoswap-v1": {
        parentId: "Sudoswap",
        "id": "1917"
    },
    "sudoswap-v2": {
        parentId: "Sudoswap",
        "id": "3095"
    },
    "xena-finance": {
        "id": "3620"
    },
    "gambit": {
        "id": "3325"
    },
    "tangleswap": {
        "id": "3585"
    },
    "uniswap-lab": {
        "id": "3657"
    },
    "shimmersea": {
        parentId: "MagicSea",
        "id": "3571"
    },
    "vapordex": {
        "id": "2342",
        protocolsData: {
            v2: {
                "id": "3654",
            }
        }
    },
    "chainlink-ccip": {
        parentId: "Chainlink",
        "id": "3675"
    },
    "crv-usd": {
        parentId: "Curve Finance",
        "id": "2994"
    },
    "shuriken": {
        "id": "3687"
    },
    "clipper": {
        "id": "622"
    },
    "morpho-compound": {
        parentId: "Morpho",
        "enabled": false, // https://discord.com/channels/823822164956151810/1022274454451142800/1166542892999913583
        "id": "1997"
    },
    "benqi-staked-avax": {
        parentId: "Benqi",
        "id": "1427"
    },
    "prisma-finance": {
        "id": "3473"
    },
    "impermax-finance": {
        "id": "343"
    },
    "defi-saver": {
        "id": "177"
    },
    "zapper-channels": {
        "id": "3703"
    },
    "valorem": {
        "id": "3501"
    },
    "clever": {
        "id": "1707"
    },
    "concentrator": {
        "id": "1544"
    },
    "touch.fan": {
        "id": "3713"
    },
    "paal-ai": {
        "id": "3723"
    },
    "retro": {
        "id": "3311"
    },
    "hipo": {
        "id": "3722"
    },
    "intent-x": {
        "id": "3747"
    },
    "caviarnine-lsu-pool": {
        parentId: "CaviarNine",
        "id": "3666"
    },
    "caviarnine-shape-liquidity": {
        "id": "3645"
    },
    "metavault-v3": {
        parentId: "Metavault",
        "enabled": false,
        "id": "3750",
        protocolsData: {
            "v3": {
                "id": "3750",
            }
        }
    },
    "xoxno": {
        "id": "3753"
    },
    "equation": {
        parentId: "Equation",
        "id": "3726"
    },
    "hopr": {
        "id": "3761"
    },
    "solend": {
        "id": "458"
    },
    "thorswap": {
        "id": "412"
    },
    "amphor": {
        "id": "3643"
    },
    "dydx": {
        parentId: "dYdX",
        "id": "144",
        disabled: true
    },
    "justlend": {
        "id": "494"
    },
    "wagmi": {
        "id": "2837"
    },
    "chimpexchange": {
        "id": "3836"
    },
    "dln": {
        "id": "3846"
    },
    "near": {
        "id": "6535"
    },
    "substanceX": {
        "id": "3835"
    },
    "up-vs-down-game": {
        "id": "3872"
    },
    "aimbot": {
        "id": "3875"
    },
    "sns": {
        "id": "3877"
    },
    "thick": {
        "id": "3878"
    },
    "noah-swap": {
        "id": "2855"
    },
    "stormtrade": {
        "id": "3883"
    },
    "beethoven-x": {
        parentId: "Beethoven X",
        "id": "654"
    },
    "ascent-v2": {
        parentId: "Ascent Exchange",
        "id": "3867"
    },
    "ascent-v3": {
        parentId: "Ascent Exchange",
        "id": "3868"
    },
    "xfai": {
        "id": "3816"
    },
    "defiplaza": {
        "id": "728"
    },
    "butterxyz": {
        "id": "3918"
    },
    "pharaoh-exchange": {
        "id": "3921"
    },
    "metavault-derivatives-v2": {
        parentId: "Metavault",
        "id": "3911"
    },
    "dopex": {
        parentId: "Dopex",
        "id": "3817",
        protocolsData: {
            "clamm": {
                "id": "3817",
            }
        }
    },
    "bluefin": {
        "id": "2625"
    },
    "odos": {
        "id": "3951"
    },
    "dexter": {
        id: "2737"
    },
    "fvm-exchange": {
        parentId: "Velocimeter",
        "id": "3291"
    },
    "kiloex": {
        "id": "3329"
    },
    "railgun": {
        "id": "1320"
    },
    "surfone": {
        "id": "3954"
    },
    "squa-defi": {
        "id": "3977"
    },
    "beamex": {
        parentId: "BeamSwap",
        "id": "3251"
    },
    "beamswap-v3": {
        parentId: "BeamSwap",
        "id": "3092",
        protocolsData: {
            "v3": {
                "id": "3092",
            }
        }
    },
    "beamswap": {
        parentId: "BeamSwap",
        "id": "1289"
    },
    "shoebillFinance-v2": {
        parentId: "Shoebill Finance",
        "id": "3548"
    },
    "pepe-swaves": {
        parentId: "PepeTeam",
        "id": "2351"
    },
    "maple-finance": {
        parentId: "Maple Finance",
        "id": "587"
    },
    "jibswap": {
        "id": "3928"
    },
    "cleopatra-exchange": {
        "id": "3985"
    },
    "immortalx": {
        "id": "3983"
    },
    "goku-money": {
        "id": "3758"
    },
    "allbridge-classic": {
        "id": "577"
    },
    "monocerus": {
        "id": "3622"
    },
    "first-crypto-bank": {
        id: "4017"
    },
    "fwx": {
        "id": "4026"
    },
    "keom": {
        "id": "3823"
    },
    "squadswap-v2": {
        parentId: "SquadSwap",
        "id": "4009"
    },
    "squadswap-v3": {
        parentId: "SquadSwap",
        "id": "4010"
    },
    "zerion-wallet": {
        "id": "4049"
    },
    "goldfinch": {
        "id": "703"
    },
    "zkswap-finance": {
        "id": "3180"
    },
    "horiza": {
        "id": "4041"
    },
    "manta": {
        category: "Rollup",
        "id": "169"
    },
    "equation-v2": {
        parentId: "Equation",
        "id": "4074"
    },
    "lexer": {
        "id": "4087"
    },
    "garden": {
        "id": "4086"
    },
    "hyperionx": {
        "id": "4094"
    },
    "kinetix-derivatives-v2": {
        parentId: "Kinetix",
        "id": "4110"
    },
    "pingu": {
        "id": "4102"
    },
    "supswap-v2": {
        parentId: "SupSwap",
        "id": "4117"
    },
    "supswap-v3": {
        parentId: "SupSwap",
        "id": "4118"
    },
    "vaultka": {
        "id": "2531"
    },
    "Omnidrome": {
        "id": "4119"
    },
    "marinade-liquid-staking": {
        parentId: "Marinade",
        "id": "484",
        "cleanRecordsConfig": {
            genuineSpikes: {
                "1708387200": true,
                "1708473600": true,
                "1708560000": true,
                "1708646400": true,
            }
        }
    },
    "marinade-native": {
        parentId: "Marinade",
        "id": "3672"
    },
    "dragonswap": {
        parentId: "DragonSwap",
        "id": "4138",
        protocolsData: {
            "v2": {
                "id": "4138",
            },
            "v3": {
                "id": "4139",
            }
        }
    },
    "inverse-finance": {
        parentId: "Inverse Finance",
        "id": "2433"
    },
    "furucombo": {
        "id": "742"
    },
    "instadapp": {
        "id": "4742" // old id: 120
    },
    "summer.fi": {
        "id": "4741"  // old id: 3284
    },
    "integral": {
        "id": "291"
    },
    "bonk-bot": {
        "id": "4227"
    },
    "lens-protocol": {
        "id": "4235"
    },
    "ethena": {
        "id": "4133"
    },
    "avantis": {
        "id": "4108"
    },
    "cellana-finance": {
        "id": "4194",
    },
    "nile-exchange": {
        parentId: "Nile Exchange",
        "id": "4072"
    },
    "nile-exchange-v1": {
        parentId: "Nile Exchange",
        "enabled": false,
        "id": "4285"
    },
    "primordium": {
        "id": "4293",
        enabled: true
    },
    "geodnet": {
        "id": "4304",
        enabled: true
    },
    "econia": {
        "id": "4128"
    },
    "sharpe-earn": {
        "id": "2756"
    },
    "morpho": {
        parentId: "Morpho",
        "id": "4025"
    },
    "blitz": {
        id: "4214",
    },
    "fx-protocol": {
        id: "3344"
    },
    "swop": {
        id: "613"
    },
    "javsphere": {
        id: "4366"
    },
    "frax-amo": {
        parentId: "Frax Finance",
        id: "359"
    },
    "keller": {
        parentId: "Keller Finance",
        id: "4388"
    },
    "koi-finance": {
        id: "2727"
    },
    "ash-perp": {
        id: "4426"
    },
    "optionBlitz": {
        id: "4396"
    },
    "pumpdotfun": {
        id: "4449"
    },
    "synthetix-v3": {
        id: "4446"
    },
    "beefy": {
        id: "326"
    },
    "etaswap": {
        "id": "4475"
    },
    "swych": {
        id: "4365",
    },
    "wbtc": {
        "id": "2"
    },
    "yologames": {
        id: "4495"
    },
    "fjord-foundry": {
        id: "4505",
        parentId: "Fjord Foundry",
        protocolsData: {
            "v2": {
                id: "4505"
            },
            "v1": {
                id: "4557"
            }
        },
        cleanRecordsConfig: {
            genuineSpikes: {
                "1713744000": true,
                "1713657600": true
            },
        }
    },
    "grizzly-trade-derivatives-v2": {
        id: "4506",
    },
    "merchant-moe-dex": {
        parentId: "Merchant Moe",
        id: "4006"
    },
    "hercules-v2": {
        parentId: "Hercules",
        id: "4372",
    },
    "hercules-v3": {
        parentId: "Hercules",
        id: "4373",
        enabled: true
    },
    "orby-network": {
        id: "4154"
    },
    "fantasy-top": {
        id: "4570"
    },
    "fluid": {
        id: "4167"
    },
    "bitlayer": {
        id: "200901"
    },
    "nuri-exchange-v1": {
        parentId: "Nuri Exchange",
        id: "4564"
    },
    "nuri-exchange-v2": {
        parentId: "Nuri Exchange",
        id: "4565"
    },
    "synfutures-v3": {
        parentId: "SynFutures",
        id: "4215"
    },
    "jito": {
        id: "2308"
    },
    "vfat": {
        id: "4602"
    },
    "ociswap": {
        id: "3646",
        parentId: "Ociswap",
        protocolsData: {
            "basic": {
                "id": "3646",
            },
            "precision": {
                "id": "4629",
            }
        },
        cleanRecordsConfig: {
            genuineSpikes: {
                "1715817600": true,
            }
        }
    },
    "dydx-v4": {
        parentId: "dYdX",
        id: "4067"
    },
    "polter": {
        id: "4152"
    },
    "equation-v3": {
        parentId: "Equation",
        id: "4586"
    },
    "Viridian": {
        id: "4631"
    },
    "yfx-v4": {
        id: "4674"
    },
    "basecamp": {
        id: "4693"
    },
    "blocxroute": {
        id: "4695"
    },
    "drift-protocol": {
        "id": "970",
        "protocolsData": {
            "derivatives": {
                "id": "970",
            }
        },
    },
    "keller-cl": {
        parentId: "Keller Finance",
        id: "4583"
    },
    "colony": {
        id: "1004"
    },
    "flashtrade": {
        "id": "4107",
    },
    "pumpup": {
        "id": "4736"
    },
    "coinbase-commerce": {
        "id": "4737"
    },
    "dragonswap-sei": {
        parentId: "Dragon Swap",
        id: "4720"
    },
    "wen-markets": {
        id: "4733"
    },
    "cellula": {
        enabled: false,
        id: "4705"
    },
    "clusters": {
        id: "4777"
    },
    "magpie": {
        parentId: "Magpie Ecosystem",
        id: "2271"
    },
    "time-fun": {
        id: "4786"
    },
    "cakepie": {
        parentId: "Magpie Ecosystem",
        id: "4007"
    },
    "milkyway": {
        id: "3953"
    },
    "penpie": {
        parentId: "Magpie Ecosystem",
        id: "3083"
    },
    "radpie": {
        parentId: "Magpie Ecosystem",
        id: "3555"
    },
    "sideshift": {
        id: "1895"
    },
    "tlx-finance": {
        id: "4555"
    },
    "moonshot": {
        id: "4813"
    },
    "jojo": {
        "id": "2320"
    },
    "lynex-v1": {
        parentId: "Lynex",
        id: "3908"
    },
    "linehub-perps": {
        parentId: "LineHub",
        id: "4842"
    },
    "scoop": {
        id: "4827"
    },
    "ether-fi": {
        parentId: "ether.fi",
        id: "4429"
    },
    "jup-ape": {
        parentId: "Jupiter",
        id: "4860"
    },
    "scallop": {
        parentId: "Scallop",
        id: "1961"
    },
    "d2finance": {
        id: "4846"
    },
    "eddyfinance-v2": {
        id: "4120"
    },
    "size-credit": {
        id: "4904"
    },
    "stbot": {
        id: "4909"
    },
    "zns": {
        id: "4920"
    },
    "liquid-collective": {
        id: "3391"
    },
    "juice-finance": {
        id: "4208"
    },
    "origin-dollar": {
        id: "427"
    },
    "betmode": {
        enabled: false, // has negative fees for many dates
        id: "4927"
    },
    "silo-finance": {
        id: "2020"
    },
    "cetus": {
        id: "2289"
    },
    "arrakis-v2": {
        parentId: "Arrakis Finance",
        id: "2667"
    },
    "stargate-finance-v2": {
        parentId: "Stargate Finance",
        id: "4831"
    },
    "superstate": {
        id: "4265"
    },
    "apex-omni": {
        parentId: "ApeX Protocol",
        id: "4822"
    },
    "dedust": {
        id: "2617"
    },
    "orderly": {
        "id": "2264"
    },
    "spacewhale": {
        id: "4930"
    },
    "mevx": {
        id: "4945"
    },
    "metaplex": {
        id: "4959"
    },
    "umoja": {
        id: "4963"
    },
    "goplus": {
        id: "4977"
    },
    "photon": {
        id: "4981"
    },
    "factor": {
        parentId: "Factor",
        id: "3298"
    },
    "dexscreener": {
        id: "4990"
    },
    "kamino-lending": {
        parentId: "Kamino",
        id: "3770"
    },
    "ston": {
        id: "2337"
    },
    "moonwell": {
        id: "1853"
    },
    "spiko": {
        id: "4980"
    },
    "helio": {
        id: "5007"
    },
    "sunpump": {
        parentId: "SUN.io",
        id: "4979"
    },
    "dextools": {
        id: "5006"
    },
    "manifold": {
        id: "5005"
    },
    "circle": {
        id: "5008"
    },
    "tether": {
        id: "5009"
    },
    "thegraph": {
        id: "5010"
    },
    "demented-games": {
        id: "5013"
    },
    "kyberswap-aggregator": {
        parentId: "KyberSwap",
        id: "3982",
        enabled: true
    },
    "raybot": {
        id: "5022"
    },
    "illuvium": {
        id: "447"
    },
    "4cast": {
        id: "5027"
    },
    "bellumexchange": {
        id: "5029"
    },
    "ribbon": {
        parentId: "Ribbon Finance",
        id: "281"
    },
    "velo": {
        id: "4989"
    },
    "openeden-t-bills": {
        id: "3057"
    },
    "bcraft": {
        id: "5036"
    },
    "paxos-gold": {
        id: "4862"
    },
    "chainflip": {
        id: "3853"
    },
    "franklin-templeton": {
        id: "4878"
    },
    "hashnote-usyc": {
        id: "3698"
    },
    "farcaster": {
        id: "5049"
    },
    "lista-slisbnb": {
        parentId: "Lista DAO",
        id: "3354"
    },
    "lista-lisusd": {
        parentId: "Lista DAO",
        id: "2038"
    },
    "ethervista": {
        id: "5092"
    },
    "echelon": {
        id: "4367"
    },
    "torch": {
        id: "5096"
    },
    "sunswap-v1": {
        parentId: "SUN.io",
        id: "690"
    },
    "sunswap-v2": {
        parentId: "SUN.io",
        id: "3005"
    },
    "sunswap-v3": {
        parentId: "SUN.io",
        id: "4031"
    },
    "fwx-dex": {
        parentId: "FWX",
        id: "4962"
    },
    "koi-finance-cl": {
        parentId: "Koi Finance",
        id: "4678"
    },
    "superchain": {
        id: "5111"
    },
    "gaspump": {
        id: "5094"
    },
    "zeno": {
        id: "4642"
    },
    "dhedge": {
        id: "190"
    },
    "ref-finance": {
        "id": "541"
    },
    "bmx-freestyle": {
        parentId: "BMX",
        "id": "4903"
    },
    "pear-protocol": {
        id: "5151"
    },
    "solv-finance": {
        parentId: "Solv Protocol",
        id: "4620"
    },
    "sparkdex-v3": {
        parentId: "SparkDEX",
        id: "4888"
    },
    "toros": {
        id: "1881"
    },
    "myx-finance": {
        "id": "4319"
    },
    "erinaceus": {
        id: "5183"
    },
    "moonshot-money": {
        id: "5188"
    },
    "filament": {
        id: "5177",
    },
    "bifrost-liquid-staking": {
        id: "1738"
    },
    "pocket-universe": {
        id: "5189"
    },
    "memecooking": {
        id: "5185"
    },
    "prerich-app": {
        id: "5196"
    },
    "trado": {
        id: "5208",
    },
    "ntm": {
        id: "5212",
    },
    "jeton": {
      id: "5213",
    },
    "sparkdex-v3-1": {
        parentId: "SparkDEX",
        id: "5223"
    },
    "sparkdex-v2": {
        parentId: "SparkDEX",
        id: "4887",
    },
    "arbitrum-nova": {
        id: "42170",
    },
    "kerberos": {
        id: "5233",
    },
    "safe": {
        id: "3320"
    },
    "botfalcon": {
        id: "5237"
    },
    "mint": {
        id: "185"
    },
    "grafun": {
        id: "5195"
    },
    "wise-lending-v2": {
        parentId: "Wise Lending",
        id: "4494"
    },
    "makenow-meme": {
        id: "5246"
    },
    "linehub-v3": {
        parentId: "LineHub",
        id: "4661"
    },
    "linehub-v2": {
        parentId: "LineHub",
        id: "4660"
    },
    "quickswap-hydra": {
        parentId: "QuickSwap",
        id: "5187"
    },
    "quickswap-perps": {
        parentId: "QuickSwap",
        id: "2980",
    },
    "step-finance": {
        id: "4837"
    },
    "assetchain": {
        id: "42420"
    },
    "kinetix-v2": {
        parentId: "Kinetix",
        id: "3533"
    },
    "kinetix-v3": {
        parentId: "Kinetix",
        id: "3534"
    },
    "metavault-amm-v2": {
        parentId: "MetaVault",
        id: "5186"
    },
    "surge-trade": {
        id: "5290"
    },
    "suilend": {
        id: "4274"
    },
    "juicebox": { // adapter not working
        parentId: "Juicebox",
        id: "2833"
    },
    "celestia": {
        id: "22861"
    },
    "yamfore": {
        id: "5304"
    },
    "bonzo": {
        id: "5287"
    },
    "quenta": {
        id: "5314"
    },
    "fluid-dex": {
        parentId: "Fluid",
        id: "5317"
    },
    "g8keep": {
        id: "5318"
    },
    "iziswap": {
        parentId: "iZUMI Finance",
        "id": "1883"
    },
    "dragonswap-sei-v3": {
        parentId: "Dragon Swap",
        id: "5066"
    },
    "morFi": {
        id: "5307"
    },
    "solar-studios": {
        id: "5346"
    },
    "orca": {
        "id": "283"
    },
    "stabble": {
        id: "4734"
    },
    "kamino-liquidity": {
        parentId: "Kamino",
        id: "2062"
    },
    "blazingbot": {
        id: "5377"
    },
    "goat-protocol": {
        id: "4162"
    },
    "adrena": {
        id: "5353"
    },
    "phantom": {
        id: "5398"
    },
    "bullx": {
        id: "5407"
    },
    "gmgnai": {
        id: "5408"
    },
    "debank-cloud": {
        id: "5410"
    },
    "navi": {
        id: "3323",
    },
    "hydrometer": {
        id: "5423",
    },
    "bluefin-amm": {
        id: "5427",
        parentId: "Bluefin",
    },
    "taraswap": {
        id: "5437",
    },
    "clanker": {
        id: "5446"
    },
    "bouncebit-cedefi": {
        parentId: "BounceBit CeDeFi",
        id: "5450"
    },
    "swing": {
        id: "5474"
    },
    "thetis-market": {
        parentId: "Thetis Market",
        id: "5469"
    },
    "iotex": {
        id: "4689"
    },
    "lyra-v2": {
        parentId: "Derive",
        id: "3923"
    },
    "balancer-v3": {
        parentId: "Balancer",
        id: "5491"
    },
    "memewe": {
        id: "5501"
    },
    "mars-perp": {
        parentId: "Mars Protocol",
        id: "5498",
        protocolsData: {
            "derivatives": {
                "id": "5498",
            }
        }
    },
    "neby-dex": {
        id: "5512"
    },
    "sudofinance": {
        id: "4045"
    },
    "emojicoin": {
        id: "5454"
    },
    "invariant": {
        id: "1788"
    },
    "memejob": {
        id: "5533"
    },
    "hyperliquid": {
        parentId: "Hyperliquid",
        displayName: "Hyperliquid",
        id: "5761"
    },
    "liquidity-slicing": {
        id: "5297"
    },
    "zivoe": {
        id: "5551"
    },
    "rabbitswap-v3": {
        id: "5298"
    },
    "satoshi-perps": {
        id: "5571",
    },
    "virtual-protocol": {
        id: "5575",
    },
    "trust-wallet": {
        id: "5577",
    },
    "coinbase-wallet": {
        id: "5587",
    },
    "dappos-intentEx": {
        id: "5597",
    },
    "volboost": {
        id: "5598",
    },
    "creator-bid": {
        id: "5600",
    },
    "eisen": {
        id: "4691",
    },
    "vader-ai": {
        id: "5535",
    },
    "maxapy": {
        id: "5306",
    },
    "zeebu": {
        id: "5540",
    },
    "lnexchange-perp": {
        id: "5639",
    },
    "waterneuron": {
        id: "4921",
    },
    "meteora-dlmm": {
        parentId: "Meteora",
        id: "4148",
    },
    "meteora": {
        parentId: "Meteora",
        id: "385"
    },
    "zarban": {
        id: "5636",
    },
    "vectorfun": {
        id: "5653"
    },
    "soneium": {
        id: "1868"
    },
    "ink": {
        id: "57073"
    },
    "cvex": {
        id: "5610"
    },
    "hfun": {
        id: "5671"
    },
    "tribe-run": {
        id: "5669"
    },
    "zoodotfun": {
        id: "5684"
    },
    "quill-fi": {
        id: "5685"
    },
    "liquity-v2": {
        id: "5656"
    },
    "jupiter": {
        parentId: "Jupiter",
        id: "2141"
    },
    "rabby": {
        id: "5714"
    },
    "looter": {
        id: "5728"
    },
    "flaunch": {
        id: "5715"
    },
    "jumper-exchange": {
        id: "3524"
    },
    "ocelex": {
        parentId: "Ocelex",
        id: "5379"
    },
    "levvy-fi": {
        id: "3163"
    },
    "levvy-fi-tokens": {
        id: "3618"
    },
    "bunni-v2": {
        parentId: "Timeless",
        id: "5734"
    },
    "amped": {
        id: "3833"
    },
    "vinufinance": {
        id: "5717"
    },
    "jupiter-perpetual": {
        "id": "4077",
        "protocolsData": {
            "derivatives": {
                "id": "4077",
            }
        }
    },
    "wavex": {
        id: "5737"
    },
    "berachain-hub": {
        id: "5742"
    },
    "polymarket": {
        id: "711"
    },
    "velar": {
        id: "4339"
    },
    "four-meme": {
        id: "5174"
    },
    "pulsex-v1": {
        parentId: "PulseX",
        id: "2995"
    },
    "pulsex-v2": {
        parentId: "PulseX",
        id: "3060"
    },
    "pulsex-stableswap": {
        parentId: "PulseX",
        id: "5795",
    },
    "kodiak-v2": {
        id: "5743",
    },
    "bloom": {
        id: "5806",
    },
    "flashbot": {
        id: "5809",
    },
    "silverswap": {
        id: "5529",
    },
    "ducata": {
        id: "4896",
    },
    "embr": {
        id: "1063",
    },
    "gaming-dex": {
        id: "4263",
    },
    "ginsengswap": {
        id: "5803",
    },
    "polaris-fi": {
        id: "1440",
    },
    "phux": {
        id: "3205",
    },
    "tanukix": {
        id: "5038",
    },
    "magma-finance": {
        id: "5774",
    },
    "jupiter-dca": {
        parentId: "Jupiter",
        id: "5841",
    },
    "sablier": {
        id: "199",
    },
    "goplus-locker": {
        id: "5807",
    },
    "caviarnine-simplepool": {
        id: "5064",
    },
    "hedgey": {
        id: "5846"
    },
    "steamm": {
        id: "5824"
    },
    "flexperp": {
        id: "5843"
    },
    "blast": {
        id: "81457"
    },
    "fraxtal": {
        id: "252"
    },
    "linea": {
        id: "59144"
    },
    "mantle": {
        id: "5000"
    },
    "metis": {
        id: "1088"
    },
    "mode": {
        id: "34443"
    },
    "ronin": {
        id: "2020"
    },
    "scroll": {
        id: "534352"
    },
    "sei": {
        id: "23149"
    },
    "sonic": {
        id: "146"
    },
    "unichain": {
        id: "130"
    },
    "berachain": {
        id: "80094"
    },
    "burrbear": {
        id: "5745"
    },
    "fibonacci-dex": {
        id: "5832"
    },
    "starknet": {
        id: "22691"
    },
    "sailor-finance": {
        id: "5647",
    },
    "hyperswap-v2": {
        id: "5836"
    },
    "hyperswap-v3": {
        id: "5837"
    },
    "wasabee": {
        id: "5845"
    },
    "thalaswap-v2": {
        parentId: "Thala",
        id: "5329",
    },
    "degen-launchpad": {
        id: "5857"
    },
    "tronsave": {
        id: "5864"
    },
    "erc-burner": {
        id: "5859"
    },
    "infrared-finance": {
        id: "5775"
    },
    "desk": {
        id: "5813"
    },
    "beradrome": {
        id: "5798"
    },
    "rings": {
        id: "5526"
    },
    "hyperfluid": {
        id: "5480"
    },
    "ton": {
        id: "11419"
    },
    "sui": {
        id: "20947"
    },
    "aptos": {
        id: "21794"
    },
    "metropolis-amm": {
        id: "5504"
    },
    "metropolis-dlmm": {
        id: "5505"
    },
    "tea-fi": {
        id: "5875"
    },
    "beethoven-x-v3": {
        id: "5680"
    },
    "trade-wiz": {
        id: "5886"
    },
<<<<<<< HEAD
    "rain": {
        id: "3903"
    },
    "SwapX-algebra": {
        id: "5579"
    },
    "SwapX-v2": {
        id: "5578"
=======
    "meridian-amm": {
        id: "5885"
>>>>>>> a5d4b504
    }
} as AdaptorsConfig<|MERGE_RESOLUTION|>--- conflicted
+++ resolved
@@ -2603,7 +2603,6 @@
     "trade-wiz": {
         id: "5886"
     },
-<<<<<<< HEAD
     "rain": {
         id: "3903"
     },
@@ -2612,9 +2611,8 @@
     },
     "SwapX-v2": {
         id: "5578"
-=======
+    },
     "meridian-amm": {
         id: "5885"
->>>>>>> a5d4b504
     }
 } as AdaptorsConfig