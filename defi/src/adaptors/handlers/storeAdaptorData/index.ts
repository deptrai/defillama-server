import { wrapScheduledLambda } from "../../../utils/shared/wrap";
import { getTimestampAtStartOfDayUTC, getTimestampAtStartOfHour } from "../../../utils/date";
import { ChainBlocks, Adapter, AdapterType, BaseAdapter, ProtocolType } from "@defillama/dimension-adapters/adapters/types";
import canGetBlock from "../../utils/canGetBlock";
import runAdapter from "@defillama/dimension-adapters/adapters/utils/runAdapter";
import { getBlock } from "@defillama/dimension-adapters/helpers/getBlock";
import { Chain } from "@defillama/sdk/build/general";
import { AdaptorRecord, AdaptorRecordType, RawRecordMap, storeAdaptorRecord } from "../../db-utils/adaptor-record";
import { processFulfilledPromises, } from "./helpers";
import loadAdaptorsData from "../../data"
import { IJSON, ProtocolAdaptor, } from "../../data/types";
import { PromisePool } from '@supercharge/promise-pool'
import { AdapterRecord2, } from "../../db-utils/AdapterRecord2";
import { storeAdapterRecord } from "../../db-utils/db2";


// Runs a little bit past each hour, but calls function with timestamp on the hour to allow blocks to sync for high throughput chains. Does not work for api based with 24/hours

export interface IHandlerEvent {
  protocolModules: string[]
  timestamp?: number
  adaptorType: AdapterType
  chain?: Chain
  adaptorRecordTypes?: string[]
  protocolVersion?: string
}

const LAMBDA_TIMESTAMP = getTimestampAtStartOfHour(Math.trunc((Date.now()) / 1000))

<<<<<<< HEAD
export const handler = async () => {
  throw new Error("This is broken now, use handler2 instead.")
=======
export const handler = async (event: IHandlerEvent) => {
  console.info(`*************Storing for the following indexs ${event.protocolModules} *************`)
  console.info(`- chain: ${event.chain}`)
  console.info(`- timestamp: ${event.timestamp}`)
  console.info(`- adaptorRecordTypes: ${event.adaptorRecordTypes}`)
  console.info(`- protocolVersion: ${event.protocolVersion}`)

  if (!event.timestamp) throw new Error('Timestamp is required')

  delete event.chain
  delete event.protocolVersion
  // Timestamp to query, defaults current timestamp - 2 minutes delay
  const currentTimestamp = event.timestamp || LAMBDA_TIMESTAMP;
  // Get clean day
  const cleanCurrentDayTimestamp = getTimestampAtStartOfDayUTC(currentTimestamp)
  const cleanPreviousDayTimestamp = getTimestampAtStartOfDayUTC(cleanCurrentDayTimestamp - 1)
  const endTimestamp = cleanCurrentDayTimestamp
  const startTimestamp = cleanPreviousDayTimestamp

  // Import data list to be used
  const dataModule = await loadAdaptorsData(event.adaptorType)
  const dataList = dataModule.default
  const dataMap = dataList.reduce((acc, curr) => {
    acc[curr.module] = curr
    return acc
  }, {} as IJSON<typeof dataList[number]>)
  // Import some utils
  const { importModule, KEYS_TO_STORE, config } = dataModule
  const configIdMap: any = {}
  Object.entries(config).forEach(([key, i]) => {
    const id = config[key].isChain ? 'chain#' + i.id : i.id
    configIdMap[id] = i
  })

  // Get list of adaptors to run
  const adaptorsList = event.protocolModules.map(index => dataMap[index]).filter(p => p !== undefined)

  // Get closest block to clean day. Only for EVM compatible ones.
  const allChains = event.chain ? [event.chain] : adaptorsList.reduce((acc, { chains }) => {
    acc.push(...chains as Chain[])
    return acc
  }, [] as Chain[]).filter(canGetBlock)
  const chainBlocks: ChainBlocks = {};
  await Promise.all(allChains.map(async (chain) => {
    try {
      const latestBlock = await getBlock(cleanCurrentDayTimestamp, chain, chainBlocks).catch((e: any) => console.error(`${e.message}; ${cleanCurrentDayTimestamp}, ${chain}`))
      if (latestBlock)
        chainBlocks[chain] = latestBlock
    } catch (e) { console.log(e) }
  }));

  const { errors, results } = await PromisePool
    .withConcurrency(32)
    .for(adaptorsList)
    .process(runAndStoreProtocol)

  console.info(`Success: ${results.length}`)
  console.info(`Errors: ${errors.length}`)
  console.info(`**************************`)

  async function runAndStoreProtocol(protocol: ProtocolAdaptor) {
    // Get adapter info
    let { id, module, versionKey } = protocol;
    console.info(`Adapter found ${id} ${module} ${versionKey}`)

    try {
      // Import adaptor
      const adaptor: Adapter = importModule(module).default;
      const adapterVersion = adaptor.version
      const isVersion2 = adapterVersion === 2
      const recordTimestamp = isVersion2 ? endTimestamp : startTimestamp

      console.info("Imported OK")

      // Get list of adapters to run
      const adaptersToRun: [string, BaseAdapter][] = []
      if ("adapter" in adaptor) {
        adaptersToRun.push([module, adaptor.adapter])
      } else if ("breakdown" in adaptor) {
        const dexBreakDownAdapter = adaptor.breakdown
        const breakdownAdapters = Object.entries(dexBreakDownAdapter).filter(([version]) => !event.protocolVersion || version === event.protocolVersion)
        for (const [version, adapter] of breakdownAdapters) {
          adaptersToRun.push([
            version,
            Object.keys(adapter).reduce((acc, chain) => {
              if (event.chain && event.chain !== chain) delete acc[chain]
              return acc
            }, adapter)
          ])
        }
      } else {
        throw new Error("Invalid adapter")
      }

      // Run adapters // TODO: Change to run in parallel
      const FILTRED_KEYS_TO_STORE = KEYS_TO_STORE/* event.adaptorRecordTypes?.reduce((acc, curr) => {
        acc[AdaptorRecordTypeMap[curr]] = curr
        return acc
      }, {} as IJSON<string>) ?? AdaptorRecordTypeMapReverse */
      const promises = []
      const adaptorRecords: {
        [key: string]: AdaptorRecord
      } = {}
      const rawRecords: RawRecordMap = {}
      if (adaptor.protocolType === ProtocolType.COLLECTION) {
        for (const [version, adapter] of adaptersToRun) {
          const colletionConfig = config[module]?.protocolsData?.[version]
          if (!colletionConfig) continue
          id = colletionConfig.id
          const runAtCurrTime = Object.values(adapter).some(a => a.runAtCurrTime)
          if (runAtCurrTime && Math.abs(LAMBDA_TIMESTAMP - cleanCurrentDayTimestamp) > 60 * 60 * 2) continue
          const runAdapterRes = await runAdapter(adapter, cleanCurrentDayTimestamp, chainBlocks, module, version, { adapterVersion })
          processFulfilledPromises(runAdapterRes, rawRecords, version, FILTRED_KEYS_TO_STORE)
        }

      } else {

        for (const [version, adapter] of adaptersToRun) {
          const runAtCurrTime = Object.values(adapter).some(a => a.runAtCurrTime)
          if (runAtCurrTime && Math.abs(LAMBDA_TIMESTAMP - cleanCurrentDayTimestamp) > 60 * 60 * 2) continue
          const runAdapterRes = await runAdapter(adapter, cleanCurrentDayTimestamp, chainBlocks, module, version, { adapterVersion })
          processFulfilledPromises(runAdapterRes, rawRecords, version, FILTRED_KEYS_TO_STORE)
        }

      }
      // Store records // TODO: Change to run in parallel
      for (const [recordType, record] of Object.entries(rawRecords)) {
        console.log("STORING -> ", module, event.adaptorType, recordType as AdaptorRecordType, id, recordTimestamp, record, adaptor.protocolType)
        adaptorRecords[recordType] = new AdaptorRecord(recordType as AdaptorRecordType, id, recordTimestamp, record, adaptor.protocolType)

        const promise = storeAdaptorRecord(adaptorRecords[recordType], LAMBDA_TIMESTAMP)
        promises.push(promise)
      }
      const adapterRecord = AdapterRecord.formAdaptorRecord2({ adaptorRecords, protocolType: adaptor.protocolType, adapterType: event.adaptorType, protocol, configIdMap })
      if (adapterRecord)
        await storeAdapterRecord(adapterRecord)
      await Promise.all(promises)
    }
    catch (error) {
      try { (error as any).module = module } catch (e) { }
      throw error
    }
  }
>>>>>>> d28d20ce
};

export default wrapScheduledLambda(handler);

export type IStoreAdaptorDataHandlerEvent = {
  timestamp?: number
  adapterType: AdapterType
  protocolNames?: Set<string>
  maxConcurrency?: number
}

export const handler2 = async (event: IStoreAdaptorDataHandlerEvent) => {
  const { timestamp, adapterType, protocolNames, maxConcurrency = 13 } = event
  console.info(`- timestamp: ${timestamp}`)
  // Timestamp to query, defaults current timestamp - 2 minutes delay
  const isTimestampProvided = timestamp !== undefined
  const currentTimestamp = timestamp ?? LAMBDA_TIMESTAMP;
  // Get clean day
  const toTimestamp = getTimestampAtStartOfDayUTC(currentTimestamp)
  const fromTimestamp = getTimestampAtStartOfDayUTC(toTimestamp - 1)

  // Import data list to be used
  const dataModule = loadAdaptorsData(adapterType)
  // Import some utils
  const { importModule, KEYS_TO_STORE, config, protocolAdaptors } = dataModule
  const configIdMap: any = {}
  Object.entries(config).forEach(([key, i]) => {
    const id = config[key].isChain ? 'chain#' + i.id : i.id
    configIdMap[id] = i
  })

  // Get list of adaptors to run
<<<<<<< HEAD
  let protocols = protocolAdaptors

  // Filter adaptors
  protocols = protocols.filter(p => !protocolNames || protocolNames.has(p.displayName))
  if (protocolNames) console.log('refilling for', protocols.map(a => a.module), protocols.length)
=======
  const allAdaptors = Object.values(dataMap).filter(p => p)
  let adaptorsList = allAdaptors
    .filter(p => !adaptorNames || adaptorNames.has(p.displayName))
  // randomize the order of execution
  adaptorsList = adaptorsList.sort(() => Math.random() - 0.5)
  if (adaptorNames) console.log('refilling for', adaptorsList.map(a => a.module), adaptorsList.length)
>>>>>>> d28d20ce

  // Get closest block to clean day. Only for EVM compatible ones.
  const allChains = protocols.reduce((acc, { chains }) => {
    acc.push(...chains as Chain[])
    return acc
  }, [] as Chain[]).filter(canGetBlock)
  const chainBlocks: ChainBlocks = {};
  await Promise.all(
    allChains.map(async (chain) => {
      try {
        const latestBlock = await getBlock(toTimestamp, chain, chainBlocks).catch((e: any) => console.error(`${e.message}; ${toTimestamp}, ${chain}`))
        if (latestBlock)
          chainBlocks[chain] = latestBlock
      } catch (e) { console.log(e) }
    })
  );

  // console.info(`*************Storing for the following indexs ${adaptorsList.map(a => a.module)} *************`)
  console.info(`- count: ${protocols.length}`)

  const { errors, results } = await PromisePool
    .withConcurrency(maxConcurrency)
    .for(protocols)
    .process(runAndStoreProtocol)

  const shortenString = (str: string, length: number = 250) => str.length > length ? str.slice(0, length) + '...' : str

  const errorObjects = errors.map(({ raw, item, message }: any) => {
    return {
      adapter: `${item.name} - ${item.versionKey ?? ''}`,
      message: shortenString(message),
      chain: raw.chain,
      // stack: raw.stack?.split('\n').slice(1, 2).join('\n')
    }
  })
  console.info(`adapterType: ${adapterType}`)
  console.info(`Success: ${results.length}`)
  console.info(`Errors: ${errors.length}`)
  if (errorObjects.length) console.table(errorObjects)
  // console.log(JSON.stringify(errorObjects, null, 2))

  console.info(`**************************`)

  async function runAndStoreProtocol(protocol: ProtocolAdaptor, index: number) {
    console.info(`[${adapterType}] - ${index + 1}/${protocols.length} - ${protocol.module}`)
    // Get adapter info
    let { id, module, versionKey } = protocol;
    // console.info(`Adapter found ${id} ${module} ${versionKey}`)

    try {
      // Import adaptor
      const adaptor: Adapter = importModule(module).default;
      // if an adaptor is expensive and no timestamp is provided, we try to avoid running every hour, but only from 21:55 to 01:55
      if (adaptor.isExpensiveAdapter && !isTimestampProvided) {
        const date = new Date(currentTimestamp * 1000)
        const hours = date.getUTCHours()
        if (hours < 22 || hours > 1) {
          console.info(`[${adaptorType}] - ${index + 1}/${adaptorsList.length} - ${protocol.module} - skipping because it's an expensive adapter and it's not the right time`)
          return
        }
      }
      const adapterVersion = adaptor.version
      const isVersion2 = adapterVersion === 2
      const endTimestamp = (isVersion2 && !timestamp) ? LAMBDA_TIMESTAMP : toTimestamp // if version 2 and no timestamp, use current time as input for running the adapter
      const recordTimestamp = isVersion2 ? toTimestamp : fromTimestamp // if version 2, store the record at with timestamp end of range, else store at start of range

      // Get list of adapters to run
      const adaptersToRun: [string, BaseAdapter][] = []
      if ("adapter" in adaptor) {
        adaptersToRun.push([module, adaptor.adapter])
      } else if ("breakdown" in adaptor) {
        const dexBreakDownAdapter = adaptor.breakdown
        const breakdownAdapters = Object.entries(dexBreakDownAdapter)
        for (const [version, adapter] of breakdownAdapters) {
          adaptersToRun.push([version, adapter])
        }
      } else
        throw new Error("Invalid adapter")

      const promises: any = []
      const rawRecords: RawRecordMap = {}
      const adaptorRecords: {
        [key: string]: AdaptorRecord
      } = {}
      for (const [version, adapter] of adaptersToRun) {
        const runAtCurrTime = Object.values(adapter).some(a => a.runAtCurrTime)
        if (runAtCurrTime && Math.abs(LAMBDA_TIMESTAMP - endTimestamp) > 60 * 60 * 3)
          throw new Error('This Adapter can be run only around current time') // allow run current time if within 3 hours
        const runAdapterRes = await runAdapter(adapter, endTimestamp, chainBlocks, module, version, { adapterVersion })
        processFulfilledPromises(runAdapterRes, rawRecords, version, KEYS_TO_STORE)
      }

      for (const [recordType, record] of Object.entries(rawRecords)) {
        // console.info("STORING -> ", module, adaptorType, recordType as AdaptorRecordType, id, fromTimestamp, record, adaptor.protocolType, protocol.defillamaId, protocol.versionKey)
        adaptorRecords[recordType] = new AdaptorRecord(recordType as AdaptorRecordType, id, recordTimestamp, record, adaptor.protocolType)
        const promise = storeAdaptorRecord(adaptorRecords[recordType], LAMBDA_TIMESTAMP)
        promises.push(promise)
      }
      const adapterRecord = AdapterRecord2.formAdaptarRecord2({ adaptorRecords, protocolType: adaptor.protocolType, adapterType, protocol, configIdMap })
      if (adapterRecord)
        await storeAdapterRecord(adapterRecord)
      await Promise.all(promises)
    }
    catch (error) {
      try { (error as any).module = module } catch (e) { }
      throw error
    }
  }
};<|MERGE_RESOLUTION|>--- conflicted
+++ resolved
@@ -27,154 +27,8 @@
 
 const LAMBDA_TIMESTAMP = getTimestampAtStartOfHour(Math.trunc((Date.now()) / 1000))
 
-<<<<<<< HEAD
 export const handler = async () => {
   throw new Error("This is broken now, use handler2 instead.")
-=======
-export const handler = async (event: IHandlerEvent) => {
-  console.info(`*************Storing for the following indexs ${event.protocolModules} *************`)
-  console.info(`- chain: ${event.chain}`)
-  console.info(`- timestamp: ${event.timestamp}`)
-  console.info(`- adaptorRecordTypes: ${event.adaptorRecordTypes}`)
-  console.info(`- protocolVersion: ${event.protocolVersion}`)
-
-  if (!event.timestamp) throw new Error('Timestamp is required')
-
-  delete event.chain
-  delete event.protocolVersion
-  // Timestamp to query, defaults current timestamp - 2 minutes delay
-  const currentTimestamp = event.timestamp || LAMBDA_TIMESTAMP;
-  // Get clean day
-  const cleanCurrentDayTimestamp = getTimestampAtStartOfDayUTC(currentTimestamp)
-  const cleanPreviousDayTimestamp = getTimestampAtStartOfDayUTC(cleanCurrentDayTimestamp - 1)
-  const endTimestamp = cleanCurrentDayTimestamp
-  const startTimestamp = cleanPreviousDayTimestamp
-
-  // Import data list to be used
-  const dataModule = await loadAdaptorsData(event.adaptorType)
-  const dataList = dataModule.default
-  const dataMap = dataList.reduce((acc, curr) => {
-    acc[curr.module] = curr
-    return acc
-  }, {} as IJSON<typeof dataList[number]>)
-  // Import some utils
-  const { importModule, KEYS_TO_STORE, config } = dataModule
-  const configIdMap: any = {}
-  Object.entries(config).forEach(([key, i]) => {
-    const id = config[key].isChain ? 'chain#' + i.id : i.id
-    configIdMap[id] = i
-  })
-
-  // Get list of adaptors to run
-  const adaptorsList = event.protocolModules.map(index => dataMap[index]).filter(p => p !== undefined)
-
-  // Get closest block to clean day. Only for EVM compatible ones.
-  const allChains = event.chain ? [event.chain] : adaptorsList.reduce((acc, { chains }) => {
-    acc.push(...chains as Chain[])
-    return acc
-  }, [] as Chain[]).filter(canGetBlock)
-  const chainBlocks: ChainBlocks = {};
-  await Promise.all(allChains.map(async (chain) => {
-    try {
-      const latestBlock = await getBlock(cleanCurrentDayTimestamp, chain, chainBlocks).catch((e: any) => console.error(`${e.message}; ${cleanCurrentDayTimestamp}, ${chain}`))
-      if (latestBlock)
-        chainBlocks[chain] = latestBlock
-    } catch (e) { console.log(e) }
-  }));
-
-  const { errors, results } = await PromisePool
-    .withConcurrency(32)
-    .for(adaptorsList)
-    .process(runAndStoreProtocol)
-
-  console.info(`Success: ${results.length}`)
-  console.info(`Errors: ${errors.length}`)
-  console.info(`**************************`)
-
-  async function runAndStoreProtocol(protocol: ProtocolAdaptor) {
-    // Get adapter info
-    let { id, module, versionKey } = protocol;
-    console.info(`Adapter found ${id} ${module} ${versionKey}`)
-
-    try {
-      // Import adaptor
-      const adaptor: Adapter = importModule(module).default;
-      const adapterVersion = adaptor.version
-      const isVersion2 = adapterVersion === 2
-      const recordTimestamp = isVersion2 ? endTimestamp : startTimestamp
-
-      console.info("Imported OK")
-
-      // Get list of adapters to run
-      const adaptersToRun: [string, BaseAdapter][] = []
-      if ("adapter" in adaptor) {
-        adaptersToRun.push([module, adaptor.adapter])
-      } else if ("breakdown" in adaptor) {
-        const dexBreakDownAdapter = adaptor.breakdown
-        const breakdownAdapters = Object.entries(dexBreakDownAdapter).filter(([version]) => !event.protocolVersion || version === event.protocolVersion)
-        for (const [version, adapter] of breakdownAdapters) {
-          adaptersToRun.push([
-            version,
-            Object.keys(adapter).reduce((acc, chain) => {
-              if (event.chain && event.chain !== chain) delete acc[chain]
-              return acc
-            }, adapter)
-          ])
-        }
-      } else {
-        throw new Error("Invalid adapter")
-      }
-
-      // Run adapters // TODO: Change to run in parallel
-      const FILTRED_KEYS_TO_STORE = KEYS_TO_STORE/* event.adaptorRecordTypes?.reduce((acc, curr) => {
-        acc[AdaptorRecordTypeMap[curr]] = curr
-        return acc
-      }, {} as IJSON<string>) ?? AdaptorRecordTypeMapReverse */
-      const promises = []
-      const adaptorRecords: {
-        [key: string]: AdaptorRecord
-      } = {}
-      const rawRecords: RawRecordMap = {}
-      if (adaptor.protocolType === ProtocolType.COLLECTION) {
-        for (const [version, adapter] of adaptersToRun) {
-          const colletionConfig = config[module]?.protocolsData?.[version]
-          if (!colletionConfig) continue
-          id = colletionConfig.id
-          const runAtCurrTime = Object.values(adapter).some(a => a.runAtCurrTime)
-          if (runAtCurrTime && Math.abs(LAMBDA_TIMESTAMP - cleanCurrentDayTimestamp) > 60 * 60 * 2) continue
-          const runAdapterRes = await runAdapter(adapter, cleanCurrentDayTimestamp, chainBlocks, module, version, { adapterVersion })
-          processFulfilledPromises(runAdapterRes, rawRecords, version, FILTRED_KEYS_TO_STORE)
-        }
-
-      } else {
-
-        for (const [version, adapter] of adaptersToRun) {
-          const runAtCurrTime = Object.values(adapter).some(a => a.runAtCurrTime)
-          if (runAtCurrTime && Math.abs(LAMBDA_TIMESTAMP - cleanCurrentDayTimestamp) > 60 * 60 * 2) continue
-          const runAdapterRes = await runAdapter(adapter, cleanCurrentDayTimestamp, chainBlocks, module, version, { adapterVersion })
-          processFulfilledPromises(runAdapterRes, rawRecords, version, FILTRED_KEYS_TO_STORE)
-        }
-
-      }
-      // Store records // TODO: Change to run in parallel
-      for (const [recordType, record] of Object.entries(rawRecords)) {
-        console.log("STORING -> ", module, event.adaptorType, recordType as AdaptorRecordType, id, recordTimestamp, record, adaptor.protocolType)
-        adaptorRecords[recordType] = new AdaptorRecord(recordType as AdaptorRecordType, id, recordTimestamp, record, adaptor.protocolType)
-
-        const promise = storeAdaptorRecord(adaptorRecords[recordType], LAMBDA_TIMESTAMP)
-        promises.push(promise)
-      }
-      const adapterRecord = AdapterRecord.formAdaptorRecord2({ adaptorRecords, protocolType: adaptor.protocolType, adapterType: event.adaptorType, protocol, configIdMap })
-      if (adapterRecord)
-        await storeAdapterRecord(adapterRecord)
-      await Promise.all(promises)
-    }
-    catch (error) {
-      try { (error as any).module = module } catch (e) { }
-      throw error
-    }
-  }
->>>>>>> d28d20ce
 };
 
 export default wrapScheduledLambda(handler);
@@ -207,20 +61,13 @@
   })
 
   // Get list of adaptors to run
-<<<<<<< HEAD
   let protocols = protocolAdaptors
 
   // Filter adaptors
   protocols = protocols.filter(p => !protocolNames || protocolNames.has(p.displayName))
+  // randomize the order of execution
+  protocols = protocols.sort(() => Math.random() - 0.5)
   if (protocolNames) console.log('refilling for', protocols.map(a => a.module), protocols.length)
-=======
-  const allAdaptors = Object.values(dataMap).filter(p => p)
-  let adaptorsList = allAdaptors
-    .filter(p => !adaptorNames || adaptorNames.has(p.displayName))
-  // randomize the order of execution
-  adaptorsList = adaptorsList.sort(() => Math.random() - 0.5)
-  if (adaptorNames) console.log('refilling for', adaptorsList.map(a => a.module), adaptorsList.length)
->>>>>>> d28d20ce
 
   // Get closest block to clean day. Only for EVM compatible ones.
   const allChains = protocols.reduce((acc, { chains }) => {
@@ -278,7 +125,7 @@
         const date = new Date(currentTimestamp * 1000)
         const hours = date.getUTCHours()
         if (hours < 22 || hours > 1) {
-          console.info(`[${adaptorType}] - ${index + 1}/${adaptorsList.length} - ${protocol.module} - skipping because it's an expensive adapter and it's not the right time`)
+          console.info(`[${event.adapterType}] - ${index + 1}/${protocols.length} - ${protocol.module} - skipping because it's an expensive adapter and it's not the right time`)
           return
         }
       }
