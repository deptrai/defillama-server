import { Chain } from "@defillama/sdk/build/general";
import BigNumber from "bignumber.js";
import { ChainData } from "./types";

export const zero = BigNumber(0);
export const excludedTvlKeys = ["PK", "SK", "tvl"];

export const mixedCaseChains: string[] = ["solana", "tron", "sui", "aptos"];
export const chainsWithoutCanonicalBridges: string[] = ["cronos", "kava", "bsc", "tron", "ethereum", "solana"];

export const canonicalBridgeIds: { [id: string]: Chain } = {
  "3782": "mantle",
  "3777": "arbitrum",
  "3778": "nova",
  "3780": "base",
  "3781": "linea",
  "3784": "optimism",
  "3785": "polygon_zkevm",
  "3786": "scroll",
  "3787": "starknet",
  "3788": "zksync",
  "1501": "everscale",
  "349": "injecitve",
  "801": "celo",
  "1272": "iotex",
  "2081": "wanchain",
  // "2214": "kekchain",
  "2316": "meter",
  "3699": "elysium",
  "3813": "alephium",
  "129": "xdai",
  "240": "polygon",
  "3779": "avax",
  "3783": "metis",
  "3866": "aurora",
  "3861": "rsk",
  "3936": "zksync",
  "3935": "boba",
  "4032": "manta",
<<<<<<< HEAD
  "4236": 'blast', 
  '4237': 'mode'
=======
  "4236": "blast",
  "4237": "mode",
>>>>>>> 597332c1
};

export const protocolBridgeIds: { [chain: string]: Chain } = {
  "144": "dydx",
  "3139": "immutablex",
  "126": "loopring",
  "1878": "apex",
  "344": "zkswap",
};

export const tokenFlowCategories: (keyof ChainData)[] = ["outgoing", "canonical", "incoming", "native"];

export const ownTokens: { [chain: Chain]: { ticker: string; address: string } } = {
  mantle: { ticker: "MNT", address: "0xdeaddeaddeaddeaddeaddeaddeaddeaddead0000" },
  arbitrum: { ticker: "ARB", address: "0x912ce59144191c1204e64559fe8253a0e49e6548" },
  nova: { ticker: "ARB", address: "0xf823c3cd3cebe0a1fa952ba88dc9eef8e0bf46ad" },
  optimism: { ticker: "OP", address: "0x4200000000000000000000000000000000000042" },
  polygon_zkevm: { ticker: "MATIC", address: "0xa2036f0538221a77a3937f1379699f44945018d0" },
  // starknet: { ticker: 'STRK', address: ''},
  everscale: { ticker: "EVER", address: "0x29d578cec46b50fa5c88a99c6a4b70184c062953" },
  celo: { ticker: "CELO", address: "0x471ece3750da237f93b8e339c536989b8978a438" },
  iotex: { ticker: "IOTX", address: "0xa00744882684c3e4747faefd68d283ea44099d03" },
  wanchain: { ticker: "WAN", address: "0xdabd997ae5e4799be47d6e69d9431615cba28f48" },
  xdai: { ticker: "XDAI", address: "0xe91d153e0b41518a2ce8dd3d7944fa863463a97d" },
  polygon: { ticker: "MATIC", address: "0x0000000000000000000000000000000000001010" },
  avax: { ticker: "AVAX", address: "0xb31f66aa3c1e785363f0875a1b74e27b85fd66c7" },
  aurora: { ticker: "AURORA", address: "0x8bec47865ade3b172a928df8f990bc7f2a3b9f79" },
  loopring: { ticker: "LRC", address: "0xBBbbCA6A901c926F240b89EacB641d8Aec7AEafD" },
  immutablex: { ticker: "IMX", address: "0xf57e7e7c23978c3caec3c3548e3d615c346e79ff" },

  ethereum: { ticker: "ETH", address: "0x0000000000000000000000000000000000000000" },
  solana: { ticker: "SOL", address: "" },
  cronos: { ticker: "CRO", address: "0x0000000000000000000000000000000000000000" },
  kava: { ticker: "KAVA", address: "0x0000000000000000000000000000000000000000" },
  bsc: { ticker: "BNB", address: "0x0000000000000000000000000000000000000000" },
  tron: { ticker: "TRON", address: "0x0000000000000000000000000000000000000000" },

  // blast: { ticker: 'BLAST', address: ''}
  // mode: { ticker: 'MODE', address: ''}
};

export const gasTokens: { [chain: Chain]: string } = {
  mantle: "ETH",
  arbitrum: "ETH",
  nova: "ETH",
  base: "ETH",
  linea: "ETH",
  optimism: "ETH",
  scroll: "ETH",
  starknet: "ETH",
  zksync: "ETH",
  everscale: "EVER",
  injective: "INJ",
  celo: "CELO",
  iotex: "IOTX",
  wanchain: "WAN",
  kekchain: "",
  elysium: "LAVA",
  alephium: "ALPH",
  xdai: "XDAI",
  polygon: "MATIC",
  avax: "AVAX",
  aurora: "ETH",
  rsk: "RBTC",
  solana: "SOL",
  cronos: "CRO",
  kava: "KAVA",
  ethereum: "ETH",
  bsc: "BNB",
  tron: "TRON",
<<<<<<< HEAD
  blast: 'ETH', 
  mode: 'ETH'
=======
  blast: "ETH",
  mode: "ETH",
>>>>>>> 597332c1
};<|MERGE_RESOLUTION|>--- conflicted
+++ resolved
@@ -37,13 +37,8 @@
   "3936": "zksync",
   "3935": "boba",
   "4032": "manta",
-<<<<<<< HEAD
-  "4236": 'blast', 
-  '4237': 'mode'
-=======
   "4236": "blast",
   "4237": "mode",
->>>>>>> 597332c1
 };
 
 export const protocolBridgeIds: { [chain: string]: Chain } = {
@@ -114,11 +109,6 @@
   ethereum: "ETH",
   bsc: "BNB",
   tron: "TRON",
-<<<<<<< HEAD
-  blast: 'ETH', 
-  mode: 'ETH'
-=======
   blast: "ETH",
   mode: "ETH",
->>>>>>> 597332c1
 };