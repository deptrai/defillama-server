import { call } from "@defillama/sdk/build/abi/abi2";
import { Chain } from "@defillama/sdk/build/general";
import { Address } from "@defillama/sdk/build/types";
import axios from "axios";
import fetch from "node-fetch";

let addresses: { [chain: Chain]: Address[] } = {};
export const arbitrum = async (): Promise<Address[]> => {
  if (addresses.arbitrum) return addresses.arbitrum;
  const data = await fetch("https://bridge.arbitrum.io/token-list-42161.json").then((r) => r.json());
  addresses.arbitrum = data.tokens.map((token: any) => token.address.toLowerCase());
  return addresses.arbitrum;
};
export const nova = async (): Promise<Address[]> => {
  if (addresses.nova) return addresses.nova;
  const data = await fetch("https://tokenlist.arbitrum.io/ArbTokenLists/42170_arbed_uniswap_labs_default.json").then(
    (r) => r.json()
  );
  addresses.nova = data.tokens.map((token: any) => token.address.toLowerCase());
  return addresses.nova;
};
export const mantle = async (): Promise<Address[]> => {
  if (addresses.mantle) return addresses.mantle;
  const data = await fetch(
    "https://raw.githubusercontent.com/mantlenetworkio/mantle-token-lists/main/mantle.tokenlist.json"
  ).then((r) => r.json());
  addresses.mantle = data.tokens.filter((t: any) => t.chainId == 5000).map((t: any) => t.address.toLowerCase());
  return addresses.mantle;
};
export const avax = async (): Promise<Address[]> => {
  if (addresses.avax) return addresses.avax;
  const oldData = await fetch("https://raw.githubusercontent.com/0xngmi/bridge-tokens/main/data/penultimate.json").then(
    (r) => r.json()
  );
  const oldTokens = oldData.map((t: any) => t["Avalanche Token Address"].toLowerCase());
  const newData = await fetch(
    "https://raw.githubusercontent.com/ava-labs/avalanche-bridge-resources/main/avalanche_contract_address.json"
  ).then((r) => r.json());
  const newTokens = Object.values(newData).map((t: any) => t.toLowerCase());
  addresses.avax = [...oldTokens, ...newTokens];
  return addresses.avax;
};
export const base = async (): Promise<Address[]> => {
  if (addresses.base) return addresses.base;
  const data = await fetch("https://static.optimism.io/optimism.tokenlist.json").then((r) => r.json());
  const baseData = data.tokens.filter((t: any) => t.chainId === 8453);
  addresses.base = baseData.map((t: any) => t.address.toLowerCase());
  return addresses.base;
};
export const linea = async (): Promise<Address[]> => {
  if (addresses.linea) return addresses.linea;
  const data = await fetch(
    "https://raw.githubusercontent.com/Consensys/linea-token-list/main/json/linea-mainnet-token-shortlist.json"
  ).then((r) => r.json());
  addresses.linea = data.tokens.map((t: any) => t.address.toLowerCase());
  return addresses.linea;
};
export const metis = async (): Promise<Address[]> => {
  return [
    "0x0000000000000000000000000000000000000000", // METIS
    "0x420000000000000000000000000000000000000A", // ETH
    "0x433E43047B95cB83517abd7c9978Bdf7005E9938", // WBTC
    "0xEA32A96608495e54156Ae48931A7c20f0dcc1a21", // USDC
    "0xbb06dca3ae6887fabf931640f67cab3e3a16f4dc", // USDT
    "0x0x4c078361FC9BbB78DF910800A991C7c3DD2F6ce0", // DAI
    "0xb809cda0c2f79f43248C32b5DcB09d5cD26BbF10", // BUSD
    "0xd1F0A4E5444EEd0fbcd6624DCef7Ef33043E6168", // AAVE
    "0xf5F66d5daa89c090A7afa10E6C1553B2887a9A33", // LINK
    "0x17Ee7E4dA37B01FC1bcc908fA63DF343F23B4B7C", // SUSHI
    "0x54acd90360cD3915773f2328c653587db79a4323", // SUSHI
    "0xC5cDb08E75595D8c55091cBA9B02960b5782B96E", // UNI
    "0x029a43Aa51D5924D4c18A42EFbC0e0A84ECc355C", // CRV
    "0x5CE34d9abe4bF239cbc08B89287c87f4CD6d80B7", // WOW
  ];
};
export const optimism = async (): Promise<Address[]> => {
  if (addresses.optimism) return addresses.optimism;
  const data = await fetch("https://static.optimism.io/optimism.tokenlist.json").then((r) => r.json());
  const baseData = data.tokens.filter((t: any) => t.chainId === 10);
  addresses.optimism = baseData.map((t: any) => t.address.toLowerCase());
  return addresses.optimism;
};
export const polygon_zkevm = async (): Promise<Address[]> => {
  if (addresses.polygon_zkevm) return addresses.polygon_zkevm;

  const tokens = [
    "0x7d1afa7b718fb893db30a3abc0cfc608aacfebb0", // matic
    "0xdac17f958d2ee523a2206206994597c13d831ec7", // usdt
    "0xa0b86991c6218b36c1d19d4a2e9eb0ce3606eb48", // usdc
    "0x6b175474e89094c44da98b954eedeac495271d0f", // dai
    "0x2260fac5e5542a773aa44fbcfedf7c193bc2c599", // wbtc
  ];

  addresses.polygon_zkevm = [];
  await Promise.all(
    tokens.map(async (token) => {
      const [name, symbol, decimals] = await Promise.all(
        ["string:name", "string:symbol", "uint8:decimals"].map((abi) => call({ abi, target: token }))
      );
      const wrapperAddress = await call({
        target: "0x2a3dd3eb832af982ec71669e178424b10dca2ede",
        abi: "function precalculatedWrapperAddress(uint32 originNetwork,address originTokenAddress,string calldata name,string calldata symbol,uint8 decimals) external view returns (address)",
        params: [0, token, name, symbol, decimals],
        chain: "polygon_zkevm",
      });
      if (wrapperAddress) addresses.polygon_zkevm.push(wrapperAddress.toLowerCase());
    })
  );

  return addresses.polygon_zkevm;
};
export const scroll = async (): Promise<Address[]> => {
  if (addresses.scroll) return addresses.scroll;
  const data = await fetch("https://scroll-tech.github.io/token-list/scroll.tokenlist.json").then((r) => r.json());
  const baseData = data.tokens.filter((t: any) => t.chainId === 534352);
  addresses.scroll = baseData.map((t: any) => t.address.toLowerCase());
  return addresses.scroll;
};
export const starknet = async (): Promise<Address[]> => {
  if (addresses.starknet) return addresses.starknet;
  const data = await fetch(
    "https://raw.githubusercontent.com/starknet-io/starknet-addresses/master/bridged_tokens/mainnet.json"
  ).then((r) => r.json());
  addresses.starknet = data.map((t: any) => t.l2_token_address?.toLowerCase()).filter((t: any) => t != null);
  return addresses.starknet;
};
export const zksync = async (): Promise<Address[]> => {
  if (addresses.zksync) return addresses.zksync;
  const {
    data: { result: data },
  } = await axios.post("https://mainnet.era.zksync.io", {
    method: "zks_getConfirmedTokens",
    params: [0, 255],
    id: 1,
    jsonrpc: "2.0",
  });
  addresses.zksync = data.map((d: any) => d.l2Address.toLowerCase());
  return addresses.zksync;
};
export const tron = async (): Promise<Address[]> => {
  if (!("tron" in addresses)) addresses.tron = [];
  addresses.tron.push(
    ...[
      "TN3W4H6rK2ce4vX9YnFQHwKENnHjoxb3m9", // BTC
      "THb4CqiFdwNHsWsQCs4JhzwjMWys4aqCbF", // ETHold
      "TR3DLthpnDdCGabhVDbD3VMsiJoCXY3bZd", // LTC
      "THbVQp8kMjStKNnf2iCY6NEzThKMK5aBHg", // DOGE
    ]
  );
  return addresses.tron;
};
export const blast = async (): Promise<Address[]> => {
  if (!("blast" in addresses)) addresses.blast = [];
  addresses.blast.push(
    ...[
      "0x4300000000000000000000000000000000000004", // WETH
    ]
  );
<<<<<<< HEAD
  return addresses.tron;
=======
  return addresses.blast;
>>>>>>> 597332c1
};
export const mode = async (): Promise<Address[]> => {
  if (!("mode" in addresses)) addresses.mode = [];
  addresses.mode.push(
    ...[
      "0x4300000000000000000000000000000000000004", // WETH
      "0xcDd475325D6F564d27247D1DddBb0DAc6fA0a5CF", // WBTC
      "0xd988097fb8612cc24eeC14542bC03424c656005f", // USDC
      "0xf0F161fDA2712DB8b566946122a5af183995e2eD", // USDT
    ]
  );
<<<<<<< HEAD
  return addresses.tron;
=======
  return addresses.mode;
>>>>>>> 597332c1
};<|MERGE_RESOLUTION|>--- conflicted
+++ resolved
@@ -156,11 +156,7 @@
       "0x4300000000000000000000000000000000000004", // WETH
     ]
   );
-<<<<<<< HEAD
-  return addresses.tron;
-=======
   return addresses.blast;
->>>>>>> 597332c1
 };
 export const mode = async (): Promise<Address[]> => {
   if (!("mode" in addresses)) addresses.mode = [];
@@ -172,9 +168,5 @@
       "0xf0F161fDA2712DB8b566946122a5af183995e2eD", // USDT
     ]
   );
-<<<<<<< HEAD
-  return addresses.tron;
-=======
   return addresses.mode;
->>>>>>> 597332c1
 };